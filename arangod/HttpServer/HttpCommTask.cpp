--- conflicted
+++ resolved
@@ -53,8 +53,7 @@
 ////////////////////////////////////////////////////////////////////////////////
 
 HttpCommTask::HttpCommTask(HttpServer* server, TRI_socket_t socket,
-                           ConnectionInfo&& info, double keepAliveTimeout,
-                           std::string const& authenticationRealm)
+                           ConnectionInfo&& info, double keepAliveTimeout)
     : Task("HttpCommTask"),
       SocketTask(socket, keepAliveTimeout),
       _connectionInfo(std::move(info)),
@@ -81,8 +80,7 @@
       _startPosition(0),
       _sinceCompactification(0),
       _originalBodyLength(0),
-      _setupDone(false),
-      _authenticationRealm(authenticationRealm) {
+      _setupDone(false) {
   LOG(TRACE) << "connection established, client "
              << TRI_get_fd_or_handle_of_socket(socket) << ", server ip "
              << _connectionInfo.serverAddress << ", server port "
@@ -157,20 +155,6 @@
   }
 }
 
-std::string HttpCommTask::authenticationRealm() const {
-  auto context = (_request == nullptr) ? nullptr : _request->requestContext();
-
-  if (context != nullptr) {
-    auto realm = context->realm();
-
-    if (!realm.empty()) {
-      return _authenticationRealm + "/" + realm;
-    }
-  }
-
-  return _authenticationRealm;
-}
-
 GeneralResponse::ResponseCode HttpCommTask::authenticateRequest() {
   auto context = (_request == nullptr) ? nullptr : _request->requestContext();
 
@@ -279,8 +263,6 @@
           _connectionInfo, _readBuffer->c_str() + _startPosition,
           _readPosition - _startPosition, _allowMethodOverride);
 
-      RestServerFeature::HANDLER_FACTORY->setRequestContext(_request);
-
       if (_request == nullptr) {
         LOG(ERR) << "cannot generate request";
 
@@ -289,6 +271,7 @@
         return false;
       }
 
+      RestServerFeature::HANDLER_FACTORY->setRequestContext(_request);
       _request->setClientTaskId(_taskId);
 
       // check HTTP protocol version
@@ -560,18 +543,10 @@
   // not authenticated
   else {
     HttpResponse response(GeneralResponse::ResponseCode::UNAUTHORIZED);
-<<<<<<< HEAD
-
-    if (sendWwwAuthenticateHeader()) {
-      std::string realm = "basic realm=\"" + authenticationRealm() + "\"";
-      response.setHeaderNC(StaticStrings::WwwAuthenticate, std::move(realm));
-    }
-=======
     std::string realm =
       "Bearer token_type=\"JWT\", realm=\"ArangoDB\"";
 
     response.setHeaderNC(StaticStrings::WwwAuthenticate, std::move(realm));
->>>>>>> 325ede06
 
     clearRequest();
     handleResponse(&response);
