////////////////////////////////////////////////////////////////////////////////
/// DISCLAIMER
///
/// Copyright 2014-2016 ArangoDB GmbH, Cologne, Germany
/// Copyright 2004-2014 triAGENS GmbH, Cologne, Germany
///
/// Licensed under the Apache License, Version 2.0 (the "License");
/// you may not use this file except in compliance with the License.
/// You may obtain a copy of the License at
///
///     http://www.apache.org/licenses/LICENSE-2.0
///
/// Unless required by applicable law or agreed to in writing, software
/// distributed under the License is distributed on an "AS IS" BASIS,
/// WITHOUT WARRANTIES OR CONDITIONS OF ANY KIND, either express or implied.
/// See the License for the specific language governing permissions and
/// limitations under the License.
///
/// Copyright holder is ArangoDB GmbH, Cologne, Germany
///
/// @author Jan Steemann
////////////////////////////////////////////////////////////////////////////////

#include "v8-cluster.h"
#include "Cluster/AgencyComm.h"
#include "Cluster/ClusterInfo.h"
#include "Cluster/ServerState.h"
#include "Cluster/ClusterComm.h"
#include "V8/v8-buffer.h"
#include "V8/v8-conv.h"
#include "V8/v8-globals.h"
#include "V8/v8-utils.h"
#include "V8/v8-vpack.h"
#include "VocBase/LogicalCollection.h"
#include "VocBase/ticks.h"

#include <velocypack/Iterator.h>
#include <velocypack/velocypack-aliases.h>

using namespace arangodb;
using namespace arangodb::basics;

////////////////////////////////////////////////////////////////////////////////
/// @brief creates a v8 exception object
////////////////////////////////////////////////////////////////////////////////

#define THROW_AGENCY_EXCEPTION(data) \
  CreateAgencyException(args, data); \
  return;

#define ONLY_IN_CLUSTER                                 \
  if (!ServerState::instance()->isRunningInCluster()) { \
    TRI_V8_THROW_EXCEPTION_INTERNAL(                    \
        "ArangoDB is not running in cluster mode");     \
  }

static void CreateAgencyException(
    v8::FunctionCallbackInfo<v8::Value> const& args,
    AgencyCommResult const& result) {
  v8::Isolate* isolate = args.GetIsolate();
  TRI_V8_CURRENT_GLOBALS_AND_SCOPE;

  std::string const errorDetails = result.errorDetails();
  v8::Handle<v8::String> errorMessage = TRI_V8_STD_STRING(errorDetails);
  if (errorMessage.IsEmpty()) {
    isolate->ThrowException(v8::Object::New(isolate));
    return;
  }
  v8::Handle<v8::Object> errorObject =
      v8::Exception::Error(errorMessage)->ToObject();
  if (errorObject.IsEmpty()) {
    isolate->ThrowException(v8::Object::New(isolate));
    return;
  }

  errorObject->Set(TRI_V8_ASCII_STRING("code"),
                   v8::Number::New(isolate, result.httpCode()));
  errorObject->Set(TRI_V8_ASCII_STRING("errorNum"),
                   v8::Number::New(isolate, result.errorCode()));
  errorObject->Set(TRI_V8_ASCII_STRING("errorMessage"), errorMessage);
  errorObject->Set(TRI_V8_ASCII_STRING("error"), v8::True(isolate));

  TRI_GET_GLOBAL(ArangoErrorTempl, v8::ObjectTemplate);
  v8::Handle<v8::Value> proto = ArangoErrorTempl->NewInstance();
  if (!proto.IsEmpty()) {
    errorObject->SetPrototype(proto);
  }

  args.GetIsolate()->ThrowException(errorObject);
}

////////////////////////////////////////////////////////////////////////////////
/// @brief compares and swaps a value in the agency
////////////////////////////////////////////////////////////////////////////////

static void JS_CasAgency(v8::FunctionCallbackInfo<v8::Value> const& args) {
  TRI_V8_TRY_CATCH_BEGIN(isolate);
  v8::HandleScope scope(isolate);

  if (args.Length() < 3) {
    TRI_V8_THROW_EXCEPTION_USAGE(
        "cas(<key>, <oldValue>, <newValue>, <ttl>, <timeout>, <throw>)");
  }

  std::string const key = TRI_ObjectToString(args[0]);

  VPackBuilder oldBuilder;
  int res = TRI_V8ToVPack(isolate, oldBuilder, args[1], false);

  if (res != TRI_ERROR_NO_ERROR) {
    TRI_V8_THROW_EXCEPTION_PARAMETER("cannot convert <oldValue> to VPack");
  }

  VPackBuilder newBuilder;
  res = TRI_V8ToVPack(isolate, newBuilder, args[2], false);

  if (res != TRI_ERROR_NO_ERROR) {
    TRI_V8_THROW_EXCEPTION_PARAMETER("cannot convert <newValue> to VPack");
  }

  double ttl = 0.0;
  if (args.Length() > 3) {
    ttl = TRI_ObjectToDouble(args[3]);
  }

  double timeout = 1.0;
  if (args.Length() > 4) {
    timeout = TRI_ObjectToDouble(args[4]);
  }

  bool shouldThrow = false;
  if (args.Length() > 5) {
    shouldThrow = TRI_ObjectToBoolean(args[5]);
  }

  AgencyComm comm;
  AgencyCommResult result =
      comm.casValue(key, oldBuilder.slice(), newBuilder.slice(), ttl, timeout);

  if (!result.successful()) {
    if (!shouldThrow) {
      TRI_V8_RETURN_FALSE();
    }

    THROW_AGENCY_EXCEPTION(result);
  }

  TRI_V8_RETURN_TRUE();
  TRI_V8_TRY_CATCH_END
}

////////////////////////////////////////////////////////////////////////////////
/// @brief creates a directory in the agency
////////////////////////////////////////////////////////////////////////////////

static void JS_CreateDirectoryAgency(
    v8::FunctionCallbackInfo<v8::Value> const& args) {
  TRI_V8_TRY_CATCH_BEGIN(isolate);
  v8::HandleScope scope(isolate);

  if (args.Length() != 1) {
    TRI_V8_THROW_EXCEPTION_USAGE("createDirectory(<key>)");
  }

  std::string const key = TRI_ObjectToString(args[0]);

  AgencyComm comm;
  AgencyCommResult result = comm.createDirectory(key);

  if (!result.successful()) {
    THROW_AGENCY_EXCEPTION(result);
  }

  TRI_V8_RETURN_TRUE();
  TRI_V8_TRY_CATCH_END
}

////////////////////////////////////////////////////////////////////////////////
/// @brief whether or not the agency is enabled
////////////////////////////////////////////////////////////////////////////////

static void JS_IsEnabledAgency(
    v8::FunctionCallbackInfo<v8::Value> const& args) {
  TRI_V8_TRY_CATCH_BEGIN(isolate)
  v8::HandleScope scope(isolate);

  if (args.Length() != 0) {
    TRI_V8_THROW_EXCEPTION_USAGE("isEnabled()");
  }

  std::string const prefix = AgencyComm::prefixPath();

  if (!prefix.empty()) {
    TRI_V8_RETURN_TRUE();
  }
  TRI_V8_RETURN_FALSE();
  TRI_V8_TRY_CATCH_END
}

////////////////////////////////////////////////////////////////////////////////
/// @brief increase the version number
////////////////////////////////////////////////////////////////////////////////

static void JS_IncreaseVersionAgency(
    v8::FunctionCallbackInfo<v8::Value> const& args) {
  TRI_V8_TRY_CATCH_BEGIN(isolate)
  v8::HandleScope scope(isolate);

  if (args.Length() != 1) {
    TRI_V8_THROW_EXCEPTION_USAGE("increaseVersion(<key>)");
  }

  std::string const key = TRI_ObjectToString(args[0]);

  AgencyComm comm;
  if (!comm.increaseVersion(key)) {
    TRI_V8_THROW_EXCEPTION_MESSAGE(TRI_ERROR_INTERNAL,
                                   "unable to increase version");
  }

  TRI_V8_RETURN_TRUE();
  TRI_V8_TRY_CATCH_END
}

////////////////////////////////////////////////////////////////////////////////
/// @brief gets a value from the agency
////////////////////////////////////////////////////////////////////////////////

static void JS_GetAgency(v8::FunctionCallbackInfo<v8::Value> const& args) {
  TRI_V8_TRY_CATCH_BEGIN(isolate)
  v8::HandleScope scope(isolate);

  if (args.Length() < 1) {
    TRI_V8_THROW_EXCEPTION_USAGE("get(<key>)");
  }

  std::string const key = TRI_ObjectToString(args[0]);
  AgencyComm comm;
  AgencyCommResult result = comm.getValues(key);

  if (!result.successful()) {
    THROW_AGENCY_EXCEPTION(result);
  }

  v8::Handle<v8::Object> l = v8::Object::New(isolate);

  // return just the value for each key

  for (auto const& a : VPackArrayIterator(result.slice())) {
    for (auto const& o : VPackObjectIterator(a)) {
      std::string const key = o.key.copyString();
      VPackSlice const slice = o.value;

      if (!slice.isNone()) {
        l->ForceSet(TRI_V8_STD_STRING(key), TRI_VPackToV8(isolate, slice));
      }
    }
  }

  TRI_V8_RETURN(l);
  TRI_V8_TRY_CATCH_END
}

////////////////////////////////////////////////////////////////////////////////
/// @brief acquires a read-lock in the agency
////////////////////////////////////////////////////////////////////////////////

static void JS_LockReadAgency(v8::FunctionCallbackInfo<v8::Value> const& args) {
  TRI_V8_TRY_CATCH_BEGIN(isolate);
  v8::HandleScope scope(isolate);

  if (args.Length() < 1) {
    TRI_V8_THROW_EXCEPTION_USAGE("lockRead(<part>, <ttl>, <timeout>)");
  }

  std::string const part = TRI_ObjectToString(args[0]);

  double ttl = 0.0;
  if (args.Length() > 1) {
    ttl = TRI_ObjectToDouble(args[1]);
  }

  double timeout = 0.0;
  if (args.Length() > 2) {
    timeout = TRI_ObjectToDouble(args[2]);
  }

  AgencyComm comm;
  if (!comm.lockRead(part, ttl, timeout)) {
    TRI_V8_THROW_EXCEPTION_MESSAGE(TRI_ERROR_INTERNAL,
                                   "unable to acquire lock");
  }

  TRI_V8_RETURN_TRUE();
  TRI_V8_TRY_CATCH_END
}

////////////////////////////////////////////////////////////////////////////////
/// @brief acquires a write-lock in the agency
////////////////////////////////////////////////////////////////////////////////

static void JS_LockWriteAgency(
    v8::FunctionCallbackInfo<v8::Value> const& args) {
  TRI_V8_TRY_CATCH_BEGIN(isolate);
  v8::HandleScope scope(isolate);

  if (args.Length() < 1) {
    TRI_V8_THROW_EXCEPTION_USAGE("lockWrite(<part>, <ttl>, <timeout>)");
  }

  std::string const part = TRI_ObjectToString(args[0]);

  double ttl = 0.0;
  if (args.Length() > 1) {
    ttl = TRI_ObjectToDouble(args[1]);
  }

  double timeout = 0.0;
  if (args.Length() > 2) {
    timeout = TRI_ObjectToDouble(args[2]);
  }

  AgencyComm comm;
  if (!comm.lockWrite(part, ttl, timeout)) {
    TRI_V8_THROW_EXCEPTION_MESSAGE(TRI_ERROR_INTERNAL,
                                   "unable to acquire lock");
  }

  TRI_V8_RETURN_TRUE();
  TRI_V8_TRY_CATCH_END
}

////////////////////////////////////////////////////////////////////////////////
/// @brief releases a read-lock in the agency
////////////////////////////////////////////////////////////////////////////////

static void JS_UnlockReadAgency(
    v8::FunctionCallbackInfo<v8::Value> const& args) {
  TRI_V8_TRY_CATCH_BEGIN(isolate);
  v8::HandleScope scope(isolate);

  if (args.Length() > 2) {
    TRI_V8_THROW_EXCEPTION_USAGE("unlockRead(<part>, <timeout>)");
  }

  std::string const part = TRI_ObjectToString(args[0]);

  double timeout = 0.0;
  if (args.Length() > 1) {
    timeout = TRI_ObjectToDouble(args[1]);
  }

  AgencyComm comm;
  if (!comm.unlockRead(part, timeout)) {
    TRI_V8_THROW_EXCEPTION_MESSAGE(TRI_ERROR_INTERNAL,
                                   "unable to release lock");
  }

  TRI_V8_RETURN_TRUE();
  TRI_V8_TRY_CATCH_END
}

////////////////////////////////////////////////////////////////////////////////
/// @brief releases a write-lock in the agency
////////////////////////////////////////////////////////////////////////////////

static void JS_UnlockWriteAgency(
    v8::FunctionCallbackInfo<v8::Value> const& args) {
  TRI_V8_TRY_CATCH_BEGIN(isolate);
  v8::HandleScope scope(isolate);

  if (args.Length() > 2) {
    TRI_V8_THROW_EXCEPTION_USAGE("unlockWrite(<part>, <timeout>)");
  }

  std::string const part = TRI_ObjectToString(args[0]);

  double timeout = 0.0;
  if (args.Length() > 1) {
    timeout = TRI_ObjectToDouble(args[1]);
  }

  AgencyComm comm;
  if (!comm.unlockWrite(part, timeout)) {
    TRI_V8_THROW_EXCEPTION_MESSAGE(TRI_ERROR_INTERNAL,
                                   "unable to release lock");
  }

  TRI_V8_RETURN_TRUE();
  TRI_V8_TRY_CATCH_END
}

////////////////////////////////////////////////////////////////////////////////
/// @brief removes a value from the agency
////////////////////////////////////////////////////////////////////////////////

static void JS_RemoveAgency(v8::FunctionCallbackInfo<v8::Value> const& args) {
  TRI_V8_TRY_CATCH_BEGIN(isolate);
  v8::HandleScope scope(isolate);

  if (args.Length() < 1) {
    TRI_V8_THROW_EXCEPTION_USAGE("remove(<key>, <recursive>)");
  }

  std::string const key = TRI_ObjectToString(args[0]);
  bool recursive = false;

  if (args.Length() > 1) {
    recursive = TRI_ObjectToBoolean(args[1]);
  }

  AgencyComm comm;
  AgencyCommResult result = comm.removeValues(key, recursive);

  if (!result.successful()) {
    THROW_AGENCY_EXCEPTION(result);
  }

  TRI_V8_RETURN_TRUE();
  TRI_V8_TRY_CATCH_END
}

////////////////////////////////////////////////////////////////////////////////
/// @brief sets a value in the agency
////////////////////////////////////////////////////////////////////////////////

static void JS_SetAgency(v8::FunctionCallbackInfo<v8::Value> const& args) {
  TRI_V8_TRY_CATCH_BEGIN(isolate);
  v8::HandleScope scope(isolate);

  if (args.Length() < 2) {
    TRI_V8_THROW_EXCEPTION_USAGE("set(<key>, <value>, <ttl>)");
  }

  std::string const key = TRI_ObjectToString(args[0]);

  VPackBuilder builder;
  int res = TRI_V8ToVPack(isolate, builder, args[1], false);

  if (res != TRI_ERROR_NO_ERROR) {
    TRI_V8_THROW_EXCEPTION_PARAMETER("cannot convert <value> to JSON");
  }

  double ttl = 0.0;
  if (args.Length() > 2) {
    ttl = TRI_ObjectToDouble(args[2]);
  }

  AgencyComm comm;
  AgencyCommResult result = comm.setValue(key, builder.slice(), ttl);

  if (!result.successful()) {
    THROW_AGENCY_EXCEPTION(result);
  }

  TRI_V8_RETURN_TRUE();
  TRI_V8_TRY_CATCH_END
}

////////////////////////////////////////////////////////////////////////////////
/// @brief returns the agency endpoints
////////////////////////////////////////////////////////////////////////////////

static void JS_EndpointsAgency(
    v8::FunctionCallbackInfo<v8::Value> const& args) {
  TRI_V8_TRY_CATCH_BEGIN(isolate);
  v8::HandleScope scope(isolate);

  if (args.Length() != 0) {
    TRI_V8_THROW_EXCEPTION_USAGE("endpoints()");
  }

  std::vector<std::string> endpoints = AgencyComm::getEndpoints();
  // make the list of endpoints unique
  std::sort(endpoints.begin(), endpoints.end());
  endpoints.assign(endpoints.begin(),
                   std::unique(endpoints.begin(), endpoints.end()));

  v8::Handle<v8::Array> l = v8::Array::New(isolate);

  for (size_t i = 0; i < endpoints.size(); ++i) {
    std::string const endpoint = endpoints[i];

    l->Set((uint32_t)i, TRI_V8_STD_STRING(endpoint));
  }

  TRI_V8_RETURN(l);
  TRI_V8_TRY_CATCH_END
}

////////////////////////////////////////////////////////////////////////////////
/// @brief returns the agency prefix
////////////////////////////////////////////////////////////////////////////////

static void JS_PrefixAgency(v8::FunctionCallbackInfo<v8::Value> const& args) {
  TRI_V8_TRY_CATCH_BEGIN(isolate);
  v8::HandleScope scope(isolate);

  if (args.Length() > 1) {
    TRI_V8_THROW_EXCEPTION_USAGE("prefix(<strip>)");
  }

  bool strip = false;
  if (args.Length() > 0) {
    strip = TRI_ObjectToBoolean(args[0]);
  }

  std::string const prefix = AgencyComm::prefixPath();

  if (strip && prefix.size() > 2) {
    TRI_V8_RETURN_PAIR_STRING(prefix.c_str() + 1, (int)prefix.size() - 2);
  }

  TRI_V8_RETURN_STD_STRING(prefix);
  TRI_V8_TRY_CATCH_END
}

////////////////////////////////////////////////////////////////////////////////
/// @brief sets the agency prefix
////////////////////////////////////////////////////////////////////////////////

static void JS_SetPrefixAgency(
    v8::FunctionCallbackInfo<v8::Value> const& args) {
  TRI_V8_TRY_CATCH_BEGIN(isolate);
  v8::HandleScope scope(isolate);

  if (args.Length() != 1) {
    TRI_V8_THROW_EXCEPTION_USAGE("setPrefix(<prefix>)");
  }

  bool const result = AgencyComm::setPrefix(TRI_ObjectToString(args[0]));

  if (result) {
    TRI_V8_RETURN_TRUE();
  }
  TRI_V8_RETURN_FALSE();
  TRI_V8_TRY_CATCH_END
}

////////////////////////////////////////////////////////////////////////////////
/// @brief creates a uniqid
////////////////////////////////////////////////////////////////////////////////

static void JS_UniqidAgency(v8::FunctionCallbackInfo<v8::Value> const& args) {
  TRI_V8_TRY_CATCH_BEGIN(isolate);
  v8::HandleScope scope(isolate);

  if (args.Length() > 2) {
    TRI_V8_THROW_EXCEPTION_USAGE("uniqid(<count>, <timeout>)");
  }

  uint64_t count = 1;
  if (args.Length() > 0) {
    count = TRI_ObjectToUInt64(args[0], true);
  }

  if (count < 1 || count > 10000000) {
    TRI_V8_THROW_EXCEPTION_PARAMETER("<count> is invalid");
  }

  double timeout = 0.0;
  if (args.Length() > 1) {
    timeout = TRI_ObjectToDouble(args[1]);
  }

  AgencyComm comm;
  uint64_t result = comm.uniqid(count, timeout);

  std::string const value = StringUtils::itoa(result);

  TRI_V8_RETURN_STD_STRING(value);
  TRI_V8_TRY_CATCH_END
}

////////////////////////////////////////////////////////////////////////////////
/// @brief returns the agency version
////////////////////////////////////////////////////////////////////////////////

static void JS_VersionAgency(v8::FunctionCallbackInfo<v8::Value> const& args) {
  TRI_V8_TRY_CATCH_BEGIN(isolate);
  v8::HandleScope scope(isolate);

  if (args.Length() != 0) {
    TRI_V8_THROW_EXCEPTION_USAGE("version()");
  }

  AgencyComm comm;
  std::string const version = comm.getVersion();

  TRI_V8_RETURN_STD_STRING(version);
  TRI_V8_TRY_CATCH_END
}

////////////////////////////////////////////////////////////////////////////////
/// @brief whether or not a specific database exists
////////////////////////////////////////////////////////////////////////////////

static void JS_DoesDatabaseExistClusterInfo(
    v8::FunctionCallbackInfo<v8::Value> const& args) {
  TRI_V8_TRY_CATCH_BEGIN(isolate);
  v8::HandleScope scope(isolate);

  ONLY_IN_CLUSTER
  if (args.Length() != 1) {
    TRI_V8_THROW_EXCEPTION_USAGE("doesDatabaseExist(<database-id>)");
  }

  bool const result = ClusterInfo::instance()->doesDatabaseExist(
      TRI_ObjectToString(args[0]), true);

  if (result) {
    TRI_V8_RETURN_TRUE();
  }
  TRI_V8_RETURN_FALSE();
  TRI_V8_TRY_CATCH_END
}

////////////////////////////////////////////////////////////////////////////////
/// @brief get the list of databases in the cluster
////////////////////////////////////////////////////////////////////////////////

static void JS_Databases(v8::FunctionCallbackInfo<v8::Value> const& args) {
  TRI_V8_TRY_CATCH_BEGIN(isolate);
  v8::HandleScope scope(isolate);

  if (args.Length() != 0) {
    TRI_V8_THROW_EXCEPTION_USAGE("databases()");
  }

  ONLY_IN_CLUSTER
  std::vector<DatabaseID> res = ClusterInfo::instance()->databases(true);
  v8::Handle<v8::Array> a = v8::Array::New(isolate, (int)res.size());
  std::vector<DatabaseID>::iterator it;
  int count = 0;
  for (it = res.begin(); it != res.end(); ++it) {
    a->Set((uint32_t)count++, TRI_V8_STD_STRING((*it)));
  }
  TRI_V8_RETURN(a);
  TRI_V8_TRY_CATCH_END
}

////////////////////////////////////////////////////////////////////////////////
/// @brief flush the caches (used for testing only)
////////////////////////////////////////////////////////////////////////////////

static void JS_FlushClusterInfo(
    v8::FunctionCallbackInfo<v8::Value> const& args) {
  TRI_V8_TRY_CATCH_BEGIN(isolate);
  v8::HandleScope scope(isolate);

  ONLY_IN_CLUSTER
  if (args.Length() != 0) {
    TRI_V8_THROW_EXCEPTION_USAGE("flush()");
  }

  ClusterInfo::instance()->flush();

  TRI_V8_RETURN_TRUE();
  TRI_V8_TRY_CATCH_END
}

////////////////////////////////////////////////////////////////////////////////
/// @brief get the info about a collection in Plan
////////////////////////////////////////////////////////////////////////////////

static void JS_GetCollectionInfoClusterInfo(
    v8::FunctionCallbackInfo<v8::Value> const& args) {
  TRI_V8_TRY_CATCH_BEGIN(isolate);
  v8::HandleScope scope(isolate);

  ONLY_IN_CLUSTER
  if (args.Length() != 2) {
    TRI_V8_THROW_EXCEPTION_USAGE(
        "getCollectionInfo(<database-id>, <collection-id>)");
  }

  std::shared_ptr<LogicalCollection> ci = ClusterInfo::instance()->getCollection(
      TRI_ObjectToString(args[0]), TRI_ObjectToString(args[1]));
  TRI_ASSERT(ci != nullptr);

  v8::Handle<v8::Object> result = v8::Object::New(isolate);
  std::string const cid = ci->cid_as_string();
  std::string const& name = ci->name();
  result->Set(TRI_V8_ASCII_STRING("id"), TRI_V8_STD_STRING(cid));
  result->Set(TRI_V8_ASCII_STRING("name"), TRI_V8_STD_STRING(name));
  result->Set(TRI_V8_ASCII_STRING("type"),
              v8::Number::New(isolate, (int)ci->type()));
  result->Set(TRI_V8_ASCII_STRING("status"),
              v8::Number::New(isolate, (int)ci->getStatusLocked()));

  std::string const statusString = ci->statusString();
  result->Set(TRI_V8_ASCII_STRING("statusString"),
              TRI_V8_STD_STRING(statusString));

  result->Set(TRI_V8_ASCII_STRING("deleted"),
              v8::Boolean::New(isolate, ci->deleted()));
  result->Set(TRI_V8_ASCII_STRING("doCompact"),
              v8::Boolean::New(isolate, ci->doCompact()));
  result->Set(TRI_V8_ASCII_STRING("isSystem"),
              v8::Boolean::New(isolate, ci->isSystem()));
  result->Set(TRI_V8_ASCII_STRING("isVolatile"),
              v8::Boolean::New(isolate, ci->isVolatile()));
  result->Set(TRI_V8_ASCII_STRING("waitForSync"),
              v8::Boolean::New(isolate, ci->waitForSync()));
  result->Set(TRI_V8_ASCII_STRING("journalSize"),
              v8::Number::New(isolate, static_cast<double>(ci->journalSize())));
  result->Set(TRI_V8_ASCII_STRING("replicationFactor"),
              v8::Number::New(isolate, ci->replicationFactor()));

  std::vector<std::string> const& sks = ci->shardKeys();
  v8::Handle<v8::Array> shardKeys = v8::Array::New(isolate, (int)sks.size());
  for (uint32_t i = 0, n = (uint32_t)sks.size(); i < n; ++i) {
    shardKeys->Set(i, TRI_V8_STD_STRING(sks[i]));
  }
  result->Set(TRI_V8_ASCII_STRING("shardKeys"), shardKeys);

  auto shardMap = ci->shardIds();
  v8::Handle<v8::Object> shardIds = v8::Object::New(isolate);
  for (auto const& p : *shardMap) {
    v8::Handle<v8::Array> list = v8::Array::New(isolate, (int)p.second.size());
    uint32_t pos = 0;
    for (auto const& s : p.second) {
      list->Set(pos++, TRI_V8_STD_STRING(s));
    }
    shardIds->Set(TRI_V8_STD_STRING(p.first), list);
  }
  result->Set(TRI_V8_ASCII_STRING("shards"), shardIds);
  VPackBuilder tmp;
  ci->getIndexesVPack(tmp, false);
  v8::Handle<v8::Value> indexes = TRI_VPackToV8(isolate, tmp.slice());
  result->Set(TRI_V8_ASCII_STRING("indexes"), indexes);

  TRI_V8_RETURN(result);
  TRI_V8_TRY_CATCH_END
}

////////////////////////////////////////////////////////////////////////////////
/// @brief get the info about a collection in Current
////////////////////////////////////////////////////////////////////////////////

static void JS_GetCollectionInfoCurrentClusterInfo(
    v8::FunctionCallbackInfo<v8::Value> const& args) {
  TRI_V8_TRY_CATCH_BEGIN(isolate);
  v8::HandleScope scope(isolate);

  ONLY_IN_CLUSTER
  if (args.Length() != 3) {
    TRI_V8_THROW_EXCEPTION_USAGE(
        "getCollectionInfoCurrent(<database-id>, <collection-id>, <shardID>)");
  }

  ShardID shardID = TRI_ObjectToString(args[2]);

  std::shared_ptr<LogicalCollection> ci = ClusterInfo::instance()->getCollection(
      TRI_ObjectToString(args[0]), TRI_ObjectToString(args[1]));
  TRI_ASSERT(ci != nullptr);

  v8::Handle<v8::Object> result = v8::Object::New(isolate);
  // First some stuff from Plan for which Current does not make sense:
  std::string const cid = ci->cid_as_string();
  std::string const& name = ci->name();
  result->Set(TRI_V8_ASCII_STRING("id"), TRI_V8_STD_STRING(cid));
  result->Set(TRI_V8_ASCII_STRING("name"), TRI_V8_STD_STRING(name));

  std::shared_ptr<CollectionInfoCurrent> cic =
      ClusterInfo::instance()->getCollectionCurrent(TRI_ObjectToString(args[0]),
                                                    cid);

  result->Set(TRI_V8_ASCII_STRING("type"),
              v8::Number::New(isolate, (int)ci->type()));

  VPackSlice slice = cic->getIndexes(shardID);
  v8::Handle<v8::Value> indexes = TRI_VPackToV8(isolate, slice);
  result->Set(TRI_V8_ASCII_STRING("indexes"), indexes);

  // Finally, report any possible error:
  bool error = cic->error(shardID);
  result->Set(TRI_V8_ASCII_STRING("error"), v8::Boolean::New(isolate, error));
  if (error) {
    result->Set(TRI_V8_ASCII_STRING("errorNum"),
                v8::Number::New(isolate, cic->errorNum(shardID)));
    std::string const errorMessage = cic->errorMessage(shardID);
    result->Set(TRI_V8_ASCII_STRING("errorMessage"),
                TRI_V8_STD_STRING(errorMessage));
  }
  auto servers = cic->servers(shardID);
  v8::Handle<v8::Array> list =
      v8::Array::New(isolate, static_cast<int>(servers.size()));
  uint32_t pos = 0;
  for (auto const& s : servers) {
    list->Set(pos++, TRI_V8_STD_STRING(s));
  }
  result->Set(TRI_V8_ASCII_STRING("servers"), list);

  TRI_V8_RETURN(result);
  TRI_V8_TRY_CATCH_END
}

////////////////////////////////////////////////////////////////////////////////
/// @brief get the responsible server
////////////////////////////////////////////////////////////////////////////////

static void JS_GetResponsibleServerClusterInfo(
    v8::FunctionCallbackInfo<v8::Value> const& args) {
  TRI_V8_TRY_CATCH_BEGIN(isolate);
  v8::HandleScope scope(isolate);

  ONLY_IN_CLUSTER
  if (args.Length() != 1) {
    TRI_V8_THROW_EXCEPTION_USAGE("getResponsibleServer(<shard-id>)");
  }

  auto result = ClusterInfo::instance()->getResponsibleServer(
      TRI_ObjectToString(args[0]));
  v8::Handle<v8::Array> list = v8::Array::New(isolate, (int)result->size());
  uint32_t count = 0;
  for (auto const& s : *result) {
    list->Set(count++, TRI_V8_STD_STRING(s));
  }

  TRI_V8_RETURN(list);
  TRI_V8_TRY_CATCH_END
}

////////////////////////////////////////////////////////////////////////////////
/// @brief get the responsible shard
////////////////////////////////////////////////////////////////////////////////

static void JS_GetResponsibleShardClusterInfo(
    v8::FunctionCallbackInfo<v8::Value> const& args) {
  TRI_V8_TRY_CATCH_BEGIN(isolate);
  v8::HandleScope scope(isolate);

  ONLY_IN_CLUSTER
  if (args.Length() < 2 || args.Length() > 3) {
    TRI_V8_THROW_EXCEPTION_USAGE(
        "getResponsibleShard(<collection-id>, <document>, "
        "<documentIsComplete>)");
  }

  if (!args[0]->IsString() && !args[0]->IsStringObject()) {
    TRI_V8_THROW_TYPE_ERROR("expecting a string for <collection-id>)");
  }

  if (!args[1]->IsObject()) {
    TRI_V8_THROW_TYPE_ERROR("expecting an object for <document>)");
  }

  bool documentIsComplete = true;
  if (args.Length() > 2) {
    documentIsComplete = TRI_ObjectToBoolean(args[2]);
  }

  VPackBuilder builder;
  int res = TRI_V8ToVPack(isolate, builder, args[1], false);

  if (res != TRI_ERROR_NO_ERROR) {
    TRI_V8_THROW_EXCEPTION(res);
  }

  ShardID shardId;
  CollectionID collectionId = TRI_ObjectToString(args[0]);
  bool usesDefaultShardingAttributes;
  res = ClusterInfo::instance()->getResponsibleShard(
      collectionId, builder.slice(), documentIsComplete, shardId,
      usesDefaultShardingAttributes);

  if (res != TRI_ERROR_NO_ERROR) {
    TRI_V8_THROW_EXCEPTION(res);
  }

  v8::Handle<v8::Object> result = v8::Object::New(isolate);
  result->Set(TRI_V8_ASCII_STRING("shardId"), TRI_V8_STD_STRING(shardId));
  result->Set(TRI_V8_ASCII_STRING("usesDefaultShardingAttributes"),
              v8::Boolean::New(isolate, usesDefaultShardingAttributes));

  TRI_V8_RETURN(result);
  TRI_V8_TRY_CATCH_END
}

////////////////////////////////////////////////////////////////////////////////
/// @brief get the server endpoint for a server
////////////////////////////////////////////////////////////////////////////////

static void JS_GetServerEndpointClusterInfo(
    v8::FunctionCallbackInfo<v8::Value> const& args) {
  TRI_V8_TRY_CATCH_BEGIN(isolate);
  v8::HandleScope scope(isolate);

  ONLY_IN_CLUSTER
  if (args.Length() != 1) {
    TRI_V8_THROW_EXCEPTION_USAGE("getServerEndpoint(<server-id>)");
  }

  std::string const result =
      ClusterInfo::instance()->getServerEndpoint(TRI_ObjectToString(args[0]));

  TRI_V8_RETURN_STD_STRING(result);
  TRI_V8_TRY_CATCH_END
}

////////////////////////////////////////////////////////////////////////////////
/// @brief get the server name for an endpoint
////////////////////////////////////////////////////////////////////////////////

static void JS_GetServerNameClusterInfo(
    v8::FunctionCallbackInfo<v8::Value> const& args) {
  TRI_V8_TRY_CATCH_BEGIN(isolate);
  v8::HandleScope scope(isolate);

  ONLY_IN_CLUSTER
  if (args.Length() != 1) {
    TRI_V8_THROW_EXCEPTION_USAGE("getServerName(<endpoint>)");
  }

  std::string const result =
      ClusterInfo::instance()->getServerName(TRI_ObjectToString(args[0]));

  TRI_V8_RETURN_STD_STRING(result);
  TRI_V8_TRY_CATCH_END
}

////////////////////////////////////////////////////////////////////////////////
/// @brief returns the DBServers currently registered
////////////////////////////////////////////////////////////////////////////////

static void JS_GetDBServers(v8::FunctionCallbackInfo<v8::Value> const& args) {
  TRI_V8_TRY_CATCH_BEGIN(isolate);
  v8::HandleScope scope(isolate);

  ONLY_IN_CLUSTER
  if (args.Length() != 0) {
    TRI_V8_THROW_EXCEPTION_USAGE("getDBServers()");
  }

  std::vector<std::string> DBServers =
      ClusterInfo::instance()->getCurrentDBServers();

  v8::Handle<v8::Array> l = v8::Array::New(isolate);

  for (size_t i = 0; i < DBServers.size(); ++i) {
    ServerID const sid = DBServers[i];

    l->Set((uint32_t)i, TRI_V8_STD_STRING(sid));
  }

  TRI_V8_RETURN(l);
  TRI_V8_TRY_CATCH_END
}

////////////////////////////////////////////////////////////////////////////////
/// @brief reloads the cache of DBServers currently registered
////////////////////////////////////////////////////////////////////////////////

static void JS_ReloadDBServers(
    v8::FunctionCallbackInfo<v8::Value> const& args) {
  TRI_V8_TRY_CATCH_BEGIN(isolate);
  v8::HandleScope scope(isolate);

  ONLY_IN_CLUSTER
  if (args.Length() != 0) {
    TRI_V8_THROW_EXCEPTION_USAGE("reloadDBServers()");
  }

  ClusterInfo::instance()->loadCurrentDBServers();
  TRI_V8_RETURN_UNDEFINED();
  TRI_V8_TRY_CATCH_END
}

////////////////////////////////////////////////////////////////////////////////
/// @brief returns the coordinators currently registered
////////////////////////////////////////////////////////////////////////////////

static void JS_GetCoordinators(
    v8::FunctionCallbackInfo<v8::Value> const& args) {
  TRI_V8_TRY_CATCH_BEGIN(isolate);
  v8::HandleScope scope(isolate);

  ONLY_IN_CLUSTER

  if (args.Length() != 0) {
    TRI_V8_THROW_EXCEPTION_USAGE("getCoordinators()");
  }

  std::vector<std::string> coordinators =
      ClusterInfo::instance()->getCurrentCoordinators();

  v8::Handle<v8::Array> l = v8::Array::New(isolate);

  for (size_t i = 0; i < coordinators.size(); ++i) {
    ServerID const sid = coordinators[i];

    l->Set((uint32_t)i, TRI_V8_STD_STRING(sid));
  }

  TRI_V8_RETURN(l);
  TRI_V8_TRY_CATCH_END
}

////////////////////////////////////////////////////////////////////////////////
/// @brief returns a unique id
////////////////////////////////////////////////////////////////////////////////

static void JS_UniqidClusterInfo(
    v8::FunctionCallbackInfo<v8::Value> const& args) {
  TRI_V8_TRY_CATCH_BEGIN(isolate);
  v8::HandleScope scope(isolate);

  if (args.Length() > 1) {
    TRI_V8_THROW_EXCEPTION_USAGE("uniqid(<count>)");
  }

  uint64_t count = 1;
  if (args.Length() > 0) {
    count = TRI_ObjectToUInt64(args[0], true);
  }

  if (count == 0) {
    TRI_V8_THROW_EXCEPTION_PARAMETER("<count> is invalid");
  }

  uint64_t value = ClusterInfo::instance()->uniqid(count);

  if (value == 0) {
    TRI_V8_THROW_EXCEPTION_MESSAGE(TRI_ERROR_INTERNAL,
                                   "unable to generate unique id");
  }

  std::string const id = StringUtils::itoa(value);

  TRI_V8_RETURN_STD_STRING(id);
  TRI_V8_TRY_CATCH_END
}

////////////////////////////////////////////////////////////////////////////////
/// @brief return the servers address
////////////////////////////////////////////////////////////////////////////////

static void JS_AddressServerState(
    v8::FunctionCallbackInfo<v8::Value> const& args) {
  TRI_V8_TRY_CATCH_BEGIN(isolate);
  v8::HandleScope scope(isolate);

  if (args.Length() != 0) {
    TRI_V8_THROW_EXCEPTION_USAGE("address()");
  }

  std::string const address = ServerState::instance()->getAddress();
  TRI_V8_RETURN_STD_STRING(address);
  TRI_V8_TRY_CATCH_END
}

////////////////////////////////////////////////////////////////////////////////
/// @brief flush the server state (used for testing only)
////////////////////////////////////////////////////////////////////////////////

static void JS_FlushServerState(
    v8::FunctionCallbackInfo<v8::Value> const& args) {
  TRI_V8_TRY_CATCH_BEGIN(isolate);
  v8::HandleScope scope(isolate);

  if (args.Length() != 0) {
    TRI_V8_THROW_EXCEPTION_USAGE("flush()");
  }

  ServerState::instance()->flush();

  TRI_V8_RETURN_TRUE();
  TRI_V8_TRY_CATCH_END
}

////////////////////////////////////////////////////////////////////////////////
/// @brief return the servers local info
////////////////////////////////////////////////////////////////////////////////

static void JS_LocalInfoServerState(
    v8::FunctionCallbackInfo<v8::Value> const& args) {
  TRI_V8_TRY_CATCH_BEGIN(isolate);
  v8::HandleScope scope(isolate);

  ONLY_IN_CLUSTER
  if (args.Length() != 0) {
    TRI_V8_THROW_EXCEPTION_USAGE("localInfo()");
  }

  std::string const li = ServerState::instance()->getLocalInfo();
  TRI_V8_RETURN_STD_STRING(li);
  TRI_V8_TRY_CATCH_END
}

////////////////////////////////////////////////////////////////////////////////
/// @brief return the servers id
////////////////////////////////////////////////////////////////////////////////

static void JS_IdServerState(v8::FunctionCallbackInfo<v8::Value> const& args) {
  TRI_V8_TRY_CATCH_BEGIN(isolate);
  v8::HandleScope scope(isolate);

  ONLY_IN_CLUSTER
  if (args.Length() != 0) {
    TRI_V8_THROW_EXCEPTION_USAGE("id()");
  }

  std::string const id = ServerState::instance()->getId();
  TRI_V8_RETURN_STD_STRING(id);
  TRI_V8_TRY_CATCH_END
}

static void JS_isFoxxmaster(v8::FunctionCallbackInfo<v8::Value> const& args) {
  TRI_V8_TRY_CATCH_BEGIN(isolate);
  v8::HandleScope scope(isolate);

  if (args.Length() != 0) {
    TRI_V8_THROW_EXCEPTION_USAGE("isFoxxmaster()");
  }
  
  if (ServerState::instance()->isFoxxmaster()) {
    TRI_V8_RETURN_TRUE();
  } else {
    TRI_V8_RETURN_FALSE();
  }
  TRI_V8_TRY_CATCH_END
}

static void JS_getFoxxmasterQueueupdate(
  v8::FunctionCallbackInfo<v8::Value> const& args) {
  TRI_V8_TRY_CATCH_BEGIN(isolate);
  v8::HandleScope scope(isolate);

  if (args.Length() != 0) {
    TRI_V8_THROW_EXCEPTION_USAGE("getFoxxmasterQueueupdate()");
  }
  
  if (ServerState::instance()->getFoxxmasterQueueupdate()) {
    TRI_V8_RETURN_TRUE();
  } else {
    TRI_V8_RETURN_FALSE();
  }
  TRI_V8_TRY_CATCH_END
}

////////////////////////////////////////////////////////////////////////////////
/// @brief return the primary servers id (only for secondaries)
////////////////////////////////////////////////////////////////////////////////

static void JS_IdOfPrimaryServerState(
    v8::FunctionCallbackInfo<v8::Value> const& args) {
  TRI_V8_TRY_CATCH_BEGIN(isolate);
  v8::HandleScope scope(isolate);

  ONLY_IN_CLUSTER
  if (args.Length() != 0) {
    TRI_V8_THROW_EXCEPTION_USAGE("idOfPrimary()");
  }

  std::string const id = ServerState::instance()->getPrimaryId();
  TRI_V8_RETURN_STD_STRING(id);
  TRI_V8_TRY_CATCH_END
}

////////////////////////////////////////////////////////////////////////////////
/// @brief return the servers description
////////////////////////////////////////////////////////////////////////////////

static void JS_DescriptionServerState(
    v8::FunctionCallbackInfo<v8::Value> const& args) {
  TRI_V8_TRY_CATCH_BEGIN(isolate);
  v8::HandleScope scope(isolate);

  if (args.Length() != 0) {
    TRI_V8_THROW_EXCEPTION_USAGE("description()");
  }

  std::string const description = ServerState::instance()->getDescription();
  TRI_V8_RETURN_STD_STRING(description);
  TRI_V8_TRY_CATCH_END
}

////////////////////////////////////////////////////////////////////////////////
/// @brief returns the data path
////////////////////////////////////////////////////////////////////////////////

static void JS_DataPathServerState(
    v8::FunctionCallbackInfo<v8::Value> const& args) {
  TRI_V8_TRY_CATCH_BEGIN(isolate);
  v8::HandleScope scope(isolate);

  if (args.Length() != 0) {
    TRI_V8_THROW_EXCEPTION_USAGE("dataPath()");
  }

  std::string const path = ServerState::instance()->getDataPath();
  TRI_V8_RETURN_STD_STRING(path);
  TRI_V8_TRY_CATCH_END
}

////////////////////////////////////////////////////////////////////////////////
/// @brief returns the log path
////////////////////////////////////////////////////////////////////////////////

static void JS_LogPathServerState(
    v8::FunctionCallbackInfo<v8::Value> const& args) {
  TRI_V8_TRY_CATCH_BEGIN(isolate);
  v8::HandleScope scope(isolate);

  if (args.Length() != 0) {
    TRI_V8_THROW_EXCEPTION_USAGE("logPath()");
  }

  std::string const path = ServerState::instance()->getLogPath();
  TRI_V8_RETURN_STD_STRING(path);
  TRI_V8_TRY_CATCH_END
}

////////////////////////////////////////////////////////////////////////////////
/// @brief returns the arangod path
////////////////////////////////////////////////////////////////////////////////

static void JS_ArangodPathServerState(
    v8::FunctionCallbackInfo<v8::Value> const& args) {
  TRI_V8_TRY_CATCH_BEGIN(isolate);
  v8::HandleScope scope(isolate);

  if (args.Length() != 0) {
    TRI_V8_THROW_EXCEPTION_USAGE("arangodPath()");
  }

  std::string const path = ServerState::instance()->getArangodPath();
  TRI_V8_RETURN_STD_STRING(path);
  TRI_V8_TRY_CATCH_END
}

////////////////////////////////////////////////////////////////////////////////
/// @brief returns the javascript startup path
////////////////////////////////////////////////////////////////////////////////

static void JS_JavaScriptPathServerState(
    v8::FunctionCallbackInfo<v8::Value> const& args) {
  TRI_V8_TRY_CATCH_BEGIN(isolate);
  v8::HandleScope scope(isolate);

  if (args.Length() != 0) {
    TRI_V8_THROW_EXCEPTION_USAGE("javaScriptPath()");
  }

  std::string const path = ServerState::instance()->getJavaScriptPath();
  TRI_V8_RETURN_STD_STRING(path);
  TRI_V8_TRY_CATCH_END
}

////////////////////////////////////////////////////////////////////////////////
/// @brief returns the DBserver config
////////////////////////////////////////////////////////////////////////////////

static void JS_DBserverConfigServerState(
    v8::FunctionCallbackInfo<v8::Value> const& args) {
  TRI_V8_TRY_CATCH_BEGIN(isolate);
  v8::HandleScope scope(isolate);

  if (args.Length() != 0) {
    TRI_V8_THROW_EXCEPTION_USAGE("dbserverConfig()");
  }

  std::string const path = ServerState::instance()->getDBserverConfig();
  TRI_V8_RETURN_STD_STRING(path);
  TRI_V8_TRY_CATCH_END
}

////////////////////////////////////////////////////////////////////////////////
/// @brief returns the coordinator config
////////////////////////////////////////////////////////////////////////////////

static void JS_CoordinatorConfigServerState(
    v8::FunctionCallbackInfo<v8::Value> const& args) {
  TRI_V8_TRY_CATCH_BEGIN(isolate);
  v8::HandleScope scope(isolate);
  ONLY_IN_CLUSTER

  if (args.Length() != 0) {
    TRI_V8_THROW_EXCEPTION_USAGE("coordinatorConfig()");
  }

  std::string const path = ServerState::instance()->getCoordinatorConfig();
  TRI_V8_RETURN_STD_STRING(path);
  TRI_V8_TRY_CATCH_END
}

////////////////////////////////////////////////////////////////////////////////
/// @brief return whether the cluster is initialized
////////////////////////////////////////////////////////////////////////////////

static void JS_InitializedServerState(
    v8::FunctionCallbackInfo<v8::Value> const& args) {
  TRI_V8_TRY_CATCH_BEGIN(isolate);
  v8::HandleScope scope(isolate);

  if (args.Length() != 0) {
    TRI_V8_THROW_EXCEPTION_USAGE("initialized()");
  }

  if (ServerState::instance()->initialized()) {
    TRI_V8_RETURN_TRUE();
  }
  TRI_V8_RETURN_FALSE();
  TRI_V8_TRY_CATCH_END
}

////////////////////////////////////////////////////////////////////////////////
/// @brief whether or not the server is a coordinator
////////////////////////////////////////////////////////////////////////////////

static void JS_IsCoordinatorServerState(
    v8::FunctionCallbackInfo<v8::Value> const& args) {
  TRI_V8_TRY_CATCH_BEGIN(isolate);
  v8::HandleScope scope(isolate);

  if (args.Length() != 0) {
    TRI_V8_THROW_EXCEPTION_USAGE("isCoordinator()");
  }

  if (ServerState::instance()->getRole() == ServerState::ROLE_COORDINATOR) {
    TRI_V8_RETURN_TRUE();
  }
  TRI_V8_RETURN_FALSE();
  TRI_V8_TRY_CATCH_END
}

////////////////////////////////////////////////////////////////////////////////
/// @brief returns the server role
////////////////////////////////////////////////////////////////////////////////

static void JS_RoleServerState(
    v8::FunctionCallbackInfo<v8::Value> const& args) {
  TRI_V8_TRY_CATCH_BEGIN(isolate);
  v8::HandleScope scope(isolate);

  if (args.Length() != 0) {
    TRI_V8_THROW_EXCEPTION_USAGE("role()");
  }

  std::string const role =
      ServerState::roleToString(ServerState::instance()->getRole());

  TRI_V8_RETURN_STD_STRING(role);
  TRI_V8_TRY_CATCH_END
}

////////////////////////////////////////////////////////////////////////////////
/// @brief sets the server local info (used for testing)
////////////////////////////////////////////////////////////////////////////////

static void JS_SetLocalInfoServerState(
    v8::FunctionCallbackInfo<v8::Value> const& args) {
  TRI_V8_TRY_CATCH_BEGIN(isolate);
  v8::HandleScope scope(isolate);

  ONLY_IN_CLUSTER
  if (args.Length() != 1) {
    TRI_V8_THROW_EXCEPTION_USAGE("setLocalInfo(<info>)");
  }

  std::string const li = TRI_ObjectToString(args[0]);
  ServerState::instance()->setLocalInfo(li);

  TRI_V8_RETURN_TRUE();
  TRI_V8_TRY_CATCH_END
}

////////////////////////////////////////////////////////////////////////////////
/// @brief sets the server id (used for testing)
////////////////////////////////////////////////////////////////////////////////

static void JS_SetIdServerState(
    v8::FunctionCallbackInfo<v8::Value> const& args) {
  TRI_V8_TRY_CATCH_BEGIN(isolate);
  v8::HandleScope scope(isolate);

  if (args.Length() != 1) {
    TRI_V8_THROW_EXCEPTION_USAGE("setId(<id>)");
  }

  std::string const id = TRI_ObjectToString(args[0]);
  ServerState::instance()->setId(id);

  TRI_V8_RETURN_TRUE();
  TRI_V8_TRY_CATCH_END
}

////////////////////////////////////////////////////////////////////////////////
/// @brief sets the server role (used for testing)
////////////////////////////////////////////////////////////////////////////////

static void JS_SetRoleServerState(
    v8::FunctionCallbackInfo<v8::Value> const& args) {
  TRI_V8_TRY_CATCH_BEGIN(isolate);
  v8::HandleScope scope(isolate);

  if (args.Length() != 1) {
    TRI_V8_THROW_EXCEPTION_USAGE("setRole(<role>)");
  }

  std::string const role = TRI_ObjectToString(args[0]);
  ServerState::RoleEnum r = ServerState::stringToRole(role);

  if (r == ServerState::ROLE_UNDEFINED) {
    TRI_V8_THROW_EXCEPTION_PARAMETER("<role> is invalid");
  }

  ServerState::instance()->setRole(r);

  TRI_V8_RETURN_TRUE();
  TRI_V8_TRY_CATCH_END
}

////////////////////////////////////////////////////////////////////////////////
/// @brief redetermines the role from the agency
////////////////////////////////////////////////////////////////////////////////

static void JS_RedetermineRoleServerState(
    v8::FunctionCallbackInfo<v8::Value> const& args) {
  TRI_V8_TRY_CATCH_BEGIN(isolate);
  v8::HandleScope scope(isolate);

  ONLY_IN_CLUSTER
  if (args.Length() != 0) {
    TRI_V8_THROW_EXCEPTION_USAGE("redetermineRole()");
  }

  bool changed = ServerState::instance()->redetermineRole();
  if (changed) {
    TRI_V8_RETURN_TRUE();
  } else {
    TRI_V8_RETURN_FALSE();
  }
  TRI_V8_TRY_CATCH_END
}

////////////////////////////////////////////////////////////////////////////////
/// @brief returns the server state
////////////////////////////////////////////////////////////////////////////////

static void JS_StatusServerState(
    v8::FunctionCallbackInfo<v8::Value> const& args) {
  TRI_V8_TRY_CATCH_BEGIN(isolate);
  v8::HandleScope scope(isolate);

  if (args.Length() != 0) {
    TRI_V8_THROW_EXCEPTION_USAGE("status()");
  }

  std::string const state =
      ServerState::stateToString(ServerState::instance()->getState());

  TRI_V8_RETURN_STD_STRING(state);
  TRI_V8_TRY_CATCH_END
}

////////////////////////////////////////////////////////////////////////////////
/// @brief prepare to send a request
///
/// this is used for asynchronous as well as synchronous requests.
////////////////////////////////////////////////////////////////////////////////

static void PrepareClusterCommRequest(
    v8::FunctionCallbackInfo<v8::Value> const& args,
    arangodb::rest::RequestType& reqType, std::string& destination,
    std::string& path, std::string& body,
    std::unordered_map<std::string, std::string>& headerFields,
    ClientTransactionID& clientTransactionID,
    CoordTransactionID& coordTransactionID, double& timeout,
    bool& singleRequest, double& initTimeout) {
  v8::Isolate* isolate = args.GetIsolate();
  TRI_V8_CURRENT_GLOBALS_AND_SCOPE;

  ONLY_IN_CLUSTER
  TRI_ASSERT(args.Length() >= 4);

  reqType = arangodb::rest::RequestType::GET;
  if (args[0]->IsString()) {
    TRI_Utf8ValueNFC UTF8(TRI_UNKNOWN_MEM_ZONE, args[0]);
    std::string methstring = *UTF8;
    reqType = arangodb::HttpRequest::translateMethod(methstring);
    if (reqType == arangodb::rest::RequestType::ILLEGAL) {
      reqType = arangodb::rest::RequestType::GET;
    }
  }

  destination = TRI_ObjectToString(args[1]);

  std::string dbname = TRI_ObjectToString(args[2]);

  path = TRI_ObjectToString(args[3]);
  path = "/_db/" + dbname + path;

  body.clear();
  if (args.Length() > 4) {
    if (args[4]->IsObject() && V8Buffer::hasInstance(isolate, args[4])) {
      // supplied body is a Buffer object
      char const* data = V8Buffer::data(args[4].As<v8::Object>());
      size_t size = V8Buffer::length(args[4].As<v8::Object>());

      if (data == nullptr) {
        TRI_V8_THROW_EXCEPTION_MESSAGE(TRI_ERROR_BAD_PARAMETER,
                                       "invalid <body> buffer value");
      }

      body.assign(data, size);
    } else {
      body = TRI_ObjectToString(args[4]);
    }
  }

  if (args.Length() > 5 && args[5]->IsObject()) {
    v8::Handle<v8::Object> obj = args[5].As<v8::Object>();
    v8::Handle<v8::Array> props = obj->GetOwnPropertyNames();
    uint32_t i;
    for (i = 0; i < props->Length(); ++i) {
      v8::Handle<v8::Value> prop = props->Get(i);
      v8::Handle<v8::Value> val = obj->Get(prop);
      std::string propstring = TRI_ObjectToString(prop);
      std::string valstring = TRI_ObjectToString(val);
      if (propstring != "") {
        headerFields.insert(std::make_pair(propstring, valstring));
      }
    }
  }

  clientTransactionID = "";
  coordTransactionID = 0;
  timeout = 24 * 3600.0;
  singleRequest = false;

  if (args.Length() > 6 && args[6]->IsObject()) {
    v8::Handle<v8::Object> opt = args[6].As<v8::Object>();
    TRI_GET_GLOBAL_STRING(ClientTransactionIDKey);
    if (opt->Has(ClientTransactionIDKey)) {
      clientTransactionID =
          TRI_ObjectToString(opt->Get(ClientTransactionIDKey));
    }
    TRI_GET_GLOBAL_STRING(CoordTransactionIDKey);
    if (opt->Has(CoordTransactionIDKey)) {
      coordTransactionID =
          TRI_ObjectToUInt64(opt->Get(CoordTransactionIDKey), true);
    }
    TRI_GET_GLOBAL_STRING(TimeoutKey);
    if (opt->Has(TimeoutKey)) {
      timeout = TRI_ObjectToDouble(opt->Get(TimeoutKey));
    }
    TRI_GET_GLOBAL_STRING(SingleRequestKey);
    if (opt->Has(SingleRequestKey)) {
      singleRequest = TRI_ObjectToBoolean(opt->Get(SingleRequestKey));
    }
    TRI_GET_GLOBAL_STRING(InitTimeoutKey);
    if (opt->Has(InitTimeoutKey)) {
      initTimeout = TRI_ObjectToDouble(opt->Get(InitTimeoutKey));
    }
  }
  if (clientTransactionID == "") {
    clientTransactionID = StringUtils::itoa(TRI_NewTickServer());
  }
  if (coordTransactionID == 0) {
    coordTransactionID = TRI_NewTickServer();
  }
  if (timeout == 0) {
    timeout = 24 * 3600.0;
  }
}

////////////////////////////////////////////////////////////////////////////////
/// @brief prepare a ClusterCommResult for JavaScript
////////////////////////////////////////////////////////////////////////////////

static void Return_PrepareClusterCommResultForJS(
    v8::FunctionCallbackInfo<v8::Value> const& args,
    ClusterCommResult const& res) {
  v8::Isolate* isolate = args.GetIsolate();
  TRI_V8_CURRENT_GLOBALS_AND_SCOPE;

  v8::Handle<v8::Object> r = v8::Object::New(isolate);
  if (res.dropped) {
    TRI_GET_GLOBAL_STRING(ErrorMessageKey);
    r->Set(ErrorMessageKey, TRI_V8_ASCII_STRING("operation was dropped"));
  } else {
    TRI_GET_GLOBAL_STRING(ClientTransactionIDKey);
    r->Set(ClientTransactionIDKey, TRI_V8_STD_STRING(res.clientTransactionID));

    // convert the ids to strings as uint64_t might be too big for JavaScript
    // numbers
    TRI_GET_GLOBAL_STRING(CoordTransactionIDKey);
    std::string id = StringUtils::itoa(res.coordTransactionID);
    r->Set(CoordTransactionIDKey, TRI_V8_STD_STRING(id));

    id = StringUtils::itoa(res.operationID);
    TRI_GET_GLOBAL_STRING(OperationIDKey);
    r->Set(OperationIDKey, TRI_V8_STD_STRING(id));
    TRI_GET_GLOBAL_STRING(EndpointKey);
    r->Set(EndpointKey, TRI_V8_STD_STRING(res.endpoint));
    TRI_GET_GLOBAL_STRING(SingleRequestKey);
    r->Set(SingleRequestKey, v8::Boolean::New(isolate, res.single));
    TRI_GET_GLOBAL_STRING(ShardIDKey);
    r->Set(ShardIDKey, TRI_V8_STD_STRING(res.shardID));

    if (res.status == CL_COMM_SUBMITTED) {
      TRI_GET_GLOBAL_STRING(StatusKey);
      r->Set(StatusKey, TRI_V8_ASCII_STRING("SUBMITTED"));
    } else if (res.status == CL_COMM_SENDING) {
      TRI_GET_GLOBAL_STRING(StatusKey);
      r->Set(StatusKey, TRI_V8_ASCII_STRING("SENDING"));
    } else if (res.status == CL_COMM_SENT) {
      TRI_GET_GLOBAL_STRING(StatusKey);
      r->Set(StatusKey, TRI_V8_ASCII_STRING("SENT"));
      // This might be the result of a synchronous request or an asynchronous
      // request with the `singleRequest` flag true and thus contain the
      // actual response. If it is an asynchronous request which has not
      // yet been answered, the following information is probably rather
      // boring:

      // The headers:
      TRI_ASSERT(res.result != nullptr);
      v8::Handle<v8::Object> h = v8::Object::New(isolate);
      for (auto const& i : res.result->getHeaderFields()) {
        h->Set(TRI_V8_STD_STRING(i.first), TRI_V8_STD_STRING(i.second));
      }
      r->Set(TRI_V8_ASCII_STRING("headers"), h);

      // The body:
      arangodb::basics::StringBuffer& body = res.result->getBody();
      if (body.length() != 0) {
        r->Set(TRI_V8_ASCII_STRING("body"), TRI_V8_STD_STRING(body));
      }
    } else if (res.status == CL_COMM_TIMEOUT) {
      TRI_GET_GLOBAL_STRING(StatusKey);
      r->Set(StatusKey, TRI_V8_ASCII_STRING("TIMEOUT"));
      TRI_GET_GLOBAL_STRING(TimeoutKey);
      r->Set(TimeoutKey, v8::BooleanObject::New(true));
    } else if (res.status == CL_COMM_ERROR) {
      TRI_GET_GLOBAL_STRING(StatusKey);
      r->Set(StatusKey, TRI_V8_ASCII_STRING("ERROR"));

      if (res.result && res.result->isComplete()) {
        v8::Handle<v8::Object> details = v8::Object::New(isolate);
        details->Set(TRI_V8_ASCII_STRING("code"),
                     v8::Number::New(isolate, res.result->getHttpReturnCode()));
        details->Set(TRI_V8_ASCII_STRING("message"),
                     TRI_V8_STD_STRING(res.result->getHttpReturnMessage()));
        details->Set(TRI_V8_ASCII_STRING("body"),
                     TRI_V8_STD_STRING(res.result->getBody()));

        r->Set(TRI_V8_ASCII_STRING("details"), details);
        TRI_GET_GLOBAL_STRING(ErrorMessageKey);
        r->Set(ErrorMessageKey, TRI_V8_STD_STRING(res.errorMessage));
      } else {
        TRI_GET_GLOBAL_STRING(ErrorMessageKey);
        r->Set(ErrorMessageKey, TRI_V8_STD_STRING(res.errorMessage));
      }
    } else if (res.status == CL_COMM_DROPPED) {
      TRI_GET_GLOBAL_STRING(StatusKey);
      r->Set(StatusKey, TRI_V8_ASCII_STRING("DROPPED"));
      TRI_GET_GLOBAL_STRING(ErrorMessageKey);
      r->Set(ErrorMessageKey,
             TRI_V8_ASCII_STRING("request dropped whilst waiting for answer"));
    } else if (res.status == CL_COMM_BACKEND_UNAVAILABLE) {
      TRI_GET_GLOBAL_STRING(StatusKey);
      r->Set(StatusKey, TRI_V8_ASCII_STRING("BACKEND_UNAVAILABLE"));
      TRI_GET_GLOBAL_STRING(ErrorMessageKey);
      r->Set(ErrorMessageKey,
             TRI_V8_ASCII_STRING("required backend was not available"));
    } else if (res.status == CL_COMM_RECEIVED) {  // Everything is OK
      // FIXME HANDLE VPP
      auto httpRequest = std::dynamic_pointer_cast<HttpRequest>(res.answer);
      if (httpRequest == nullptr) {
        THROW_ARANGO_EXCEPTION(TRI_ERROR_INTERNAL);
      }

      // The headers:
      v8::Handle<v8::Object> h = v8::Object::New(isolate);
      TRI_GET_GLOBAL_STRING(StatusKey);
      r->Set(StatusKey, TRI_V8_ASCII_STRING("RECEIVED"));
      TRI_ASSERT(res.answer != nullptr);
      std::unordered_map<std::string, std::string> headers =
<<<<<<< HEAD
          res.answer->headers();
=======
        res.answer->headers();
>>>>>>> 2499c3e2
      headers["content-length"] =
          StringUtils::itoa(httpRequest->contentLength());
      for (auto& it : headers) {
        h->Set(TRI_V8_STD_STRING(it.first), TRI_V8_STD_STRING(it.second));
      }
      r->Set(TRI_V8_ASCII_STRING("headers"), h);

      // The body:
      std::string const& body = httpRequest->body();
      if (!body.empty()) {
        r->Set(TRI_V8_ASCII_STRING("body"), TRI_V8_STD_STRING(body));
      }

    } else {
      TRI_V8_THROW_EXCEPTION_MESSAGE(TRI_ERROR_INTERNAL,
                                     "unknown ClusterComm result status");
    }
  }

  TRI_V8_RETURN(r);
}

////////////////////////////////////////////////////////////////////////////////
/// @brief send an asynchronous request
////////////////////////////////////////////////////////////////////////////////

static void JS_AsyncRequest(v8::FunctionCallbackInfo<v8::Value> const& args) {
  TRI_V8_TRY_CATCH_BEGIN(isolate);
  v8::HandleScope scope(isolate);
  ONLY_IN_CLUSTER

  if (args.Length() < 4 || args.Length() > 7) {
    TRI_V8_THROW_EXCEPTION_USAGE(
        "asyncRequest("
        "reqType, destination, dbname, path, body, headers, options)");
  }
  // Possible options:
  //   - clientTransactionID  (string)
  //   - coordTransactionID   (number)
  //   - timeout              (number)
  //   - singleRequest        (boolean) default is false
  //   - initTimeout          (number)

  ClusterComm* cc = ClusterComm::instance();

  if (cc == nullptr) {
    TRI_V8_THROW_EXCEPTION_MESSAGE(TRI_ERROR_INTERNAL,
                                   "clustercomm object not found");
  }

  arangodb::rest::RequestType reqType;
  std::string destination;
  std::string path;
  auto body = std::make_shared<std::string>();
  auto headerFields =
<<<<<<< HEAD
      std::make_unique<std::unordered_map<std::string, std::string>>();
=======
    std::make_unique<std::unordered_map<std::string, std::string>>();
>>>>>>> 2499c3e2
  ClientTransactionID clientTransactionID;
  CoordTransactionID coordTransactionID;
  double timeout;
  double initTimeout = -1.0;
  bool singleRequest = false;

  PrepareClusterCommRequest(args, reqType, destination, path, *body,
                            *headerFields, clientTransactionID,
                            coordTransactionID, timeout, singleRequest,
                            initTimeout);

  OperationID opId = cc->asyncRequest(
      clientTransactionID, coordTransactionID, destination, reqType, path, body,
      headerFields, 0, timeout, singleRequest, initTimeout);
  ClusterCommResult res = cc->enquire(opId);
  if (res.status == CL_COMM_BACKEND_UNAVAILABLE) {
    TRI_V8_THROW_EXCEPTION_MESSAGE(TRI_ERROR_INTERNAL,
                                   "couldn't queue async request");
  }

  LOG_TOPIC(DEBUG, Logger::CLUSTER)
    << "JS_AsyncRequest: request has been submitted";

  Return_PrepareClusterCommResultForJS(args, res);
  TRI_V8_TRY_CATCH_END
}

////////////////////////////////////////////////////////////////////////////////
/// @brief send a synchronous request
////////////////////////////////////////////////////////////////////////////////

static void JS_SyncRequest(v8::FunctionCallbackInfo<v8::Value> const& args) {
  TRI_V8_TRY_CATCH_BEGIN(isolate);
  v8::HandleScope scope(isolate);
  ONLY_IN_CLUSTER

  if (args.Length() < 4 || args.Length() > 7) {
    TRI_V8_THROW_EXCEPTION_USAGE(
        "syncRequest("
        "reqType, destination, dbname, path, body, headers, options)");
  }
  // Possible options:
  //   - clientTransactionID  (string)
  //   - coordTransactionID   (number)
  //   - timeout              (number)

  // Disabled to allow communication originating in a DBserver:
  // 31.7.2014 Max

  // if (ServerState::instance()->getRole() != ServerState::ROLE_COORDINATOR) {
  //  TRI_V8_THROW_EXCEPTION_INTERNAL(scope,"request works only in coordinator
  //  role");
  //}

  ClusterComm* cc = ClusterComm::instance();

  if (cc == nullptr) {
    TRI_V8_THROW_EXCEPTION_MESSAGE(TRI_ERROR_INTERNAL,
                                   "clustercomm object not found");
  }

  arangodb::rest::RequestType reqType;
  std::string destination;
  std::string path;
  std::string body;
  auto headerFields =
      std::make_unique<std::unordered_map<std::string, std::string>>();
  ClientTransactionID clientTransactionID;
  CoordTransactionID coordTransactionID;
  double timeout;
  double initTimeout = -1.0;
  bool singleRequest = false;  // of no relevance here

  PrepareClusterCommRequest(args, reqType, destination, path, body,
                            *headerFields, clientTransactionID,
                            coordTransactionID, timeout, singleRequest,
                            initTimeout);

  std::unique_ptr<ClusterCommResult> res =
      cc->syncRequest(clientTransactionID, coordTransactionID, destination,
                      reqType, path, body, *headerFields, timeout);

  if (res.get() == nullptr) {
    TRI_V8_THROW_EXCEPTION_MESSAGE(TRI_ERROR_INTERNAL,
                                   "couldn't do sync request");
  }

  LOG_TOPIC(DEBUG, Logger::CLUSTER) << "JS_SyncRequest: request has been done";

  Return_PrepareClusterCommResultForJS(args, *res);
  TRI_V8_TRY_CATCH_END
}

////////////////////////////////////////////////////////////////////////////////
/// @brief enquire information about an asynchronous request
////////////////////////////////////////////////////////////////////////////////

static void JS_Enquire(v8::FunctionCallbackInfo<v8::Value> const& args) {
  TRI_V8_TRY_CATCH_BEGIN(isolate);
  v8::HandleScope scope(isolate);
  ONLY_IN_CLUSTER

  if (args.Length() != 1) {
    TRI_V8_THROW_EXCEPTION_USAGE("enquire(operationID)");
  }

  ClusterComm* cc = ClusterComm::instance();

  if (cc == nullptr) {
    TRI_V8_THROW_EXCEPTION_MESSAGE(TRI_ERROR_INTERNAL,
                                   "clustercomm object not found");
  }

  OperationID operationID = TRI_ObjectToUInt64(args[0], true);

  LOG_TOPIC(DEBUG, Logger::CLUSTER)
    << "JS_Enquire: calling ClusterComm::enquire()";

  ClusterCommResult const res = cc->enquire(operationID);

  Return_PrepareClusterCommResultForJS(args, res);
  TRI_V8_TRY_CATCH_END
}

////////////////////////////////////////////////////////////////////////////////
/// @brief wait for the result of an asynchronous request
////////////////////////////////////////////////////////////////////////////////

static void JS_Wait(v8::FunctionCallbackInfo<v8::Value> const& args) {
  TRI_V8_TRY_CATCH_BEGIN(isolate);
  TRI_V8_CURRENT_GLOBALS_AND_SCOPE;
  ONLY_IN_CLUSTER

  if (args.Length() != 1) {
    TRI_V8_THROW_EXCEPTION_USAGE("wait(obj)");
  }
  // Possible options:
  //   - clientTransactionID  (string)
  //   - coordTransactionID   (number)
  //   - operationID          (number)
  //   - shardID              (string)
  //   - timeout              (number)

  ClusterComm* cc = ClusterComm::instance();

  if (cc == nullptr) {
    TRI_V8_THROW_EXCEPTION_MESSAGE(TRI_ERROR_INTERNAL,
                                   "clustercomm object not found");
  }

  ClientTransactionID myclientTransactionID = "";
  CoordTransactionID mycoordTransactionID = 0;
  OperationID myoperationID = 0;
  ShardID myshardID = "";
  double mytimeout = 24 * 3600.0;

  if (args[0]->IsObject()) {
    v8::Handle<v8::Object> obj = args[0].As<v8::Object>();
    TRI_GET_GLOBAL_STRING(ClientTransactionIDKey);
    if (obj->Has(ClientTransactionIDKey)) {
      myclientTransactionID =
          TRI_ObjectToString(obj->Get(ClientTransactionIDKey));
    }
    TRI_GET_GLOBAL_STRING(CoordTransactionIDKey);
    if (obj->Has(CoordTransactionIDKey)) {
      mycoordTransactionID =
          TRI_ObjectToUInt64(obj->Get(CoordTransactionIDKey), true);
    }
    TRI_GET_GLOBAL_STRING(OperationIDKey);
    if (obj->Has(OperationIDKey)) {
      myoperationID = TRI_ObjectToUInt64(obj->Get(OperationIDKey), true);
    }
    TRI_GET_GLOBAL_STRING(ShardIDKey);
    if (obj->Has(ShardIDKey)) {
      myshardID = TRI_ObjectToString(obj->Get(ShardIDKey));
    }
    TRI_GET_GLOBAL_STRING(TimeoutKey);
    if (obj->Has(TimeoutKey)) {
      mytimeout = TRI_ObjectToDouble(obj->Get(TimeoutKey));
      if (mytimeout == 0.0) {
        mytimeout = 24 * 3600.0;
      }
    }
  }

  LOG_TOPIC(DEBUG, Logger::CLUSTER) << "JS_Wait: calling ClusterComm::wait()";

  ClusterCommResult const res =
      cc->wait(myclientTransactionID, mycoordTransactionID, myoperationID,
               myshardID, mytimeout);

  Return_PrepareClusterCommResultForJS(args, res);
  TRI_V8_TRY_CATCH_END
}

////////////////////////////////////////////////////////////////////////////////
/// @brief drop the result of an asynchronous request
////////////////////////////////////////////////////////////////////////////////

static void JS_Drop(v8::FunctionCallbackInfo<v8::Value> const& args) {
  TRI_V8_TRY_CATCH_BEGIN(isolate);
  TRI_V8_CURRENT_GLOBALS_AND_SCOPE;
  ONLY_IN_CLUSTER

  if (args.Length() != 1) {
    TRI_V8_THROW_EXCEPTION_USAGE("drop(obj)");
  }
  // Possible options:
  //   - clientTransactionID  (string)
  //   - coordTransactionID   (number)
  //   - operationID          (number)
  //   - shardID              (string)

  ClusterComm* cc = ClusterComm::instance();

  if (cc == nullptr) {
    TRI_V8_THROW_EXCEPTION_MESSAGE(TRI_ERROR_INTERNAL,
                                   "clustercomm object not found");
  }

  ClientTransactionID myclientTransactionID = "";
  CoordTransactionID mycoordTransactionID = 0;
  OperationID myoperationID = 0;
  ShardID myshardID = "";

  if (args[0]->IsObject()) {
    v8::Handle<v8::Object> obj = args[0].As<v8::Object>();
    TRI_GET_GLOBAL_STRING(ClientTransactionIDKey);
    if (obj->Has(ClientTransactionIDKey)) {
      myclientTransactionID =
          TRI_ObjectToString(obj->Get(ClientTransactionIDKey));
    }
    TRI_GET_GLOBAL_STRING(CoordTransactionIDKey);
    if (obj->Has(CoordTransactionIDKey)) {
      mycoordTransactionID =
          TRI_ObjectToUInt64(obj->Get(CoordTransactionIDKey), true);
    }
    TRI_GET_GLOBAL_STRING(OperationIDKey);
    if (obj->Has(OperationIDKey)) {
      myoperationID = TRI_ObjectToUInt64(obj->Get(OperationIDKey), true);
    }
    TRI_GET_GLOBAL_STRING(ShardIDKey);
    if (obj->Has(ShardIDKey)) {
      myshardID = TRI_ObjectToString(obj->Get(ShardIDKey));
    }
  }

  LOG_TOPIC(DEBUG, Logger::CLUSTER) << "JS_Drop: calling ClusterComm::drop()";

  cc->drop(myclientTransactionID, mycoordTransactionID, myoperationID,
           myshardID);

  TRI_V8_RETURN_UNDEFINED();
  TRI_V8_TRY_CATCH_END
}

////////////////////////////////////////////////////////////////////////////////
/// @brief get an ID for use with coordTransactionId
////////////////////////////////////////////////////////////////////////////////

static void JS_GetId(v8::FunctionCallbackInfo<v8::Value> const& args) {
  TRI_V8_TRY_CATCH_BEGIN(isolate);
  ONLY_IN_CLUSTER

  if (args.Length() != 0) {
    TRI_V8_THROW_EXCEPTION_USAGE("getId()");
  }

  auto id = TRI_NewTickServer();
  std::string st = StringUtils::itoa(id);
  v8::Handle<v8::String> s = TRI_V8_ASCII_STRING(st.c_str());

  TRI_V8_RETURN(s);
  TRI_V8_TRY_CATCH_END
}

////////////////////////////////////////////////////////////////////////////////
/// @brief creates a global cluster context
////////////////////////////////////////////////////////////////////////////////

void TRI_InitV8Cluster(v8::Isolate* isolate, v8::Handle<v8::Context> context) {
  TRI_V8_CURRENT_GLOBALS_AND_SCOPE;
  TRI_ASSERT(v8g != nullptr);

  v8::Handle<v8::ObjectTemplate> rt;
  v8::Handle<v8::FunctionTemplate> ft;

  // ...........................................................................
  // generate the agency template
  // ...........................................................................

  ft = v8::FunctionTemplate::New(isolate);
  ft->SetClassName(TRI_V8_ASCII_STRING("ArangoAgency"));

  rt = ft->InstanceTemplate();
  rt->SetInternalFieldCount(2);

  TRI_AddMethodVocbase(isolate, rt, TRI_V8_ASCII_STRING("cas"), JS_CasAgency);
  TRI_AddMethodVocbase(isolate, rt, TRI_V8_ASCII_STRING("createDirectory"),
                       JS_CreateDirectoryAgency);
  TRI_AddMethodVocbase(isolate, rt, TRI_V8_ASCII_STRING("get"), JS_GetAgency);
  TRI_AddMethodVocbase(isolate, rt, TRI_V8_ASCII_STRING("isEnabled"),
                       JS_IsEnabledAgency);
  TRI_AddMethodVocbase(isolate, rt, TRI_V8_ASCII_STRING("increaseVersion"),
                       JS_IncreaseVersionAgency);
  TRI_AddMethodVocbase(isolate, rt, TRI_V8_ASCII_STRING("lockRead"),
                       JS_LockReadAgency);
  TRI_AddMethodVocbase(isolate, rt, TRI_V8_ASCII_STRING("lockWrite"),
                       JS_LockWriteAgency);
  TRI_AddMethodVocbase(isolate, rt, TRI_V8_ASCII_STRING("remove"),
                       JS_RemoveAgency);
  TRI_AddMethodVocbase(isolate, rt, TRI_V8_ASCII_STRING("set"), JS_SetAgency);
  TRI_AddMethodVocbase(isolate, rt, TRI_V8_ASCII_STRING("endpoints"),
                       JS_EndpointsAgency);
  TRI_AddMethodVocbase(isolate, rt, TRI_V8_ASCII_STRING("prefix"),
                       JS_PrefixAgency);
  TRI_AddMethodVocbase(isolate, rt, TRI_V8_ASCII_STRING("setPrefix"),
                       JS_SetPrefixAgency, true);
  TRI_AddMethodVocbase(isolate, rt, TRI_V8_ASCII_STRING("uniqid"),
                       JS_UniqidAgency);
  TRI_AddMethodVocbase(isolate, rt, TRI_V8_ASCII_STRING("unlockRead"),
                       JS_UnlockReadAgency);
  TRI_AddMethodVocbase(isolate, rt, TRI_V8_ASCII_STRING("unlockWrite"),
                       JS_UnlockWriteAgency);
  TRI_AddMethodVocbase(isolate, rt, TRI_V8_ASCII_STRING("version"),
                       JS_VersionAgency);

  v8g->AgencyTempl.Reset(isolate, rt);
  ft->SetClassName(TRI_V8_ASCII_STRING("ArangoAgencyCtor"));

  TRI_AddGlobalFunctionVocbase(isolate, context,
                               TRI_V8_ASCII_STRING("ArangoAgencyCtor"),
                               ft->GetFunction(), true);

  // register the global object
  v8::Handle<v8::Object> aa = rt->NewInstance();
  if (!aa.IsEmpty()) {
    TRI_AddGlobalVariableVocbase(isolate, context,
                                 TRI_V8_ASCII_STRING("ArangoAgency"), aa);
  }

  // ...........................................................................
  // generate the cluster info template
  // ...........................................................................

  ft = v8::FunctionTemplate::New(isolate);
  ft->SetClassName(TRI_V8_ASCII_STRING("ArangoClusterInfo"));

  rt = ft->InstanceTemplate();
  rt->SetInternalFieldCount(2);

  TRI_AddMethodVocbase(isolate, rt, TRI_V8_ASCII_STRING("doesDatabaseExist"),
                       JS_DoesDatabaseExistClusterInfo);
  TRI_AddMethodVocbase(isolate, rt, TRI_V8_ASCII_STRING("databases"),
                       JS_Databases);
  TRI_AddMethodVocbase(isolate, rt, TRI_V8_ASCII_STRING("flush"),
                       JS_FlushClusterInfo, true);
  TRI_AddMethodVocbase(isolate, rt, TRI_V8_ASCII_STRING("getCollectionInfo"),
                       JS_GetCollectionInfoClusterInfo);
  TRI_AddMethodVocbase(isolate, rt,
                       TRI_V8_ASCII_STRING("getCollectionInfoCurrent"),
                       JS_GetCollectionInfoCurrentClusterInfo);
  TRI_AddMethodVocbase(isolate, rt, TRI_V8_ASCII_STRING("getResponsibleServer"),
                       JS_GetResponsibleServerClusterInfo);
  TRI_AddMethodVocbase(isolate, rt, TRI_V8_ASCII_STRING("getResponsibleShard"),
                       JS_GetResponsibleShardClusterInfo);
  TRI_AddMethodVocbase(isolate, rt, TRI_V8_ASCII_STRING("getServerEndpoint"),
                       JS_GetServerEndpointClusterInfo);
  TRI_AddMethodVocbase(isolate, rt, TRI_V8_ASCII_STRING("getServerName"),
                       JS_GetServerNameClusterInfo);
  TRI_AddMethodVocbase(isolate, rt, TRI_V8_ASCII_STRING("getDBServers"),
                       JS_GetDBServers);
  TRI_AddMethodVocbase(isolate, rt, TRI_V8_ASCII_STRING("reloadDBServers"),
                       JS_ReloadDBServers);
  TRI_AddMethodVocbase(isolate, rt, TRI_V8_ASCII_STRING("getCoordinators"),
                       JS_GetCoordinators);
  TRI_AddMethodVocbase(isolate, rt, TRI_V8_ASCII_STRING("uniqid"),
                       JS_UniqidClusterInfo);

  v8g->ClusterInfoTempl.Reset(isolate, rt);
  TRI_AddGlobalFunctionVocbase(isolate, context,
                               TRI_V8_ASCII_STRING("ArangoClusterInfoCtor"),
                               ft->GetFunction(), true);

  // register the global object
  v8::Handle<v8::Object> ci = rt->NewInstance();
  if (!ci.IsEmpty()) {
    TRI_AddGlobalVariableVocbase(isolate, context,
                                 TRI_V8_ASCII_STRING("ArangoClusterInfo"), ci);
  }

  // .............................................................................
  // generate the server state template
  // ...........................................................................

  ft = v8::FunctionTemplate::New(isolate);
  ft->SetClassName(TRI_V8_ASCII_STRING("ArangoServerState"));

  rt = ft->InstanceTemplate();
  rt->SetInternalFieldCount(2);

  TRI_AddMethodVocbase(isolate, rt, TRI_V8_ASCII_STRING("address"),
                       JS_AddressServerState);
  TRI_AddMethodVocbase(isolate, rt, TRI_V8_ASCII_STRING("flush"),
                       JS_FlushServerState, true);
  TRI_AddMethodVocbase(isolate, rt, TRI_V8_ASCII_STRING("localInfo"),
                       JS_LocalInfoServerState);
  TRI_AddMethodVocbase(isolate, rt, TRI_V8_ASCII_STRING("id"),
                       JS_IdServerState);
  TRI_AddMethodVocbase(isolate, rt, TRI_V8_ASCII_STRING("isFoxxmaster"),
                       JS_isFoxxmaster);
  TRI_AddMethodVocbase(isolate, rt, TRI_V8_ASCII_STRING("getFoxxmasterQueueupdate"),
                       JS_getFoxxmasterQueueupdate);
  TRI_AddMethodVocbase(isolate, rt, TRI_V8_ASCII_STRING("idOfPrimary"),
                       JS_IdOfPrimaryServerState);
  TRI_AddMethodVocbase(isolate, rt, TRI_V8_ASCII_STRING("description"),
                       JS_DescriptionServerState);
  TRI_AddMethodVocbase(isolate, rt, TRI_V8_ASCII_STRING("dataPath"),
                       JS_DataPathServerState);
  TRI_AddMethodVocbase(isolate, rt, TRI_V8_ASCII_STRING("logPath"),
                       JS_LogPathServerState);
  TRI_AddMethodVocbase(isolate, rt, TRI_V8_ASCII_STRING("arangodPath"),
                       JS_ArangodPathServerState);
  TRI_AddMethodVocbase(isolate, rt, TRI_V8_ASCII_STRING("javaScriptPath"),
                       JS_JavaScriptPathServerState);
  TRI_AddMethodVocbase(isolate, rt, TRI_V8_ASCII_STRING("dbserverConfig"),
                       JS_DBserverConfigServerState);
  TRI_AddMethodVocbase(isolate, rt, TRI_V8_ASCII_STRING("coordinatorConfig"),
                       JS_CoordinatorConfigServerState);
  TRI_AddMethodVocbase(isolate, rt, TRI_V8_ASCII_STRING("initialized"),
                       JS_InitializedServerState);
  TRI_AddMethodVocbase(isolate, rt, TRI_V8_ASCII_STRING("isCoordinator"),
                       JS_IsCoordinatorServerState);
  TRI_AddMethodVocbase(isolate, rt, TRI_V8_ASCII_STRING("role"),
                       JS_RoleServerState);
  TRI_AddMethodVocbase(isolate, rt, TRI_V8_ASCII_STRING("setLocalInfo"),
                       JS_SetLocalInfoServerState, true);
  TRI_AddMethodVocbase(isolate, rt, TRI_V8_ASCII_STRING("setId"),
                       JS_SetIdServerState, true);
  TRI_AddMethodVocbase(isolate, rt, TRI_V8_ASCII_STRING("setRole"),
                       JS_SetRoleServerState, true);
  TRI_AddMethodVocbase(isolate, rt, TRI_V8_ASCII_STRING("redetermineRole"),
                       JS_RedetermineRoleServerState, true);
  TRI_AddMethodVocbase(isolate, rt, TRI_V8_ASCII_STRING("status"),
                       JS_StatusServerState);

  v8g->ServerStateTempl.Reset(isolate, rt);
  TRI_AddGlobalFunctionVocbase(isolate, context,
                               TRI_V8_ASCII_STRING("ArangoServerStateCtor"),
                               ft->GetFunction(), true);

  // register the global object
  v8::Handle<v8::Object> ss = rt->NewInstance();
  if (!ss.IsEmpty()) {
    TRI_AddGlobalVariableVocbase(isolate, context,
                                 TRI_V8_ASCII_STRING("ArangoServerState"), ss);
  }

  // ...........................................................................
  // generate the cluster comm template
  // ...........................................................................

  ft = v8::FunctionTemplate::New(isolate);
  ft->SetClassName(TRI_V8_ASCII_STRING("ArangoClusterComm"));

  rt = ft->InstanceTemplate();
  rt->SetInternalFieldCount(2);

  TRI_AddMethodVocbase(isolate, rt, TRI_V8_ASCII_STRING("asyncRequest"),
                       JS_AsyncRequest);
  TRI_AddMethodVocbase(isolate, rt, TRI_V8_ASCII_STRING("syncRequest"),
                       JS_SyncRequest);
  TRI_AddMethodVocbase(isolate, rt, TRI_V8_ASCII_STRING("enquire"), JS_Enquire);
  TRI_AddMethodVocbase(isolate, rt, TRI_V8_ASCII_STRING("wait"), JS_Wait);
  TRI_AddMethodVocbase(isolate, rt, TRI_V8_ASCII_STRING("drop"), JS_Drop);
  TRI_AddMethodVocbase(isolate, rt, TRI_V8_ASCII_STRING("getId"), JS_GetId);

  v8g->ClusterCommTempl.Reset(isolate, rt);
  TRI_AddGlobalFunctionVocbase(isolate, context,
                               TRI_V8_ASCII_STRING("ArangoClusterCommCtor"),
                               ft->GetFunction(), true);

  // register the global object
  ss = rt->NewInstance();
  if (!ss.IsEmpty()) {
    TRI_AddGlobalVariableVocbase(isolate, context,
                                 TRI_V8_ASCII_STRING("ArangoClusterComm"), ss);
  }
}<|MERGE_RESOLUTION|>--- conflicted
+++ resolved
@@ -1678,11 +1678,7 @@
       r->Set(StatusKey, TRI_V8_ASCII_STRING("RECEIVED"));
       TRI_ASSERT(res.answer != nullptr);
       std::unordered_map<std::string, std::string> headers =
-<<<<<<< HEAD
           res.answer->headers();
-=======
-        res.answer->headers();
->>>>>>> 2499c3e2
       headers["content-length"] =
           StringUtils::itoa(httpRequest->contentLength());
       for (auto& it : headers) {
@@ -1738,11 +1734,7 @@
   std::string path;
   auto body = std::make_shared<std::string>();
   auto headerFields =
-<<<<<<< HEAD
       std::make_unique<std::unordered_map<std::string, std::string>>();
-=======
-    std::make_unique<std::unordered_map<std::string, std::string>>();
->>>>>>> 2499c3e2
   ClientTransactionID clientTransactionID;
   CoordTransactionID coordTransactionID;
   double timeout;
