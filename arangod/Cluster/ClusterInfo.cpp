--- conflicted
+++ resolved
@@ -74,7 +74,7 @@
 ////////////////////////////////////////////////////////////////////////////////
 
 static inline bool hasError(VPackSlice const& slice) {
-  return triagens::basics::VelocyPackHelper::getBooleanValue(slice, "error", false);
+  return arangodb::basics::VelocyPackHelper::getBooleanValue(slice, "error", false);
 }
 
 ////////////////////////////////////////////////////////////////////////////////
@@ -86,24 +86,16 @@
   std::string msg = " shardID:" + shardId + ": ";
 
   // add error message text
-  msg += triagens::basics::VelocyPackHelper::getStringValue(slice, "errorMessage", "");
+  msg += arangodb::basics::VelocyPackHelper::getStringValue(slice, "errorMessage", "");
 
   // add error number
-<<<<<<< HEAD
   if (slice.hasKey("errorNum")) {
     VPackSlice const errorNum = slice.get("errorNum");
     if (errorNum.isNumber()) {
-      msg += " (errNum=" + triagens::basics::StringUtils::itoa(
+      msg += " (errNum=" + arangodb::basics::StringUtils::itoa(
                                errorNum.getNumericValue<uint32_t>()) +
              ")";
     }
-=======
-  TRI_json_t const* errorNum = TRI_LookupObjectJson(json, "errorNum");
-  if (TRI_IsNumberJson(errorNum)) {
-    msg += " (errNum=" + arangodb::basics::StringUtils::itoa(
-                             static_cast<uint32_t>(errorNum->_value._number)) +
-           ")";
->>>>>>> 288ed041
   }
 
   return msg;
@@ -513,7 +505,7 @@
       std::string const& name = (*it).first;
       // TODO: _plannedDatabases need to be moved to velocypack
       // Than this can be merged to swap
-      TRI_json_t* options = triagens::basics::VelocyPackHelper::velocyPackToJson((*it).second._vpack->slice());
+      TRI_json_t* options = arangodb::basics::VelocyPackHelper::velocyPackToJson((*it).second._vpack->slice());
 
       // steal the VelocyPack
       (*it).second._vpack.reset();
@@ -627,7 +619,7 @@
         //
         // TODO: _plannedDatabases need to be moved to velocypack
         // Than this can be merged to swap
-        TRI_json_t* json = triagens::basics::VelocyPackHelper::velocyPackToJson((*it).second._vpack->slice());
+        TRI_json_t* json = arangodb::basics::VelocyPackHelper::velocyPackToJson((*it).second._vpack->slice());
 
         // steal the VelocyPack
         (*it).second._vpack.reset();
@@ -722,7 +714,7 @@
       }
 
       // TODO: The Collection info has to store VPack instead of JSON
-      TRI_json_t* json = triagens::basics::VelocyPackHelper::velocyPackToJson(
+      TRI_json_t* json = arangodb::basics::VelocyPackHelper::velocyPackToJson(
           (*it).second._vpack->slice());
       // steal the velocypack
       (*it).second._vpack.reset();
@@ -933,7 +925,7 @@
       }
 
       // TODO: The Collection info has to store VPack instead of JSON
-      TRI_json_t* json = triagens::basics::VelocyPackHelper::velocyPackToJson(
+      TRI_json_t* json = arangodb::basics::VelocyPackHelper::velocyPackToJson(
           (*it).second._vpack->slice());
       // steal the velocypack
       (*it).second._vpack.reset();
@@ -1085,11 +1077,11 @@
         bool tmpHaveError = false;
         for (it = res._values.begin(); it != res._values.end(); ++it) {
           VPackSlice slice = (*it).second._vpack->slice();
-          if (triagens::basics::VelocyPackHelper::getBooleanValue(
+          if (arangodb::basics::VelocyPackHelper::getBooleanValue(
                   slice, "error", false)) {
             tmpHaveError = true;
             tmpMsg += " DBServer:" + it->first + ":";
-            tmpMsg += triagens::basics::VelocyPackHelper::getStringValue(slice, "errorMessage", "");
+            tmpMsg += arangodb::basics::VelocyPackHelper::getStringValue(slice, "errorMessage", "");
             if (slice.hasKey("errorNum")) {
               VPackSlice errorNum = slice.get("errorNum");
               if (errorNum.isNumber()) {
@@ -1238,7 +1230,7 @@
     AllCollections::const_iterator it = _plannedCollections.find(databaseName);
     if (it != _plannedCollections.end()) {
       std::string const name =
-          triagens::basics::VelocyPackHelper::getStringValue(json, "name",
+          arangodb::basics::VelocyPackHelper::getStringValue(json, "name",
                                                              "");
 
       DatabaseCollections::const_iterator it2 = (*it).second.find(name);
@@ -1290,10 +1282,10 @@
         bool tmpHaveError = false;
         for (auto const& p : res._values) {
           VPackSlice const slice = p.second._vpack->slice();
-          if (triagens::basics::VelocyPackHelper::getBooleanValue(slice, "error", false)) {
+          if (arangodb::basics::VelocyPackHelper::getBooleanValue(slice, "error", false)) {
             tmpHaveError = true;
             tmpMsg += " shardID:" + p.first + ":";
-            tmpMsg += triagens::basics::VelocyPackHelper::getStringValue(slice, "errorMessage", "");
+            tmpMsg += arangodb::basics::VelocyPackHelper::getStringValue(slice, "errorMessage", "");
             if (slice.hasKey("errorNum")) {
               VPackSlice const errorNum = slice.get("errorNum");
               if (errorNum.isNumber()) {
@@ -1449,7 +1441,7 @@
     }
 
     std::unique_ptr<TRI_json_t> copy(
-        triagens::basics::VelocyPackHelper::velocyPackToJson(slice));
+        arangodb::basics::VelocyPackHelper::velocyPackToJson(slice));
     if (copy == nullptr) {
       return TRI_ERROR_OUT_OF_MEMORY;
     }
@@ -1526,22 +1518,16 @@
       return TRI_ERROR_OUT_OF_MEMORY;
     }
 
-<<<<<<< HEAD
     TRI_vocbase_col_status_e old = static_cast<TRI_vocbase_col_status_e>(
-        triagens::basics::VelocyPackHelper::getNumericValue<int>(
+        arangodb::basics::VelocyPackHelper::getNumericValue<int>(
             slice, "status", static_cast<int>(TRI_VOC_COL_STATUS_CORRUPTED)));
-=======
-    TRI_vocbase_col_status_e old = (TRI_vocbase_col_status_e)
-        arangodb::basics::JsonHelper::getNumericValue<int>(
-            json, "status", (int)TRI_VOC_COL_STATUS_CORRUPTED);
->>>>>>> 288ed041
 
     if (old == status) {
       // no status change
       return TRI_ERROR_NO_ERROR;
     }
 
-    std::unique_ptr<TRI_json_t> copy(triagens::basics::VelocyPackHelper::velocyPackToJson(slice));
+    std::unique_ptr<TRI_json_t> copy(arangodb::basics::VelocyPackHelper::velocyPackToJson(slice));
     if (copy == nullptr) {
       return TRI_ERROR_OUT_OF_MEMORY;
     }
@@ -1571,26 +1557,7 @@
 int ClusterInfo::ensureIndexCoordinator(
     std::string const& databaseName, std::string const& collectionID,
     VPackSlice const& slice, bool create,
-<<<<<<< HEAD
     bool (*compare)(VPackSlice const&, VPackSlice const&),
-=======
-    bool (*compare)(TRI_json_t const*, TRI_json_t const*),
-    TRI_json_t*& resultJson, std::string& errorMsg, double timeout) {
-  std::unique_ptr<TRI_json_t> json(
-      arangodb::basics::VelocyPackHelper::velocyPackToJson(slice));
-  return ensureIndexCoordinator(databaseName, collectionID, json.get(), create,
-                                compare, resultJson, errorMsg, timeout);
-}
-
-////////////////////////////////////////////////////////////////////////////////
-/// @brief ensure an index in coordinator.
-////////////////////////////////////////////////////////////////////////////////
-
-int ClusterInfo::ensureIndexCoordinator(
-    std::string const& databaseName, std::string const& collectionID,
-    TRI_json_t const* json, bool create,
-    bool (*compare)(TRI_json_t const*, TRI_json_t const*),
->>>>>>> 288ed041
     TRI_json_t*& resultJson, std::string& errorMsg, double timeout) {
   AgencyComm ac;
 
@@ -1607,11 +1574,7 @@
   VPackSlice const idxSlice = slice.get("id");
   if (idxSlice.isString()) {
     // use predefined index id
-<<<<<<< HEAD
-    iid = triagens::basics::StringUtils::uint64(idxSlice.copyString());
-=======
-    iid = arangodb::basics::StringUtils::uint64(idxJson->_value._string.data);
->>>>>>> 288ed041
+    iid = arangodb::basics::StringUtils::uint64(idxSlice.copyString());
   }
 
   if (iid == 0) {
@@ -1660,7 +1623,7 @@
       }
 
       std::shared_ptr<VPackBuilder> tmp =
-          triagens::basics::JsonHelper::toVelocyPack(c->getIndexes());
+          arangodb::basics::JsonHelper::toVelocyPack(c->getIndexes());
       numberOfShards = c->numberOfShards();
       VPackSlice const indexes = tmp->slice();
 
@@ -1673,7 +1636,7 @@
         }
 
         for (auto const& other : VPackArrayIterator(indexes)) {
-          if (triagens::basics::VelocyPackHelper::compare(
+          if (arangodb::basics::VelocyPackHelper::compare(
                     type, other.get("type"), false) != 0) {
             // compare index types first. they must match
             continue;
@@ -1685,7 +1648,7 @@
 
           if (isSame) {
             // found an existing index...
-            resultJson = triagens::basics::VelocyPackHelper::velocyPackToJson(
+            resultJson = arangodb::basics::VelocyPackHelper::velocyPackToJson(
                 other);
             TRI_Insert3ObjectJson(
                 TRI_UNKNOWN_MEM_ZONE, resultJson, "isNewlyCreated",
@@ -1718,7 +1681,7 @@
 
       // now create a new index
       collectionBuilder =
-          triagens::basics::JsonHelper::toVelocyPack(c->getJson());
+          arangodb::basics::JsonHelper::toVelocyPack(c->getJson());
     }
     VPackSlice const collectionSlice = collectionBuilder->slice();
 
@@ -1816,7 +1779,7 @@
                 // Returns the specific error number if set, or the general
                 // error
                 // otherwise
-                return triagens::basics::VelocyPackHelper::getNumericValue<int>(
+                return arangodb::basics::VelocyPackHelper::getNumericValue<int>(
                     v, "errorNum", TRI_ERROR_ARANGO_INDEX_CREATION_FAILED);
               }
 
@@ -1842,7 +1805,7 @@
           VPackValueLength l = indexFinder.length();
           indexFinder = indexFinder.at(l - 1); // Get the last index
           TRI_ASSERT(indexFinder.isObject());
-          resultJson = triagens::basics::VelocyPackHelper::velocyPackToJson(indexFinder);
+          resultJson = arangodb::basics::VelocyPackHelper::velocyPackToJson(indexFinder);
           TRI_Insert3ObjectJson(
               TRI_UNKNOWN_MEM_ZONE, resultJson, "isNewlyCreated",
               TRI_CreateBooleanJson(TRI_UNKNOWN_MEM_ZONE, true));
@@ -1977,7 +1940,7 @@
       return setErrormsg(TRI_ERROR_ARANGO_INDEX_NOT_FOUND, errorMsg);
     }
 
-    auto tmp = triagens::basics::JsonHelper::toVelocyPack(collectionJson);
+    auto tmp = arangodb::basics::JsonHelper::toVelocyPack(collectionJson);
     AgencyCommResult result =
         ac.casValue(key, it->second._vpack->slice(), tmp->slice(), 0.0, 0.0);
 
@@ -2084,19 +2047,10 @@
         result._values.begin();
 
     while (it != result._values.end()) {
-<<<<<<< HEAD
       VPackSlice const slice = it->second._vpack->slice();
       if (slice.isObject() && slice.hasKey("endpoint")) {
-        std::string server = triagens::basics::VelocyPackHelper::getStringValue(
+        std::string server = arangodb::basics::VelocyPackHelper::getStringValue(
             slice, "endpoint", "");
-=======
-      TRI_json_t const* sub = arangodb::basics::JsonHelper::getObjectElement(
-          (*it).second._json, "endpoint");
-      if (nullptr != sub) {
-        std::string server =
-            arangodb::basics::JsonHelper::getStringValue(sub, "");
->>>>>>> 288ed041
-
         newServers.emplace(std::make_pair((*it).first, server));
       }
       ++it;
@@ -2224,19 +2178,10 @@
         result._values.begin();
 
     for (; it != result._values.end(); ++it) {
-<<<<<<< HEAD
       VPackSlice const slice = it->second._vpack->slice();
-      if (slice.isString()) {
-        newCoordinators.emplace(
-            std::make_pair((*it).first, slice.copyString()));
-      } else {
-        newCoordinators.emplace(std::make_pair((*it).first, ""));
-      }
-=======
       newCoordinators.emplace(std::make_pair(
-          (*it).first, arangodb::basics::JsonHelper::getStringValue(
-                           (*it).second._json, "")));
->>>>>>> 288ed041
+          (*it).first,
+          arangodb::basics::VelocyPackHelper::getStringValue(slice, "")));
     }
 
     // Now set the new value:
@@ -2290,18 +2235,10 @@
         result._values.begin();
 
     for (; it != result._values.end(); ++it) {
-<<<<<<< HEAD
       VPackSlice const slice = it->second._vpack->slice();
-      if (slice.isString()) {
-        newDBServers.emplace(std::make_pair((*it).first, slice.copyString()));
-      } else {
-        newDBServers.emplace(std::make_pair((*it).first, ""));
-      }
-=======
       newDBServers.emplace(std::make_pair(
-          (*it).first, arangodb::basics::JsonHelper::getStringValue(
-                           (*it).second._json, "")));
->>>>>>> 288ed041
+          (*it).first,
+          arangodb::basics::VelocyPackHelper::getStringValue(slice, "")));
     }
 
     // Now set the new value:
@@ -2387,16 +2324,8 @@
         result._values.find(serverID);
 
     if (it != result._values.end()) {
-<<<<<<< HEAD
       VPackSlice const slice = it->second._vpack->slice();
-      if (slice.isString()) {
-        return slice.copyString();
-      }
-      return "";
-=======
-      return arangodb::basics::JsonHelper::getStringValue((*it).second._json,
-                                                          "");
->>>>>>> 288ed041
+      return arangodb::basics::VelocyPackHelper::getStringValue(slice, "");
     }
   }
 
