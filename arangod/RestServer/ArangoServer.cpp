<<<<<<< HEAD
=======
////////////////////////////////////////////////////////////////////////////////
/// DISCLAIMER
///
/// Copyright 2014-2016 ArangoDB GmbH, Cologne, Germany
/// Copyright 2004-2014 triAGENS GmbH, Cologne, Germany
///
/// Licensed under the Apache License, Version 2.0 (the "License");
/// you may not use this file except in compliance with the License.
/// You may obtain a copy of the License at
///
///     http://www.apache.org/licenses/LICENSE-2.0
///
/// Unless required by applicable law or agreed to in writing, software
/// distributed under the License is distributed on an "AS IS" BASIS,
/// WITHOUT WARRANTIES OR CONDITIONS OF ANY KIND, either express or implied.
/// See the License for the specific language governing permissions and
/// limitations under the License.
///
/// Copyright holder is ArangoDB GmbH, Cologne, Germany
///
/// @author Dr. Frank Celler
////////////////////////////////////////////////////////////////////////////////

#include "ArangoServer.h"

#ifdef TRI_HAVE_SYS_PRCTL_H
#include <sys/prctl.h>
#endif

#include <v8.h>
#include <iostream>
#include <fstream>

#include "Actions/RestActionHandler.h"
#include "Actions/actions.h"
#include "Agency/Agent.h"
#include "Agency/ApplicationAgency.h"
#include "ApplicationServer/ApplicationServer.h"
#include "Aql/Query.h"
#include "Aql/QueryCache.h"
#include "Aql/RestAqlHandler.h"
#include "Basics/FileUtils.h"
#include "Logger/Logger.h"
#include "Basics/Nonce.h"
#include "Basics/ProgramOptions.h"
#include "Basics/ProgramOptionsDescription.h"
#include "Basics/RandomGenerator.h"
#include "Basics/ThreadPool.h"
#include "Basics/Utf8Helper.h"
#include "Basics/files.h"
#include "Basics/messages.h"
#include "Basics/process-utils.h"
#include "Basics/tri-strings.h"
#include "Cluster/ApplicationCluster.h"
#include "Cluster/ClusterComm.h"
#include "Cluster/HeartbeatThread.h"
#include "Cluster/RestAgencyCallbacksHandler.h"
#include "Cluster/RestShardHandler.h"
#include "Dispatcher/ApplicationDispatcher.h"
#include "Dispatcher/Dispatcher.h"
#include "HttpServer/ApplicationEndpointServer.h"
#include "HttpServer/AsyncJobManager.h"
#include "HttpServer/HttpHandlerFactory.h"
#include "Rest/InitializeRest.h"
#include "Rest/OperationMode.h"
#include "Rest/Version.h"
#include "RestHandler/RestAdminLogHandler.h"
#include "RestHandler/RestAgencyHandler.h"
#include "RestHandler/RestAgencyPrivHandler.h"
#include "RestHandler/RestBatchHandler.h"
#include "RestHandler/RestCursorHandler.h"
#include "RestHandler/RestDebugHandler.h"
#include "RestHandler/RestDocumentHandler.h"
#include "RestHandler/RestEdgesHandler.h"
#include "RestHandler/RestExportHandler.h"
#include "RestHandler/RestHandlerCreator.h"
#include "RestHandler/RestImportHandler.h"
#include "RestHandler/RestJobHandler.h"
#include "RestHandler/RestPleaseUpgradeHandler.h"
#include "RestHandler/RestQueryCacheHandler.h"
#include "RestHandler/RestQueryHandler.h"
#include "RestHandler/RestReplicationHandler.h"
#include "RestHandler/RestShutdownHandler.h"
#include "RestHandler/RestSimpleHandler.h"
#include "RestHandler/RestSimpleQueryHandler.h"
#include "RestHandler/RestUploadHandler.h"
#include "RestHandler/RestVersionHandler.h"
#include "RestHandler/WorkMonitorHandler.h"
#include "RestServer/ConsoleThread.h"
#include "RestServer/VocbaseContext.h"
#include "Scheduler/ApplicationScheduler.h"
#include "Statistics/statistics.h"
#include "V8/V8LineEditor.h"
#include "V8/v8-conv.h"
#include "V8/v8-utils.h"
#include "V8Server/ApplicationV8.h"
#include "VocBase/KeyGenerator.h"
#include "VocBase/auth.h"
#include "VocBase/server.h"
#include "Wal/LogfileManager.h"

using namespace arangodb;
using namespace arangodb::basics;
using namespace arangodb::rest;

bool ALLOW_USE_DATABASE_IN_REST_ACTIONS;

bool IGNORE_DATAFILE_ERRORS;

////////////////////////////////////////////////////////////////////////////////
/// @brief writes a pid file
////////////////////////////////////////////////////////////////////////////////

static void WritePidFile(std::string const& pidFile, int pid) {
  std::ofstream out(pidFile.c_str(), std::ios::trunc);

  if (!out) {
    LOG(FATAL) << "cannot write pid-file '" << pidFile << "'";
    FATAL_ERROR_EXIT();
  }

  out << pid;
}

////////////////////////////////////////////////////////////////////////////////
/// @brief checks a pid file
////////////////////////////////////////////////////////////////////////////////

static void CheckPidFile(std::string const& pidFile) {
  // check if the pid-file exists
  if (!pidFile.empty()) {
    if (FileUtils::isDirectory(pidFile)) {
      LOG(FATAL) << "pid-file '" << pidFile << "' is a directory";
      FATAL_ERROR_EXIT();
    } else if (FileUtils::exists(pidFile) && FileUtils::size(pidFile) > 0) {
      LOG(INFO) << "pid-file '" << pidFile << "' already exists, verifying pid";

      std::ifstream f(pidFile.c_str());

      // file can be opened
      if (f) {
        TRI_pid_t oldPid;

        f >> oldPid;

        if (oldPid == 0) {
          LOG(FATAL) << "pid-file '" << pidFile << "' is unreadable";
          FATAL_ERROR_EXIT();
        }

        LOG(DEBUG) << "found old pid: " << oldPid;

#ifdef ARANGODB_HAVE_FORK
        int r = kill(oldPid, 0);
#else
        int r = 0;  // TODO for windows use TerminateProcess
#endif

        if (r == 0) {
          LOG(FATAL) << "pid-file '" << pidFile
                     << "' exists and process with pid " << oldPid
                     << " is still running";
          FATAL_ERROR_EXIT();
        } else if (errno == EPERM) {
          LOG(FATAL) << "pid-file '" << pidFile
                     << "' exists and process with pid " << oldPid
                     << " is still running";
          FATAL_ERROR_EXIT();
        } else if (errno == ESRCH) {
          LOG(ERR) << "pid-file '" << pidFile
                   << " exists, but no process with pid " << oldPid
                   << " exists";

          if (!FileUtils::remove(pidFile)) {
            LOG(FATAL) << "pid-file '" << pidFile
                       << "' exists, no process with pid " << oldPid
                       << " exists, but pid-file cannot be removed";
            FATAL_ERROR_EXIT();
          }

          LOG(INFO) << "removed stale pid-file '" << pidFile << "'";
        } else {
          LOG(FATAL) << "pid-file '" << pidFile << "' exists and kill "
                     << oldPid << " failed";
          FATAL_ERROR_EXIT();
        }
      }

      // failed to open file
      else {
        LOG(FATAL) << "pid-file '" << pidFile
                   << "' exists, but cannot be opened";
        FATAL_ERROR_EXIT();
      }
    }

    LOG(DEBUG) << "using pid-file '" << pidFile << "'";
  }
}

////////////////////////////////////////////////////////////////////////////////
/// @brief forks a new process
////////////////////////////////////////////////////////////////////////////////

#ifdef ARANGODB_HAVE_FORK

static int ForkProcess(std::string const& workingDirectory,
                       std::string& current) {
  // fork off the parent process
  TRI_pid_t pid = fork();

  if (pid < 0) {
    LOG(FATAL) << "cannot fork";
    FATAL_ERROR_EXIT();
  }

  // Upon successful completion, fork() shall return 0 to the child process and
  // shall return the process ID of the child process to the parent process.

  // if we got a good PID, then we can exit the parent process
  if (pid > 0) {
    LOG(DEBUG) << "started child process with pid " << pid;
    return pid;
  }

  // change the file mode mask
  umask(0);

  // create a new SID for the child process
  TRI_pid_t sid = setsid();

  if (sid < 0) {
    LOG(FATAL) << "cannot create sid";
    FATAL_ERROR_EXIT();
  }

  // store current working directory
  int err = 0;
  current = FileUtils::currentDirectory(&err);

  if (err != 0) {
    LOG(FATAL) << "cannot get current directory";
    FATAL_ERROR_EXIT();
  }

  // change the current working directory
  if (!workingDirectory.empty()) {
    if (!FileUtils::changeDirectory(workingDirectory)) {
      LOG(FATAL) << "cannot change into working directory '" << workingDirectory
                 << "'";
      FATAL_ERROR_EXIT();
    } else {
      LOG(INFO) << "changed working directory for child process to '"
                << workingDirectory << "'";
    }
  }

  // we're a daemon so there won't be a terminal attached
  // close the standard file descriptors and re-open them mapped to /dev/null
  int fd = open("/dev/null", O_RDWR | O_CREAT, 0644);

  if (fd < 0) {
    LOG(FATAL) << "cannot open /dev/null";
    FATAL_ERROR_EXIT();
  }

  if (dup2(fd, STDIN_FILENO) < 0) {
    LOG(FATAL) << "cannot re-map stdin to /dev/null";
    FATAL_ERROR_EXIT();
  }

  if (dup2(fd, STDOUT_FILENO) < 0) {
    LOG(FATAL) << "cannot re-map stdout to /dev/null";
    FATAL_ERROR_EXIT();
  }

  if (dup2(fd, STDERR_FILENO) < 0) {
    LOG(FATAL) << "cannot re-map stderr to /dev/null";
    FATAL_ERROR_EXIT();
  }

  close(fd);

  return 0;
}

////////////////////////////////////////////////////////////////////////////////
/// @brief waits for the supervisor process with pid to return its exit status
/// waits for at most 10 seconds. if the supervisor has not returned until then,
/// we assume a successful start
////////////////////////////////////////////////////////////////////////////////

int WaitForSupervisor(int pid) {
  if (!isatty(STDIN_FILENO)) {
    // during system boot, we don't have a tty, and we don't want to delay
    // the boot process
    return EXIT_SUCCESS;
  }

  // in case a tty is present, this is probably a manual invocation of the start
  // procedure
  double const end = TRI_microtime() + 10.0;

  while (TRI_microtime() < end) {
    int status;
    int res = waitpid(pid, &status, WNOHANG);

    if (res == -1) {
      // error in waitpid. don't know what to do
      break;
    }

    if (res != 0 && WIFEXITED(status)) {
      // give information about supervisor exit code
      if (WEXITSTATUS(status) == 0) {
        // exit code 0
        return EXIT_SUCCESS;
      } else if (WIFSIGNALED(status)) {
        switch (WTERMSIG(status)) {
          case 2:
          case 9:
          case 15:
            // terminated normally
            return EXIT_SUCCESS;
          default:
            break;
        }
      }

      // failure!
      LOG(ERR)
          << "unable to start arangod. please check the logfiles for errors";
      return EXIT_FAILURE;
    }

    // sleep a while and retry
    usleep(500 * 1000);
  }

  // enough time has elapsed... we now abort our loop
  return EXIT_SUCCESS;
}

#else

// .............................................................................
// TODO: use windows API CreateProcess & CreateThread to minic fork()
// .............................................................................

static int ForkProcess(std::string const& workingDirectory,
                       std::string& current) {
  // fork off the parent process
  TRI_pid_t pid = -1;  // fork();

  if (pid < 0) {
    LOG(FATAL) << "cannot fork";
    FATAL_ERROR_EXIT();
  }

  return 0;
}

#endif

>>>>>>> e68a60f8
ArangoServer::ArangoServer(int argc, char** argv)
    : _mode(ServerMode::MODE_STANDALONE),
#warning TODO
      // _applicationServer(nullptr),
      _argc(argc),
      _argv(argv),
      _tempPath(),
      _applicationEndpointServer(nullptr),
      _applicationCluster(nullptr),
      _agencyCallbackRegistry(nullptr),
      _applicationAgency(nullptr),
      _jobManager(nullptr),
      _applicationV8(nullptr),
      _authenticateSystemOnly(false),
      _disableAuthentication(false),
      _disableAuthenticationUnixSockets(false),
      _v8Contexts(8),
      _indexThreads(2),
      _databasePath(),
      _disableReplicationApplier(false),
      _disableQueryTracking(false),
      _foxxQueues(true),
      _foxxQueuesPollInterval(1.0),
      _server(nullptr),
      _queryRegistry(nullptr),
      _pairForAqlHandler(nullptr),
      _pairForJobHandler(nullptr),
      _indexPool(nullptr),
      _threadAffinity(0) {
<<<<<<< HEAD
#ifndef TRI_HAVE_THREAD_AFFINITY
  _threadAffinity = 0;
#endif
}
=======
  TRI_SetApplicationName("arangod");

#ifndef TRI_HAVE_THREAD_AFFINITY
  _threadAffinity = 0;
#endif

// set working directory and database directory
#ifdef _WIN32
  _workingDirectory = ".";
#else
  _workingDirectory = "/var/tmp";
#endif

  _defaultLanguage = Utf8Helper::DefaultUtf8Helper.getCollatorLanguage();

  TRI_InitServerGlobals();

  _server = new TRI_server_t;
}

ArangoServer::~ArangoServer() {
  delete _indexPool;
  delete _jobManager;
  delete _server;

  Nonce::destroy();

  delete _applicationServer;
  delete _agencyCallbackRegistry;
}

////////////////////////////////////////////////////////////////////////////////
/// @brief starts the server
////////////////////////////////////////////////////////////////////////////////

int ArangoServer::start() {
  if (_applicationServer == nullptr) {
    buildApplicationServer();
  }

  if (_supervisorMode) {
    return startupSupervisor();
  } else if (_daemonMode) {
    return startupDaemon();
  } else {
    InitializeWorkMonitor();
    _applicationServer->setupLogging(true, false, false);

    if (!_pidFile.empty()) {
      CheckPidFile(_pidFile);
      WritePidFile(_pidFile, Thread::currentProcessId());
    }

    int res = startupServer();

    if (!_pidFile.empty()) {
      if (!FileUtils::remove(_pidFile)) {
        LOG(DEBUG) << "cannot remove pid file '" << _pidFile << "'";
      }
    }

    return res;
  }
}

////////////////////////////////////////////////////////////////////////////////
/// @brief begins shutdown sequence
////////////////////////////////////////////////////////////////////////////////

void ArangoServer::beginShutdown() {
  if (_applicationServer != nullptr) {
    _applicationServer->beginShutdown();
  }
}

////////////////////////////////////////////////////////////////////////////////
/// @brief starts a supervisor
////////////////////////////////////////////////////////////////////////////////

#ifdef ARANGODB_HAVE_FORK

int ArangoServer::startupSupervisor() {
  static time_t const MIN_TIME_ALIVE_IN_SEC = 30;

  LOG(INFO) << "starting up in supervisor mode";

  CheckPidFile(_pidFile);

  _applicationServer->setupLogging(false, true, false);

  std::string current;
  int result = ForkProcess(_workingDirectory, current);

  // main process
  if (result != 0) {
    // wait for a few seconds for the supervisor to return
    // if it returns within a reasonable time, we can fetch its exit code
    // and report it
    return WaitForSupervisor(result);
  }

  // child process
  else {
    setMode(ServerMode::MODE_SERVICE);

    time_t startTime = time(0);
    time_t t;
    bool done = false;
    result = 0;

    while (!done) {
      // fork of the server
      TRI_pid_t pid = fork();

      if (pid < 0) {
        TRI_EXIT_FUNCTION(EXIT_FAILURE, NULL);
      }

      // parent
      if (0 < pid) {
        _applicationServer->setupLogging(false, true, true);
        TRI_SetProcessTitle("arangodb [supervisor]");
        LOG(DEBUG) << "supervisor mode: within parent";

        int status;
        waitpid(pid, &status, 0);
        bool horrible = true;

        if (WIFEXITED(status)) {
          // give information about cause of death
          if (WEXITSTATUS(status) == 0) {
            LOG(INFO) << "child " << pid << " died of natural causes";
            done = true;
            horrible = false;
          } else {
            t = time(0) - startTime;

            LOG(ERR) << "child " << pid
                     << " died a horrible death, exit status "
                     << WEXITSTATUS(status);

            if (t < MIN_TIME_ALIVE_IN_SEC) {
              LOG(ERR) << "child only survived for " << t
                       << " seconds, this will not work - please fix the error "
                          "first";
              done = true;
            } else {
              done = false;
            }
          }
        } else if (WIFSIGNALED(status)) {
          switch (WTERMSIG(status)) {
            case 2:
            case 9:
            case 15:
              LOG(INFO) << "child " << pid
                        << " died of natural causes, exit status "
                        << WTERMSIG(status);
              done = true;
              horrible = false;
              break;

            default:
              t = time(0) - startTime;

              LOG(ERR) << "child " << pid << " died a horrible death, signal "
                       << WTERMSIG(status);

              if (t < MIN_TIME_ALIVE_IN_SEC) {
                LOG(ERR) << "child only survived for " << t
                         << " seconds, this will not work - please fix the "
                            "error first";
                done = true;

#ifdef WCOREDUMP
                if (WCOREDUMP(status)) {
                  LOG(WARN) << "child process " << pid
                            << " produced a core dump";
                }
#endif
              } else {
                done = false;
              }

              break;
          }
        } else {
          LOG(ERR) << "child " << pid
                   << " died a horrible death, unknown cause";
          done = false;
        }

        // remove pid file
        if (horrible) {
          if (!FileUtils::remove(_pidFile)) {
            LOG(DEBUG) << "cannot remove pid file '" << _pidFile << "'";
          }

          result = EXIT_FAILURE;
        }
      }

      // child
      else {
        _applicationServer->setupLogging(true, false, true);
        LOG(DEBUG) << "supervisor mode: within child";

        // write the pid file
        WritePidFile(_pidFile, Thread::currentProcessId());

// force child to stop if supervisor dies
#ifdef TRI_HAVE_PRCTL
        prctl(PR_SET_PDEATHSIG, SIGTERM, 0, 0, 0);
#endif

        // startup server
        result = startupServer();

        // remove pid file
        if (!FileUtils::remove(_pidFile)) {
          LOG(DEBUG) << "cannot remove pid file '" << _pidFile << "'";
        }

        // and stop
        TRI_EXIT_FUNCTION(result, NULL);
      }
    }
  }

  return result;
}

////////////////////////////////////////////////////////////////////////////////
/// @brief starts a daemon
////////////////////////////////////////////////////////////////////////////////

int ArangoServer::startupDaemon() {
  LOG(INFO) << "starting up in daemon mode";

  CheckPidFile(_pidFile);

  _applicationServer->setupLogging(false, true, false);

  std::string current;
  int result = ForkProcess(_workingDirectory, current);

  // main process
  if (result != 0) {
    TRI_SetProcessTitle("arangodb [daemon]");
    WritePidFile(_pidFile, result);

    // issue #549: this is used as the exit code
    result = 0;
  }

  // child process
  else {
    setMode(ServerMode::MODE_SERVICE);
    _applicationServer->setupLogging(true, false, true);
    LOG(DEBUG) << "daemon mode: within child";

    // and startup server
    result = startupServer();

    // remove pid file
    if (!FileUtils::remove(_pidFile)) {
      LOG(DEBUG) << "cannot remove pid file '" << _pidFile << "'";
    }
  }

  return result;
}

#else

int ArangoServer::startupSupervisor() { return 0; }

int ArangoServer::startupDaemon() { return 0; }

#endif

////////////////////////////////////////////////////////////////////////////////
/// @brief converts list of size_t to string
////////////////////////////////////////////////////////////////////////////////

template <typename T>
static std::string ToString(std::vector<T> const& v) {
  std::string result = "";
  std::string sep = "[";

  for (auto const& e : v) {
    result += sep + std::to_string(e);
    sep = ",";
  }

  return result + "]";
}

////////////////////////////////////////////////////////////////////////////////
/// @brief define "_api" and "_admin" handlers
////////////////////////////////////////////////////////////////////////////////

void ArangoServer::defineHandlers(HttpHandlerFactory* factory) {
  // First the "_api" handlers:

  // add an upgrade warning
  factory->addPrefixHandler(
      "/_msg/please-upgrade",
      RestHandlerCreator<RestPleaseUpgradeHandler>::createNoData);

  // add "/agency" handler
  factory->addPrefixHandler(
      RestVocbaseBaseHandler::AGENCY_PATH,
      RestHandlerCreator<RestAgencyHandler>::createData<consensus::Agent*>,
      _applicationAgency->agent());

  // add "/agency" handler
  factory->addPrefixHandler(
      RestVocbaseBaseHandler::AGENCY_PRIV_PATH,
      RestHandlerCreator<RestAgencyPrivHandler>::createData<consensus::Agent*>,
      _applicationAgency->agent());

  // add "/batch" handler
  factory->addPrefixHandler(RestVocbaseBaseHandler::BATCH_PATH,
                            RestHandlerCreator<RestBatchHandler>::createNoData);

  // add "/cursor" handler
  factory->addPrefixHandler(
      RestVocbaseBaseHandler::CURSOR_PATH,
      RestHandlerCreator<RestCursorHandler>::createData<
          std::pair<ApplicationV8*, aql::QueryRegistry*>*>,
      _pairForAqlHandler);

  // add "/document" handler
  factory->addPrefixHandler(
      RestVocbaseBaseHandler::DOCUMENT_PATH,
      RestHandlerCreator<RestDocumentHandler>::createNoData);

  // add "/edges" handler
  factory->addPrefixHandler(RestVocbaseBaseHandler::EDGES_PATH,
                            RestHandlerCreator<RestEdgesHandler>::createNoData);

  // add "/export" handler
  factory->addPrefixHandler(
      RestVocbaseBaseHandler::EXPORT_PATH,
      RestHandlerCreator<RestExportHandler>::createNoData);

  // add "/import" handler
  factory->addPrefixHandler(
      RestVocbaseBaseHandler::IMPORT_PATH,
      RestHandlerCreator<RestImportHandler>::createNoData);

  // add "/replication" handler
  factory->addPrefixHandler(
      RestVocbaseBaseHandler::REPLICATION_PATH,
      RestHandlerCreator<RestReplicationHandler>::createNoData);

  // add "/simple/all" handler
  factory->addPrefixHandler(
      RestVocbaseBaseHandler::SIMPLE_QUERY_ALL_PATH,
      RestHandlerCreator<RestSimpleQueryHandler>::createData<
          std::pair<ApplicationV8*, aql::QueryRegistry*>*>,
      _pairForAqlHandler);

  // add "/simple/lookup-by-key" handler
  factory->addPrefixHandler(
      RestVocbaseBaseHandler::SIMPLE_LOOKUP_PATH,
      RestHandlerCreator<RestSimpleHandler>::createData<
          std::pair<ApplicationV8*, aql::QueryRegistry*>*>,
      _pairForAqlHandler);

  // add "/simple/remove-by-key" handler
  factory->addPrefixHandler(
      RestVocbaseBaseHandler::SIMPLE_REMOVE_PATH,
      RestHandlerCreator<RestSimpleHandler>::createData<
          std::pair<ApplicationV8*, aql::QueryRegistry*>*>,
      _pairForAqlHandler);

  // add "/upload" handler
  factory->addPrefixHandler(
      RestVocbaseBaseHandler::UPLOAD_PATH,
      RestHandlerCreator<RestUploadHandler>::createNoData);

  // add "/shard-comm" handler
  factory->addPrefixHandler(
      "/_api/shard-comm",
      RestHandlerCreator<RestShardHandler>::createData<Dispatcher*>,
      _applicationDispatcher->dispatcher());
  
  // add "/agency-callbacks" handler
  factory->addPrefixHandler(
      getAgencyCallbacksPath(),
      RestHandlerCreator<RestAgencyCallbacksHandler>::createData<AgencyCallbackRegistry*>,
      _agencyCallbackRegistry);

  // add "/aql" handler
  factory->addPrefixHandler(
      "/_api/aql", RestHandlerCreator<aql::RestAqlHandler>::createData<
                       std::pair<ApplicationV8*, aql::QueryRegistry*>*>,
      _pairForAqlHandler);

  factory->addPrefixHandler(
      "/_api/query",
      RestHandlerCreator<RestQueryHandler>::createData<ApplicationV8*>,
      _applicationV8);

  factory->addPrefixHandler(
      "/_api/query-cache",
      RestHandlerCreator<RestQueryCacheHandler>::createNoData);

  // And now some handlers which are registered in both /_api and /_admin
  factory->addPrefixHandler(
      "/_api/job", RestHandlerCreator<arangodb::RestJobHandler>::createData<
                       std::pair<Dispatcher*, AsyncJobManager*>*>,
      _pairForJobHandler);

  factory->addHandler("/_api/version",
                      RestHandlerCreator<RestVersionHandler>::createNoData,
                      nullptr);

  // And now the _admin handlers
  factory->addPrefixHandler(
      "/_admin/job", RestHandlerCreator<arangodb::RestJobHandler>::createData<
                         std::pair<Dispatcher*, AsyncJobManager*>*>,
      _pairForJobHandler);

  factory->addHandler("/_admin/version",
                      RestHandlerCreator<RestVersionHandler>::createNoData,
                      nullptr);

  // further admin handlers
  factory->addHandler(
      "/_admin/log",
      RestHandlerCreator<arangodb::RestAdminLogHandler>::createNoData, nullptr);

  factory->addPrefixHandler(
      "/_admin/work-monitor",
      RestHandlerCreator<WorkMonitorHandler>::createNoData, nullptr);

// This handler is to activate SYS_DEBUG_FAILAT on DB servers
#ifdef ARANGODB_ENABLE_FAILURE_TESTS
  factory->addPrefixHandler("/_admin/debug",
                            RestHandlerCreator<RestDebugHandler>::createNoData,
                            nullptr);
#endif

  factory->addPrefixHandler(
      "/_admin/shutdown",
      RestHandlerCreator<arangodb::RestShutdownHandler>::createData<void*>,
      static_cast<void*>(_applicationServer));
}

////////////////////////////////////////////////////////////////////////////////
/// @brief determine the requested database from the request URL
/// when the database is present in the request and is still "alive", its
/// reference-counter is increased by one
////////////////////////////////////////////////////////////////////////////////

static TRI_vocbase_t* LookupDatabaseFromRequest(arangodb::HttpRequest* request,
                                                TRI_server_t* server) {
  // get database name from request
  std::string dbName = request->databaseName();

  if (dbName.empty()) {
    // if no databases was specified in the request, use system database name
    // as a fallback
    dbName = TRI_VOC_SYSTEM_DATABASE;
    request->setDatabaseName(dbName);
  }

  if (ServerState::instance()->isCoordinator()) {
    return TRI_UseCoordinatorDatabaseServer(server, dbName.c_str());
  }

  return TRI_UseDatabaseServer(server, dbName.c_str());
}

////////////////////////////////////////////////////////////////////////////////
/// @brief add the context to a request
////////////////////////////////////////////////////////////////////////////////

static bool SetRequestContext(arangodb::HttpRequest* request, void* data) {
  TRI_server_t* server = static_cast<TRI_server_t*>(data);
  TRI_vocbase_t* vocbase = LookupDatabaseFromRequest(request, server);

  // invalid database name specified, database not found etc.
  if (vocbase == nullptr) {
    return false;
  }

  // database needs upgrade
  if (vocbase->_state == (sig_atomic_t)TRI_VOCBASE_STATE_FAILED_VERSION) {
    request->setRequestPath("/_msg/please-upgrade");
    return false;
  }

  VocbaseContext* ctx = new arangodb::VocbaseContext(request, server, vocbase);

  if (ctx == nullptr) {
    // out of memory
    return false;
  }

  // the "true" means the request is the owner of the context
  request->setRequestContext(ctx, true);

  return true;
}

void ArangoServer::buildApplicationServer() {
  _applicationServer =
      new ApplicationServer("arangod", "[<options>] <database-directory>",
                            rest::Version::getDetailed());

  std::string conf = TRI_BinaryName(_argv[0]) + ".conf";

  _applicationServer->setSystemConfigFile(conf);

  // arangod allows defining a user-specific configuration file. arangosh and
  // the other binaries don't
  _applicationServer->setUserConfigFile(
      ".arango" + std::string(1, TRI_DIR_SEPARATOR_CHAR) + std::string(conf));

  // initialize the server's write ahead log
  wal::LogfileManager::initialize(&_databasePath, _server);

  // and add the feature to the application server
  _applicationServer->addFeature(wal::LogfileManager::instance());

  // .............................................................................
  // dispatcher
  // .............................................................................

  _applicationDispatcher = new ApplicationDispatcher();
  _applicationServer->addFeature(_applicationDispatcher);

  // .............................................................................
  // multi-threading scheduler
  // .............................................................................

  _applicationScheduler = new ApplicationScheduler(_applicationServer);

  _applicationScheduler->allowMultiScheduler(true);
  _applicationDispatcher->setApplicationScheduler(_applicationScheduler);

  _applicationServer->addFeature(_applicationScheduler);

  // ...........................................................................
  // create QueryRegistry
  // ...........................................................................

  _queryRegistry = new aql::QueryRegistry();
  _server->_queryRegistry = _queryRegistry;

  // .............................................................................
  // V8 engine
  // .............................................................................

  _applicationV8 = new ApplicationV8(
      _server, _queryRegistry, _applicationScheduler, _applicationDispatcher);

  _applicationServer->addFeature(_applicationV8);

  // .............................................................................
  // define server options
  // .............................................................................

  std::map<std::string, ProgramOptionsDescription> additional;

  // command-line only options
  additional["General Options:help-default"](
      "console",
      "do not start as server, start a JavaScript emergency console instead")(
      "upgrade", "perform a database upgrade")(
      "check-version", "checks the versions of the database and exit");

  // .............................................................................
  // set language of default collator
  // .............................................................................

  additional["Server Options:help-default"]("temp-path", &_tempPath,
                                            "temporary path")(
      "default-language", &_defaultLanguage, "ISO-639 language code");

  // other options
  additional["Hidden Options"]("no-upgrade", "skip a database upgrade")(
      "start-service", "used to start as windows service")(
      "no-server", "do not start the server, if console is requested")(
      "use-thread-affinity", &_threadAffinity,
      "try to set thread affinity (0=disable, 1=disjunct, 2=overlap, "
      "3=scheduler, 4=dispatcher)");

// .............................................................................
// daemon and supervisor mode
// .............................................................................

#ifndef _WIN32
  additional["General Options:help-admin"]("daemon", "run as daemon")(
      "pid-file", &_pidFile, "pid-file in daemon mode")(
      "supervisor", "starts a supervisor and runs as daemon")(
      "working-directory", &_workingDirectory,
      "working directory in daemon mode");
#endif

#ifdef __APPLE__
  additional["General Options:help-admin"]("voice",
                                           "enable voice based welcome");
#endif

  additional["Hidden Options"]("development-mode",
                               "start server in development mode");

  // .............................................................................
  // javascript options
  // .............................................................................

  additional["Javascript Options:help-admin"](
      "javascript.script", &_scriptFile,
      "do not start as server, run script instead")(
      "javascript.script-parameter", &_scriptParameters, "script parameter");

  additional["Hidden Options"](
      "javascript.unit-tests", &_unitTests,
      "do not start as server, run unit tests instead");

  // .............................................................................
  // database options
  // .............................................................................

  additional["Database Options:help-admin"](
      "database.directory", &_databasePath, "path to the database directory")(
      "database.maximal-journal-size", &_defaultMaximalSize,
      "default maximal journal size, can be overwritten when creating a "
      "collection")("database.wait-for-sync", &_defaultWaitForSync,
                    "default wait-for-sync behavior, can be overwritten when "
                    "creating a collection")(
      "database.force-sync-properties", &_forceSyncProperties,
      "force syncing of collection properties to disk, will use waitForSync "
      "value of collection when turned off")(
      "database.ignore-datafile-errors", &_ignoreDatafileErrors,
      "load collections even if datafiles may contain errors")(
      "database.disable-query-tracking", &_disableQueryTracking,
      "turn off AQL query tracking by default")(
      "database.query-cache-mode", &_queryCacheMode,
      "mode for the AQL query cache (on, off, demand)")(
      "database.query-cache-max-results", &_queryCacheMaxResults,
      "maximum number of results in query cache per database")(
      "database.index-threads", &_indexThreads,
      "threads to start for parallel background index creation")(
      "database.throw-collection-not-loaded-error",
      &_throwCollectionNotLoadedError,
      "throw an error when accessing a collection that is still loading");

  // .............................................................................
  // cluster options
  // .............................................................................
  _agencyCallbackRegistry = new AgencyCallbackRegistry(
      getAgencyCallbacksPath()
  );

  _applicationCluster =
      new ApplicationCluster(_server, _applicationDispatcher, _applicationV8,
          _agencyCallbackRegistry);
  _applicationServer->addFeature(_applicationCluster);

  // .............................................................................
  // server options
  // .............................................................................

  // .............................................................................
  // for this server we display our own options such as port to use
  // .............................................................................

  additional["Server Options:help-admin"](
      "server.authenticate-system-only", &_authenticateSystemOnly,
      "use HTTP authentication only for requests to /_api and /_admin")(
      "server.disable-authentication", &_disableAuthentication,
      "disable authentication for ALL client requests")
#ifdef ARANGODB_HAVE_DOMAIN_SOCKETS
      ("server.disable-authentication-unix-sockets",
       &_disableAuthenticationUnixSockets,
       "disable authentication for requests via UNIX domain sockets")
#endif
          ("server.disable-replication-applier", &_disableReplicationApplier,
           "start with replication applier turned off")(
              "server.allow-use-database", &ALLOW_USE_DATABASE_IN_REST_ACTIONS,
              "allow change of database in REST actions, only needed for "
              "unittests")("server.threads", &_dispatcherThreads,
                           "number of threads for basic operations")(
              "server.additional-threads", &_additionalThreads,
              "number of threads in additional queues")(
              "server.hide-product-header", &HttpResponse::HIDE_PRODUCT_HEADER,
              "do not expose \"Server: ArangoDB\" header in HTTP responses")(
              "server.foxx-queues", &_foxxQueues, "enable Foxx queues")(
              "server.foxx-queues-poll-interval", &_foxxQueuesPollInterval,
              "Foxx queue manager poll interval (in seconds)")(
              "server.session-timeout", &VocbaseContext::ServerSessionTtl,
              "timeout of web interface server sessions (in seconds)");

  bool disableStatistics = false;

  additional["Server Options:help-admin"]("server.disable-statistics",
                                          &disableStatistics,
                                          "turn off statistics gathering");

  additional["Javascript Options:help-admin"](
      "javascript.v8-contexts", &_v8Contexts,
      "number of V8 contexts that are created for executing JavaScript "
      "actions");

  additional["Server Options:help-admin"](
      "scheduler.maximal-queue-size", &_dispatcherQueueSize,
      "maximum size of queue for asynchronous operations");

  // .............................................................................
  // endpoint server
  // .............................................................................

  _jobManager = new AsyncJobManager(ClusterCommRestCallback);

  _applicationEndpointServer = new ApplicationEndpointServer(
      _applicationServer, _applicationScheduler, _applicationDispatcher,
      _jobManager, "arangodb", &SetRequestContext, (void*)_server);
  _applicationServer->addFeature(_applicationEndpointServer);

  // .............................................................................
  // agency options
  // .............................................................................

  _applicationAgency = new ApplicationAgency(_server, _applicationEndpointServer, _applicationV8, _queryRegistry);
  _applicationServer->addFeature(_applicationAgency);

  // .............................................................................
  // parse the command line options - exit if there is a parse error
  // .............................................................................

  if (!_applicationServer->parse(_argc, _argv, additional)) {
    LOG(FATAL) << "cannot parse command line arguments";
    FATAL_ERROR_EXIT();
  }

  // set the temp-path
  _tempPath = StringUtils::rTrim(_tempPath, TRI_DIR_SEPARATOR_STR);

  if (_applicationServer->programOptions().has("temp-path")) {
    TRI_SetUserTempPath((char*)_tempPath.c_str());
  }

  // must be used after drop privileges and be called to set it to avoid raise
  // conditions
  TRI_GetTempPath();

  IGNORE_DATAFILE_ERRORS = _ignoreDatafileErrors;

  // .............................................................................
  // set language name
  // .............................................................................

  std::string languageName;

  if (!Utf8Helper::DefaultUtf8Helper.setCollatorLanguage(_defaultLanguage)) {
    char const* ICU_env = getenv("ICU_DATA");
    LOG(FATAL) << "failed to initialize ICU; ICU_DATA='"
               << (ICU_env != nullptr ? ICU_env : "") << "'";
    FATAL_ERROR_EXIT();
  }

  if (Utf8Helper::DefaultUtf8Helper.getCollatorCountry() != "") {
    languageName =
        std::string(Utf8Helper::DefaultUtf8Helper.getCollatorLanguage() + "_" +
                    Utf8Helper::DefaultUtf8Helper.getCollatorCountry());
  } else {
    languageName = Utf8Helper::DefaultUtf8Helper.getCollatorLanguage();
  }

  // ...........................................................................
  // init nonces
  // ...........................................................................

  uint32_t optionNonceHashSize = 0;

  if (optionNonceHashSize > 0) {
    LOG(DEBUG) << "setting nonce hash size to " << optionNonceHashSize;
    Nonce::create(optionNonceHashSize);
  }

  if (disableStatistics) {
    TRI_ENABLE_STATISTICS = false;
  }

  // validate journal size
  if (_defaultMaximalSize < TRI_JOURNAL_MINIMAL_SIZE) {
    LOG(FATAL) << "invalid value for '--database.maximal-journal-size'. "
                  "expected at least "
               << TRI_JOURNAL_MINIMAL_SIZE;
    FATAL_ERROR_EXIT();
  }

  // validate queue size
  if (_dispatcherQueueSize <= 128) {
    LOG(FATAL) << "invalid value for `--server.maximal-queue-size'";
    FATAL_ERROR_EXIT();
  }

  // .............................................................................
  // set directories and scripts
  // .............................................................................

  std::vector<std::string> arguments = _applicationServer->programArguments();

  if (1 < arguments.size()) {
    LOG(FATAL) << "expected at most one database directory, got "
               << arguments.size();
    FATAL_ERROR_EXIT();
  } else if (1 == arguments.size()) {
    _databasePath = arguments[0];
  }

  if (_databasePath.empty()) {
    LOG(INFO) << "please use the '--database.directory' option";
    LOG(FATAL) << "no database path has been supplied, giving up";
    FATAL_ERROR_EXIT();
  }

  runStartupChecks();

  // strip trailing separators
  _databasePath = StringUtils::rTrim(_databasePath, TRI_DIR_SEPARATOR_STR);

  _applicationEndpointServer->setBasePath(_databasePath);

  // disable certain options in unittest or script mode
  OperationMode::server_operation_mode_e mode =
      OperationMode::determineMode(_applicationServer->programOptions());

  if (mode == OperationMode::MODE_CONSOLE) {
    _applicationScheduler->disableControlCHandler();
  }

  if (mode == OperationMode::MODE_SCRIPT ||
      mode == OperationMode::MODE_UNITTESTS) {
    // testing disables authentication
    _disableAuthentication = true;
  }

  TRI_SetThrowCollectionNotLoadedVocBase(nullptr,
                                         _throwCollectionNotLoadedError);

  // set global query tracking flag
  arangodb::aql::Query::DisableQueryTracking(_disableQueryTracking);

  // configure the query cache
  {
    std::pair<std::string, size_t> cacheProperties{_queryCacheMode,
                                                   _queryCacheMaxResults};
    arangodb::aql::QueryCache::instance()->setProperties(cacheProperties);
  }
>>>>>>> e68a60f8

ArangoServer::~ArangoServer() {
  delete _jobManager;
  delete _server;
}


void ArangoServer::buildApplicationServer() {
#warning TODO
#if 0

  _applicationCluster =
      new ApplicationCluster(_server);
  _applicationServer->addFeature(_applicationCluster);

  // .............................................................................
  // agency options
  // .............................................................................

  _applicationAgency = new ApplicationAgency();
  _applicationServer->addFeature(_applicationAgency);

#endif
}

int ArangoServer::startupServer() {
#warning TODO
#if 0

  // .............................................................................
  // prepare everything
  // .............................................................................

  if (!startServer) {
    _applicationEndpointServer->disable();
  }

  // prepare scheduler and dispatcher
  _applicationServer->prepare();

  auto const role = ServerState::instance()->getRole();

  // and finish prepare
  _applicationServer->prepare2();

  // ...........................................................................
  // create endpoints and handlers
  // ...........................................................................

  // we pass the options by reference, so keep them until shutdown

  // active deadlock detection in case we're not running in cluster mode
  if (!arangodb::ServerState::instance()->isRunningInCluster()) {
    TRI_EnableDeadlockDetectionDatabasesServer(_server);
  }

  // .............................................................................
  // start the main event loop
  // .............................................................................

  _applicationServer->start();

  // for a cluster coordinator, the users are loaded at a later stage;
  // the kickstarter will trigger a bootstrap process
  //
  if (role != ServerState::ROLE_COORDINATOR &&
      role != ServerState::ROLE_PRIMARY &&
      role != ServerState::ROLE_SECONDARY) {
    // if the authentication info could not be loaded, but authentication is
    // turned on,
    // then we refuse to start
    if (!vocbase->_authInfoLoaded && !_disableAuthentication) {
      LOG(FATAL) << "could not load required authentication information";
      FATAL_ERROR_EXIT();
    }
  }
  
  // Loading ageny's persistent state
  if(_applicationAgency->agent() != nullptr) {
    _applicationAgency->agent()->load();
  }

  int res;

#endif
}

////////////////////////////////////////////////////////////////////////////////
/// @brief wait for the heartbeat thread to run
/// before the server responds to requests, the heartbeat thread should have
/// run at least once
////////////////////////////////////////////////////////////////////////////////

////////////////////////////////////////////////////////////////////////////////
/// @brief runs the server
////////////////////////////////////////////////////////////////////////////////

int ArangoServer::runServer(TRI_vocbase_t* vocbase) {
<<<<<<< HEAD
#warning TODO
#if 0
=======
  // disable maintenance mode
>>>>>>> e68a60f8
  waitForHeartbeat();

  // just wait until we are signalled
  _applicationServer->wait();

  return EXIT_SUCCESS;
#endif
}
<|MERGE_RESOLUTION|>--- conflicted
+++ resolved
@@ -1,370 +1,3 @@
-<<<<<<< HEAD
-=======
-////////////////////////////////////////////////////////////////////////////////
-/// DISCLAIMER
-///
-/// Copyright 2014-2016 ArangoDB GmbH, Cologne, Germany
-/// Copyright 2004-2014 triAGENS GmbH, Cologne, Germany
-///
-/// Licensed under the Apache License, Version 2.0 (the "License");
-/// you may not use this file except in compliance with the License.
-/// You may obtain a copy of the License at
-///
-///     http://www.apache.org/licenses/LICENSE-2.0
-///
-/// Unless required by applicable law or agreed to in writing, software
-/// distributed under the License is distributed on an "AS IS" BASIS,
-/// WITHOUT WARRANTIES OR CONDITIONS OF ANY KIND, either express or implied.
-/// See the License for the specific language governing permissions and
-/// limitations under the License.
-///
-/// Copyright holder is ArangoDB GmbH, Cologne, Germany
-///
-/// @author Dr. Frank Celler
-////////////////////////////////////////////////////////////////////////////////
-
-#include "ArangoServer.h"
-
-#ifdef TRI_HAVE_SYS_PRCTL_H
-#include <sys/prctl.h>
-#endif
-
-#include <v8.h>
-#include <iostream>
-#include <fstream>
-
-#include "Actions/RestActionHandler.h"
-#include "Actions/actions.h"
-#include "Agency/Agent.h"
-#include "Agency/ApplicationAgency.h"
-#include "ApplicationServer/ApplicationServer.h"
-#include "Aql/Query.h"
-#include "Aql/QueryCache.h"
-#include "Aql/RestAqlHandler.h"
-#include "Basics/FileUtils.h"
-#include "Logger/Logger.h"
-#include "Basics/Nonce.h"
-#include "Basics/ProgramOptions.h"
-#include "Basics/ProgramOptionsDescription.h"
-#include "Basics/RandomGenerator.h"
-#include "Basics/ThreadPool.h"
-#include "Basics/Utf8Helper.h"
-#include "Basics/files.h"
-#include "Basics/messages.h"
-#include "Basics/process-utils.h"
-#include "Basics/tri-strings.h"
-#include "Cluster/ApplicationCluster.h"
-#include "Cluster/ClusterComm.h"
-#include "Cluster/HeartbeatThread.h"
-#include "Cluster/RestAgencyCallbacksHandler.h"
-#include "Cluster/RestShardHandler.h"
-#include "Dispatcher/ApplicationDispatcher.h"
-#include "Dispatcher/Dispatcher.h"
-#include "HttpServer/ApplicationEndpointServer.h"
-#include "HttpServer/AsyncJobManager.h"
-#include "HttpServer/HttpHandlerFactory.h"
-#include "Rest/InitializeRest.h"
-#include "Rest/OperationMode.h"
-#include "Rest/Version.h"
-#include "RestHandler/RestAdminLogHandler.h"
-#include "RestHandler/RestAgencyHandler.h"
-#include "RestHandler/RestAgencyPrivHandler.h"
-#include "RestHandler/RestBatchHandler.h"
-#include "RestHandler/RestCursorHandler.h"
-#include "RestHandler/RestDebugHandler.h"
-#include "RestHandler/RestDocumentHandler.h"
-#include "RestHandler/RestEdgesHandler.h"
-#include "RestHandler/RestExportHandler.h"
-#include "RestHandler/RestHandlerCreator.h"
-#include "RestHandler/RestImportHandler.h"
-#include "RestHandler/RestJobHandler.h"
-#include "RestHandler/RestPleaseUpgradeHandler.h"
-#include "RestHandler/RestQueryCacheHandler.h"
-#include "RestHandler/RestQueryHandler.h"
-#include "RestHandler/RestReplicationHandler.h"
-#include "RestHandler/RestShutdownHandler.h"
-#include "RestHandler/RestSimpleHandler.h"
-#include "RestHandler/RestSimpleQueryHandler.h"
-#include "RestHandler/RestUploadHandler.h"
-#include "RestHandler/RestVersionHandler.h"
-#include "RestHandler/WorkMonitorHandler.h"
-#include "RestServer/ConsoleThread.h"
-#include "RestServer/VocbaseContext.h"
-#include "Scheduler/ApplicationScheduler.h"
-#include "Statistics/statistics.h"
-#include "V8/V8LineEditor.h"
-#include "V8/v8-conv.h"
-#include "V8/v8-utils.h"
-#include "V8Server/ApplicationV8.h"
-#include "VocBase/KeyGenerator.h"
-#include "VocBase/auth.h"
-#include "VocBase/server.h"
-#include "Wal/LogfileManager.h"
-
-using namespace arangodb;
-using namespace arangodb::basics;
-using namespace arangodb::rest;
-
-bool ALLOW_USE_DATABASE_IN_REST_ACTIONS;
-
-bool IGNORE_DATAFILE_ERRORS;
-
-////////////////////////////////////////////////////////////////////////////////
-/// @brief writes a pid file
-////////////////////////////////////////////////////////////////////////////////
-
-static void WritePidFile(std::string const& pidFile, int pid) {
-  std::ofstream out(pidFile.c_str(), std::ios::trunc);
-
-  if (!out) {
-    LOG(FATAL) << "cannot write pid-file '" << pidFile << "'";
-    FATAL_ERROR_EXIT();
-  }
-
-  out << pid;
-}
-
-////////////////////////////////////////////////////////////////////////////////
-/// @brief checks a pid file
-////////////////////////////////////////////////////////////////////////////////
-
-static void CheckPidFile(std::string const& pidFile) {
-  // check if the pid-file exists
-  if (!pidFile.empty()) {
-    if (FileUtils::isDirectory(pidFile)) {
-      LOG(FATAL) << "pid-file '" << pidFile << "' is a directory";
-      FATAL_ERROR_EXIT();
-    } else if (FileUtils::exists(pidFile) && FileUtils::size(pidFile) > 0) {
-      LOG(INFO) << "pid-file '" << pidFile << "' already exists, verifying pid";
-
-      std::ifstream f(pidFile.c_str());
-
-      // file can be opened
-      if (f) {
-        TRI_pid_t oldPid;
-
-        f >> oldPid;
-
-        if (oldPid == 0) {
-          LOG(FATAL) << "pid-file '" << pidFile << "' is unreadable";
-          FATAL_ERROR_EXIT();
-        }
-
-        LOG(DEBUG) << "found old pid: " << oldPid;
-
-#ifdef ARANGODB_HAVE_FORK
-        int r = kill(oldPid, 0);
-#else
-        int r = 0;  // TODO for windows use TerminateProcess
-#endif
-
-        if (r == 0) {
-          LOG(FATAL) << "pid-file '" << pidFile
-                     << "' exists and process with pid " << oldPid
-                     << " is still running";
-          FATAL_ERROR_EXIT();
-        } else if (errno == EPERM) {
-          LOG(FATAL) << "pid-file '" << pidFile
-                     << "' exists and process with pid " << oldPid
-                     << " is still running";
-          FATAL_ERROR_EXIT();
-        } else if (errno == ESRCH) {
-          LOG(ERR) << "pid-file '" << pidFile
-                   << " exists, but no process with pid " << oldPid
-                   << " exists";
-
-          if (!FileUtils::remove(pidFile)) {
-            LOG(FATAL) << "pid-file '" << pidFile
-                       << "' exists, no process with pid " << oldPid
-                       << " exists, but pid-file cannot be removed";
-            FATAL_ERROR_EXIT();
-          }
-
-          LOG(INFO) << "removed stale pid-file '" << pidFile << "'";
-        } else {
-          LOG(FATAL) << "pid-file '" << pidFile << "' exists and kill "
-                     << oldPid << " failed";
-          FATAL_ERROR_EXIT();
-        }
-      }
-
-      // failed to open file
-      else {
-        LOG(FATAL) << "pid-file '" << pidFile
-                   << "' exists, but cannot be opened";
-        FATAL_ERROR_EXIT();
-      }
-    }
-
-    LOG(DEBUG) << "using pid-file '" << pidFile << "'";
-  }
-}
-
-////////////////////////////////////////////////////////////////////////////////
-/// @brief forks a new process
-////////////////////////////////////////////////////////////////////////////////
-
-#ifdef ARANGODB_HAVE_FORK
-
-static int ForkProcess(std::string const& workingDirectory,
-                       std::string& current) {
-  // fork off the parent process
-  TRI_pid_t pid = fork();
-
-  if (pid < 0) {
-    LOG(FATAL) << "cannot fork";
-    FATAL_ERROR_EXIT();
-  }
-
-  // Upon successful completion, fork() shall return 0 to the child process and
-  // shall return the process ID of the child process to the parent process.
-
-  // if we got a good PID, then we can exit the parent process
-  if (pid > 0) {
-    LOG(DEBUG) << "started child process with pid " << pid;
-    return pid;
-  }
-
-  // change the file mode mask
-  umask(0);
-
-  // create a new SID for the child process
-  TRI_pid_t sid = setsid();
-
-  if (sid < 0) {
-    LOG(FATAL) << "cannot create sid";
-    FATAL_ERROR_EXIT();
-  }
-
-  // store current working directory
-  int err = 0;
-  current = FileUtils::currentDirectory(&err);
-
-  if (err != 0) {
-    LOG(FATAL) << "cannot get current directory";
-    FATAL_ERROR_EXIT();
-  }
-
-  // change the current working directory
-  if (!workingDirectory.empty()) {
-    if (!FileUtils::changeDirectory(workingDirectory)) {
-      LOG(FATAL) << "cannot change into working directory '" << workingDirectory
-                 << "'";
-      FATAL_ERROR_EXIT();
-    } else {
-      LOG(INFO) << "changed working directory for child process to '"
-                << workingDirectory << "'";
-    }
-  }
-
-  // we're a daemon so there won't be a terminal attached
-  // close the standard file descriptors and re-open them mapped to /dev/null
-  int fd = open("/dev/null", O_RDWR | O_CREAT, 0644);
-
-  if (fd < 0) {
-    LOG(FATAL) << "cannot open /dev/null";
-    FATAL_ERROR_EXIT();
-  }
-
-  if (dup2(fd, STDIN_FILENO) < 0) {
-    LOG(FATAL) << "cannot re-map stdin to /dev/null";
-    FATAL_ERROR_EXIT();
-  }
-
-  if (dup2(fd, STDOUT_FILENO) < 0) {
-    LOG(FATAL) << "cannot re-map stdout to /dev/null";
-    FATAL_ERROR_EXIT();
-  }
-
-  if (dup2(fd, STDERR_FILENO) < 0) {
-    LOG(FATAL) << "cannot re-map stderr to /dev/null";
-    FATAL_ERROR_EXIT();
-  }
-
-  close(fd);
-
-  return 0;
-}
-
-////////////////////////////////////////////////////////////////////////////////
-/// @brief waits for the supervisor process with pid to return its exit status
-/// waits for at most 10 seconds. if the supervisor has not returned until then,
-/// we assume a successful start
-////////////////////////////////////////////////////////////////////////////////
-
-int WaitForSupervisor(int pid) {
-  if (!isatty(STDIN_FILENO)) {
-    // during system boot, we don't have a tty, and we don't want to delay
-    // the boot process
-    return EXIT_SUCCESS;
-  }
-
-  // in case a tty is present, this is probably a manual invocation of the start
-  // procedure
-  double const end = TRI_microtime() + 10.0;
-
-  while (TRI_microtime() < end) {
-    int status;
-    int res = waitpid(pid, &status, WNOHANG);
-
-    if (res == -1) {
-      // error in waitpid. don't know what to do
-      break;
-    }
-
-    if (res != 0 && WIFEXITED(status)) {
-      // give information about supervisor exit code
-      if (WEXITSTATUS(status) == 0) {
-        // exit code 0
-        return EXIT_SUCCESS;
-      } else if (WIFSIGNALED(status)) {
-        switch (WTERMSIG(status)) {
-          case 2:
-          case 9:
-          case 15:
-            // terminated normally
-            return EXIT_SUCCESS;
-          default:
-            break;
-        }
-      }
-
-      // failure!
-      LOG(ERR)
-          << "unable to start arangod. please check the logfiles for errors";
-      return EXIT_FAILURE;
-    }
-
-    // sleep a while and retry
-    usleep(500 * 1000);
-  }
-
-  // enough time has elapsed... we now abort our loop
-  return EXIT_SUCCESS;
-}
-
-#else
-
-// .............................................................................
-// TODO: use windows API CreateProcess & CreateThread to minic fork()
-// .............................................................................
-
-static int ForkProcess(std::string const& workingDirectory,
-                       std::string& current) {
-  // fork off the parent process
-  TRI_pid_t pid = -1;  // fork();
-
-  if (pid < 0) {
-    LOG(FATAL) << "cannot fork";
-    FATAL_ERROR_EXIT();
-  }
-
-  return 0;
-}
-
-#endif
-
->>>>>>> e68a60f8
 ArangoServer::ArangoServer(int argc, char** argv)
     : _mode(ServerMode::MODE_STANDALONE),
 #warning TODO
@@ -394,870 +27,10 @@
       _pairForJobHandler(nullptr),
       _indexPool(nullptr),
       _threadAffinity(0) {
-<<<<<<< HEAD
 #ifndef TRI_HAVE_THREAD_AFFINITY
   _threadAffinity = 0;
 #endif
 }
-=======
-  TRI_SetApplicationName("arangod");
-
-#ifndef TRI_HAVE_THREAD_AFFINITY
-  _threadAffinity = 0;
-#endif
-
-// set working directory and database directory
-#ifdef _WIN32
-  _workingDirectory = ".";
-#else
-  _workingDirectory = "/var/tmp";
-#endif
-
-  _defaultLanguage = Utf8Helper::DefaultUtf8Helper.getCollatorLanguage();
-
-  TRI_InitServerGlobals();
-
-  _server = new TRI_server_t;
-}
-
-ArangoServer::~ArangoServer() {
-  delete _indexPool;
-  delete _jobManager;
-  delete _server;
-
-  Nonce::destroy();
-
-  delete _applicationServer;
-  delete _agencyCallbackRegistry;
-}
-
-////////////////////////////////////////////////////////////////////////////////
-/// @brief starts the server
-////////////////////////////////////////////////////////////////////////////////
-
-int ArangoServer::start() {
-  if (_applicationServer == nullptr) {
-    buildApplicationServer();
-  }
-
-  if (_supervisorMode) {
-    return startupSupervisor();
-  } else if (_daemonMode) {
-    return startupDaemon();
-  } else {
-    InitializeWorkMonitor();
-    _applicationServer->setupLogging(true, false, false);
-
-    if (!_pidFile.empty()) {
-      CheckPidFile(_pidFile);
-      WritePidFile(_pidFile, Thread::currentProcessId());
-    }
-
-    int res = startupServer();
-
-    if (!_pidFile.empty()) {
-      if (!FileUtils::remove(_pidFile)) {
-        LOG(DEBUG) << "cannot remove pid file '" << _pidFile << "'";
-      }
-    }
-
-    return res;
-  }
-}
-
-////////////////////////////////////////////////////////////////////////////////
-/// @brief begins shutdown sequence
-////////////////////////////////////////////////////////////////////////////////
-
-void ArangoServer::beginShutdown() {
-  if (_applicationServer != nullptr) {
-    _applicationServer->beginShutdown();
-  }
-}
-
-////////////////////////////////////////////////////////////////////////////////
-/// @brief starts a supervisor
-////////////////////////////////////////////////////////////////////////////////
-
-#ifdef ARANGODB_HAVE_FORK
-
-int ArangoServer::startupSupervisor() {
-  static time_t const MIN_TIME_ALIVE_IN_SEC = 30;
-
-  LOG(INFO) << "starting up in supervisor mode";
-
-  CheckPidFile(_pidFile);
-
-  _applicationServer->setupLogging(false, true, false);
-
-  std::string current;
-  int result = ForkProcess(_workingDirectory, current);
-
-  // main process
-  if (result != 0) {
-    // wait for a few seconds for the supervisor to return
-    // if it returns within a reasonable time, we can fetch its exit code
-    // and report it
-    return WaitForSupervisor(result);
-  }
-
-  // child process
-  else {
-    setMode(ServerMode::MODE_SERVICE);
-
-    time_t startTime = time(0);
-    time_t t;
-    bool done = false;
-    result = 0;
-
-    while (!done) {
-      // fork of the server
-      TRI_pid_t pid = fork();
-
-      if (pid < 0) {
-        TRI_EXIT_FUNCTION(EXIT_FAILURE, NULL);
-      }
-
-      // parent
-      if (0 < pid) {
-        _applicationServer->setupLogging(false, true, true);
-        TRI_SetProcessTitle("arangodb [supervisor]");
-        LOG(DEBUG) << "supervisor mode: within parent";
-
-        int status;
-        waitpid(pid, &status, 0);
-        bool horrible = true;
-
-        if (WIFEXITED(status)) {
-          // give information about cause of death
-          if (WEXITSTATUS(status) == 0) {
-            LOG(INFO) << "child " << pid << " died of natural causes";
-            done = true;
-            horrible = false;
-          } else {
-            t = time(0) - startTime;
-
-            LOG(ERR) << "child " << pid
-                     << " died a horrible death, exit status "
-                     << WEXITSTATUS(status);
-
-            if (t < MIN_TIME_ALIVE_IN_SEC) {
-              LOG(ERR) << "child only survived for " << t
-                       << " seconds, this will not work - please fix the error "
-                          "first";
-              done = true;
-            } else {
-              done = false;
-            }
-          }
-        } else if (WIFSIGNALED(status)) {
-          switch (WTERMSIG(status)) {
-            case 2:
-            case 9:
-            case 15:
-              LOG(INFO) << "child " << pid
-                        << " died of natural causes, exit status "
-                        << WTERMSIG(status);
-              done = true;
-              horrible = false;
-              break;
-
-            default:
-              t = time(0) - startTime;
-
-              LOG(ERR) << "child " << pid << " died a horrible death, signal "
-                       << WTERMSIG(status);
-
-              if (t < MIN_TIME_ALIVE_IN_SEC) {
-                LOG(ERR) << "child only survived for " << t
-                         << " seconds, this will not work - please fix the "
-                            "error first";
-                done = true;
-
-#ifdef WCOREDUMP
-                if (WCOREDUMP(status)) {
-                  LOG(WARN) << "child process " << pid
-                            << " produced a core dump";
-                }
-#endif
-              } else {
-                done = false;
-              }
-
-              break;
-          }
-        } else {
-          LOG(ERR) << "child " << pid
-                   << " died a horrible death, unknown cause";
-          done = false;
-        }
-
-        // remove pid file
-        if (horrible) {
-          if (!FileUtils::remove(_pidFile)) {
-            LOG(DEBUG) << "cannot remove pid file '" << _pidFile << "'";
-          }
-
-          result = EXIT_FAILURE;
-        }
-      }
-
-      // child
-      else {
-        _applicationServer->setupLogging(true, false, true);
-        LOG(DEBUG) << "supervisor mode: within child";
-
-        // write the pid file
-        WritePidFile(_pidFile, Thread::currentProcessId());
-
-// force child to stop if supervisor dies
-#ifdef TRI_HAVE_PRCTL
-        prctl(PR_SET_PDEATHSIG, SIGTERM, 0, 0, 0);
-#endif
-
-        // startup server
-        result = startupServer();
-
-        // remove pid file
-        if (!FileUtils::remove(_pidFile)) {
-          LOG(DEBUG) << "cannot remove pid file '" << _pidFile << "'";
-        }
-
-        // and stop
-        TRI_EXIT_FUNCTION(result, NULL);
-      }
-    }
-  }
-
-  return result;
-}
-
-////////////////////////////////////////////////////////////////////////////////
-/// @brief starts a daemon
-////////////////////////////////////////////////////////////////////////////////
-
-int ArangoServer::startupDaemon() {
-  LOG(INFO) << "starting up in daemon mode";
-
-  CheckPidFile(_pidFile);
-
-  _applicationServer->setupLogging(false, true, false);
-
-  std::string current;
-  int result = ForkProcess(_workingDirectory, current);
-
-  // main process
-  if (result != 0) {
-    TRI_SetProcessTitle("arangodb [daemon]");
-    WritePidFile(_pidFile, result);
-
-    // issue #549: this is used as the exit code
-    result = 0;
-  }
-
-  // child process
-  else {
-    setMode(ServerMode::MODE_SERVICE);
-    _applicationServer->setupLogging(true, false, true);
-    LOG(DEBUG) << "daemon mode: within child";
-
-    // and startup server
-    result = startupServer();
-
-    // remove pid file
-    if (!FileUtils::remove(_pidFile)) {
-      LOG(DEBUG) << "cannot remove pid file '" << _pidFile << "'";
-    }
-  }
-
-  return result;
-}
-
-#else
-
-int ArangoServer::startupSupervisor() { return 0; }
-
-int ArangoServer::startupDaemon() { return 0; }
-
-#endif
-
-////////////////////////////////////////////////////////////////////////////////
-/// @brief converts list of size_t to string
-////////////////////////////////////////////////////////////////////////////////
-
-template <typename T>
-static std::string ToString(std::vector<T> const& v) {
-  std::string result = "";
-  std::string sep = "[";
-
-  for (auto const& e : v) {
-    result += sep + std::to_string(e);
-    sep = ",";
-  }
-
-  return result + "]";
-}
-
-////////////////////////////////////////////////////////////////////////////////
-/// @brief define "_api" and "_admin" handlers
-////////////////////////////////////////////////////////////////////////////////
-
-void ArangoServer::defineHandlers(HttpHandlerFactory* factory) {
-  // First the "_api" handlers:
-
-  // add an upgrade warning
-  factory->addPrefixHandler(
-      "/_msg/please-upgrade",
-      RestHandlerCreator<RestPleaseUpgradeHandler>::createNoData);
-
-  // add "/agency" handler
-  factory->addPrefixHandler(
-      RestVocbaseBaseHandler::AGENCY_PATH,
-      RestHandlerCreator<RestAgencyHandler>::createData<consensus::Agent*>,
-      _applicationAgency->agent());
-
-  // add "/agency" handler
-  factory->addPrefixHandler(
-      RestVocbaseBaseHandler::AGENCY_PRIV_PATH,
-      RestHandlerCreator<RestAgencyPrivHandler>::createData<consensus::Agent*>,
-      _applicationAgency->agent());
-
-  // add "/batch" handler
-  factory->addPrefixHandler(RestVocbaseBaseHandler::BATCH_PATH,
-                            RestHandlerCreator<RestBatchHandler>::createNoData);
-
-  // add "/cursor" handler
-  factory->addPrefixHandler(
-      RestVocbaseBaseHandler::CURSOR_PATH,
-      RestHandlerCreator<RestCursorHandler>::createData<
-          std::pair<ApplicationV8*, aql::QueryRegistry*>*>,
-      _pairForAqlHandler);
-
-  // add "/document" handler
-  factory->addPrefixHandler(
-      RestVocbaseBaseHandler::DOCUMENT_PATH,
-      RestHandlerCreator<RestDocumentHandler>::createNoData);
-
-  // add "/edges" handler
-  factory->addPrefixHandler(RestVocbaseBaseHandler::EDGES_PATH,
-                            RestHandlerCreator<RestEdgesHandler>::createNoData);
-
-  // add "/export" handler
-  factory->addPrefixHandler(
-      RestVocbaseBaseHandler::EXPORT_PATH,
-      RestHandlerCreator<RestExportHandler>::createNoData);
-
-  // add "/import" handler
-  factory->addPrefixHandler(
-      RestVocbaseBaseHandler::IMPORT_PATH,
-      RestHandlerCreator<RestImportHandler>::createNoData);
-
-  // add "/replication" handler
-  factory->addPrefixHandler(
-      RestVocbaseBaseHandler::REPLICATION_PATH,
-      RestHandlerCreator<RestReplicationHandler>::createNoData);
-
-  // add "/simple/all" handler
-  factory->addPrefixHandler(
-      RestVocbaseBaseHandler::SIMPLE_QUERY_ALL_PATH,
-      RestHandlerCreator<RestSimpleQueryHandler>::createData<
-          std::pair<ApplicationV8*, aql::QueryRegistry*>*>,
-      _pairForAqlHandler);
-
-  // add "/simple/lookup-by-key" handler
-  factory->addPrefixHandler(
-      RestVocbaseBaseHandler::SIMPLE_LOOKUP_PATH,
-      RestHandlerCreator<RestSimpleHandler>::createData<
-          std::pair<ApplicationV8*, aql::QueryRegistry*>*>,
-      _pairForAqlHandler);
-
-  // add "/simple/remove-by-key" handler
-  factory->addPrefixHandler(
-      RestVocbaseBaseHandler::SIMPLE_REMOVE_PATH,
-      RestHandlerCreator<RestSimpleHandler>::createData<
-          std::pair<ApplicationV8*, aql::QueryRegistry*>*>,
-      _pairForAqlHandler);
-
-  // add "/upload" handler
-  factory->addPrefixHandler(
-      RestVocbaseBaseHandler::UPLOAD_PATH,
-      RestHandlerCreator<RestUploadHandler>::createNoData);
-
-  // add "/shard-comm" handler
-  factory->addPrefixHandler(
-      "/_api/shard-comm",
-      RestHandlerCreator<RestShardHandler>::createData<Dispatcher*>,
-      _applicationDispatcher->dispatcher());
-  
-  // add "/agency-callbacks" handler
-  factory->addPrefixHandler(
-      getAgencyCallbacksPath(),
-      RestHandlerCreator<RestAgencyCallbacksHandler>::createData<AgencyCallbackRegistry*>,
-      _agencyCallbackRegistry);
-
-  // add "/aql" handler
-  factory->addPrefixHandler(
-      "/_api/aql", RestHandlerCreator<aql::RestAqlHandler>::createData<
-                       std::pair<ApplicationV8*, aql::QueryRegistry*>*>,
-      _pairForAqlHandler);
-
-  factory->addPrefixHandler(
-      "/_api/query",
-      RestHandlerCreator<RestQueryHandler>::createData<ApplicationV8*>,
-      _applicationV8);
-
-  factory->addPrefixHandler(
-      "/_api/query-cache",
-      RestHandlerCreator<RestQueryCacheHandler>::createNoData);
-
-  // And now some handlers which are registered in both /_api and /_admin
-  factory->addPrefixHandler(
-      "/_api/job", RestHandlerCreator<arangodb::RestJobHandler>::createData<
-                       std::pair<Dispatcher*, AsyncJobManager*>*>,
-      _pairForJobHandler);
-
-  factory->addHandler("/_api/version",
-                      RestHandlerCreator<RestVersionHandler>::createNoData,
-                      nullptr);
-
-  // And now the _admin handlers
-  factory->addPrefixHandler(
-      "/_admin/job", RestHandlerCreator<arangodb::RestJobHandler>::createData<
-                         std::pair<Dispatcher*, AsyncJobManager*>*>,
-      _pairForJobHandler);
-
-  factory->addHandler("/_admin/version",
-                      RestHandlerCreator<RestVersionHandler>::createNoData,
-                      nullptr);
-
-  // further admin handlers
-  factory->addHandler(
-      "/_admin/log",
-      RestHandlerCreator<arangodb::RestAdminLogHandler>::createNoData, nullptr);
-
-  factory->addPrefixHandler(
-      "/_admin/work-monitor",
-      RestHandlerCreator<WorkMonitorHandler>::createNoData, nullptr);
-
-// This handler is to activate SYS_DEBUG_FAILAT on DB servers
-#ifdef ARANGODB_ENABLE_FAILURE_TESTS
-  factory->addPrefixHandler("/_admin/debug",
-                            RestHandlerCreator<RestDebugHandler>::createNoData,
-                            nullptr);
-#endif
-
-  factory->addPrefixHandler(
-      "/_admin/shutdown",
-      RestHandlerCreator<arangodb::RestShutdownHandler>::createData<void*>,
-      static_cast<void*>(_applicationServer));
-}
-
-////////////////////////////////////////////////////////////////////////////////
-/// @brief determine the requested database from the request URL
-/// when the database is present in the request and is still "alive", its
-/// reference-counter is increased by one
-////////////////////////////////////////////////////////////////////////////////
-
-static TRI_vocbase_t* LookupDatabaseFromRequest(arangodb::HttpRequest* request,
-                                                TRI_server_t* server) {
-  // get database name from request
-  std::string dbName = request->databaseName();
-
-  if (dbName.empty()) {
-    // if no databases was specified in the request, use system database name
-    // as a fallback
-    dbName = TRI_VOC_SYSTEM_DATABASE;
-    request->setDatabaseName(dbName);
-  }
-
-  if (ServerState::instance()->isCoordinator()) {
-    return TRI_UseCoordinatorDatabaseServer(server, dbName.c_str());
-  }
-
-  return TRI_UseDatabaseServer(server, dbName.c_str());
-}
-
-////////////////////////////////////////////////////////////////////////////////
-/// @brief add the context to a request
-////////////////////////////////////////////////////////////////////////////////
-
-static bool SetRequestContext(arangodb::HttpRequest* request, void* data) {
-  TRI_server_t* server = static_cast<TRI_server_t*>(data);
-  TRI_vocbase_t* vocbase = LookupDatabaseFromRequest(request, server);
-
-  // invalid database name specified, database not found etc.
-  if (vocbase == nullptr) {
-    return false;
-  }
-
-  // database needs upgrade
-  if (vocbase->_state == (sig_atomic_t)TRI_VOCBASE_STATE_FAILED_VERSION) {
-    request->setRequestPath("/_msg/please-upgrade");
-    return false;
-  }
-
-  VocbaseContext* ctx = new arangodb::VocbaseContext(request, server, vocbase);
-
-  if (ctx == nullptr) {
-    // out of memory
-    return false;
-  }
-
-  // the "true" means the request is the owner of the context
-  request->setRequestContext(ctx, true);
-
-  return true;
-}
-
-void ArangoServer::buildApplicationServer() {
-  _applicationServer =
-      new ApplicationServer("arangod", "[<options>] <database-directory>",
-                            rest::Version::getDetailed());
-
-  std::string conf = TRI_BinaryName(_argv[0]) + ".conf";
-
-  _applicationServer->setSystemConfigFile(conf);
-
-  // arangod allows defining a user-specific configuration file. arangosh and
-  // the other binaries don't
-  _applicationServer->setUserConfigFile(
-      ".arango" + std::string(1, TRI_DIR_SEPARATOR_CHAR) + std::string(conf));
-
-  // initialize the server's write ahead log
-  wal::LogfileManager::initialize(&_databasePath, _server);
-
-  // and add the feature to the application server
-  _applicationServer->addFeature(wal::LogfileManager::instance());
-
-  // .............................................................................
-  // dispatcher
-  // .............................................................................
-
-  _applicationDispatcher = new ApplicationDispatcher();
-  _applicationServer->addFeature(_applicationDispatcher);
-
-  // .............................................................................
-  // multi-threading scheduler
-  // .............................................................................
-
-  _applicationScheduler = new ApplicationScheduler(_applicationServer);
-
-  _applicationScheduler->allowMultiScheduler(true);
-  _applicationDispatcher->setApplicationScheduler(_applicationScheduler);
-
-  _applicationServer->addFeature(_applicationScheduler);
-
-  // ...........................................................................
-  // create QueryRegistry
-  // ...........................................................................
-
-  _queryRegistry = new aql::QueryRegistry();
-  _server->_queryRegistry = _queryRegistry;
-
-  // .............................................................................
-  // V8 engine
-  // .............................................................................
-
-  _applicationV8 = new ApplicationV8(
-      _server, _queryRegistry, _applicationScheduler, _applicationDispatcher);
-
-  _applicationServer->addFeature(_applicationV8);
-
-  // .............................................................................
-  // define server options
-  // .............................................................................
-
-  std::map<std::string, ProgramOptionsDescription> additional;
-
-  // command-line only options
-  additional["General Options:help-default"](
-      "console",
-      "do not start as server, start a JavaScript emergency console instead")(
-      "upgrade", "perform a database upgrade")(
-      "check-version", "checks the versions of the database and exit");
-
-  // .............................................................................
-  // set language of default collator
-  // .............................................................................
-
-  additional["Server Options:help-default"]("temp-path", &_tempPath,
-                                            "temporary path")(
-      "default-language", &_defaultLanguage, "ISO-639 language code");
-
-  // other options
-  additional["Hidden Options"]("no-upgrade", "skip a database upgrade")(
-      "start-service", "used to start as windows service")(
-      "no-server", "do not start the server, if console is requested")(
-      "use-thread-affinity", &_threadAffinity,
-      "try to set thread affinity (0=disable, 1=disjunct, 2=overlap, "
-      "3=scheduler, 4=dispatcher)");
-
-// .............................................................................
-// daemon and supervisor mode
-// .............................................................................
-
-#ifndef _WIN32
-  additional["General Options:help-admin"]("daemon", "run as daemon")(
-      "pid-file", &_pidFile, "pid-file in daemon mode")(
-      "supervisor", "starts a supervisor and runs as daemon")(
-      "working-directory", &_workingDirectory,
-      "working directory in daemon mode");
-#endif
-
-#ifdef __APPLE__
-  additional["General Options:help-admin"]("voice",
-                                           "enable voice based welcome");
-#endif
-
-  additional["Hidden Options"]("development-mode",
-                               "start server in development mode");
-
-  // .............................................................................
-  // javascript options
-  // .............................................................................
-
-  additional["Javascript Options:help-admin"](
-      "javascript.script", &_scriptFile,
-      "do not start as server, run script instead")(
-      "javascript.script-parameter", &_scriptParameters, "script parameter");
-
-  additional["Hidden Options"](
-      "javascript.unit-tests", &_unitTests,
-      "do not start as server, run unit tests instead");
-
-  // .............................................................................
-  // database options
-  // .............................................................................
-
-  additional["Database Options:help-admin"](
-      "database.directory", &_databasePath, "path to the database directory")(
-      "database.maximal-journal-size", &_defaultMaximalSize,
-      "default maximal journal size, can be overwritten when creating a "
-      "collection")("database.wait-for-sync", &_defaultWaitForSync,
-                    "default wait-for-sync behavior, can be overwritten when "
-                    "creating a collection")(
-      "database.force-sync-properties", &_forceSyncProperties,
-      "force syncing of collection properties to disk, will use waitForSync "
-      "value of collection when turned off")(
-      "database.ignore-datafile-errors", &_ignoreDatafileErrors,
-      "load collections even if datafiles may contain errors")(
-      "database.disable-query-tracking", &_disableQueryTracking,
-      "turn off AQL query tracking by default")(
-      "database.query-cache-mode", &_queryCacheMode,
-      "mode for the AQL query cache (on, off, demand)")(
-      "database.query-cache-max-results", &_queryCacheMaxResults,
-      "maximum number of results in query cache per database")(
-      "database.index-threads", &_indexThreads,
-      "threads to start for parallel background index creation")(
-      "database.throw-collection-not-loaded-error",
-      &_throwCollectionNotLoadedError,
-      "throw an error when accessing a collection that is still loading");
-
-  // .............................................................................
-  // cluster options
-  // .............................................................................
-  _agencyCallbackRegistry = new AgencyCallbackRegistry(
-      getAgencyCallbacksPath()
-  );
-
-  _applicationCluster =
-      new ApplicationCluster(_server, _applicationDispatcher, _applicationV8,
-          _agencyCallbackRegistry);
-  _applicationServer->addFeature(_applicationCluster);
-
-  // .............................................................................
-  // server options
-  // .............................................................................
-
-  // .............................................................................
-  // for this server we display our own options such as port to use
-  // .............................................................................
-
-  additional["Server Options:help-admin"](
-      "server.authenticate-system-only", &_authenticateSystemOnly,
-      "use HTTP authentication only for requests to /_api and /_admin")(
-      "server.disable-authentication", &_disableAuthentication,
-      "disable authentication for ALL client requests")
-#ifdef ARANGODB_HAVE_DOMAIN_SOCKETS
-      ("server.disable-authentication-unix-sockets",
-       &_disableAuthenticationUnixSockets,
-       "disable authentication for requests via UNIX domain sockets")
-#endif
-          ("server.disable-replication-applier", &_disableReplicationApplier,
-           "start with replication applier turned off")(
-              "server.allow-use-database", &ALLOW_USE_DATABASE_IN_REST_ACTIONS,
-              "allow change of database in REST actions, only needed for "
-              "unittests")("server.threads", &_dispatcherThreads,
-                           "number of threads for basic operations")(
-              "server.additional-threads", &_additionalThreads,
-              "number of threads in additional queues")(
-              "server.hide-product-header", &HttpResponse::HIDE_PRODUCT_HEADER,
-              "do not expose \"Server: ArangoDB\" header in HTTP responses")(
-              "server.foxx-queues", &_foxxQueues, "enable Foxx queues")(
-              "server.foxx-queues-poll-interval", &_foxxQueuesPollInterval,
-              "Foxx queue manager poll interval (in seconds)")(
-              "server.session-timeout", &VocbaseContext::ServerSessionTtl,
-              "timeout of web interface server sessions (in seconds)");
-
-  bool disableStatistics = false;
-
-  additional["Server Options:help-admin"]("server.disable-statistics",
-                                          &disableStatistics,
-                                          "turn off statistics gathering");
-
-  additional["Javascript Options:help-admin"](
-      "javascript.v8-contexts", &_v8Contexts,
-      "number of V8 contexts that are created for executing JavaScript "
-      "actions");
-
-  additional["Server Options:help-admin"](
-      "scheduler.maximal-queue-size", &_dispatcherQueueSize,
-      "maximum size of queue for asynchronous operations");
-
-  // .............................................................................
-  // endpoint server
-  // .............................................................................
-
-  _jobManager = new AsyncJobManager(ClusterCommRestCallback);
-
-  _applicationEndpointServer = new ApplicationEndpointServer(
-      _applicationServer, _applicationScheduler, _applicationDispatcher,
-      _jobManager, "arangodb", &SetRequestContext, (void*)_server);
-  _applicationServer->addFeature(_applicationEndpointServer);
-
-  // .............................................................................
-  // agency options
-  // .............................................................................
-
-  _applicationAgency = new ApplicationAgency(_server, _applicationEndpointServer, _applicationV8, _queryRegistry);
-  _applicationServer->addFeature(_applicationAgency);
-
-  // .............................................................................
-  // parse the command line options - exit if there is a parse error
-  // .............................................................................
-
-  if (!_applicationServer->parse(_argc, _argv, additional)) {
-    LOG(FATAL) << "cannot parse command line arguments";
-    FATAL_ERROR_EXIT();
-  }
-
-  // set the temp-path
-  _tempPath = StringUtils::rTrim(_tempPath, TRI_DIR_SEPARATOR_STR);
-
-  if (_applicationServer->programOptions().has("temp-path")) {
-    TRI_SetUserTempPath((char*)_tempPath.c_str());
-  }
-
-  // must be used after drop privileges and be called to set it to avoid raise
-  // conditions
-  TRI_GetTempPath();
-
-  IGNORE_DATAFILE_ERRORS = _ignoreDatafileErrors;
-
-  // .............................................................................
-  // set language name
-  // .............................................................................
-
-  std::string languageName;
-
-  if (!Utf8Helper::DefaultUtf8Helper.setCollatorLanguage(_defaultLanguage)) {
-    char const* ICU_env = getenv("ICU_DATA");
-    LOG(FATAL) << "failed to initialize ICU; ICU_DATA='"
-               << (ICU_env != nullptr ? ICU_env : "") << "'";
-    FATAL_ERROR_EXIT();
-  }
-
-  if (Utf8Helper::DefaultUtf8Helper.getCollatorCountry() != "") {
-    languageName =
-        std::string(Utf8Helper::DefaultUtf8Helper.getCollatorLanguage() + "_" +
-                    Utf8Helper::DefaultUtf8Helper.getCollatorCountry());
-  } else {
-    languageName = Utf8Helper::DefaultUtf8Helper.getCollatorLanguage();
-  }
-
-  // ...........................................................................
-  // init nonces
-  // ...........................................................................
-
-  uint32_t optionNonceHashSize = 0;
-
-  if (optionNonceHashSize > 0) {
-    LOG(DEBUG) << "setting nonce hash size to " << optionNonceHashSize;
-    Nonce::create(optionNonceHashSize);
-  }
-
-  if (disableStatistics) {
-    TRI_ENABLE_STATISTICS = false;
-  }
-
-  // validate journal size
-  if (_defaultMaximalSize < TRI_JOURNAL_MINIMAL_SIZE) {
-    LOG(FATAL) << "invalid value for '--database.maximal-journal-size'. "
-                  "expected at least "
-               << TRI_JOURNAL_MINIMAL_SIZE;
-    FATAL_ERROR_EXIT();
-  }
-
-  // validate queue size
-  if (_dispatcherQueueSize <= 128) {
-    LOG(FATAL) << "invalid value for `--server.maximal-queue-size'";
-    FATAL_ERROR_EXIT();
-  }
-
-  // .............................................................................
-  // set directories and scripts
-  // .............................................................................
-
-  std::vector<std::string> arguments = _applicationServer->programArguments();
-
-  if (1 < arguments.size()) {
-    LOG(FATAL) << "expected at most one database directory, got "
-               << arguments.size();
-    FATAL_ERROR_EXIT();
-  } else if (1 == arguments.size()) {
-    _databasePath = arguments[0];
-  }
-
-  if (_databasePath.empty()) {
-    LOG(INFO) << "please use the '--database.directory' option";
-    LOG(FATAL) << "no database path has been supplied, giving up";
-    FATAL_ERROR_EXIT();
-  }
-
-  runStartupChecks();
-
-  // strip trailing separators
-  _databasePath = StringUtils::rTrim(_databasePath, TRI_DIR_SEPARATOR_STR);
-
-  _applicationEndpointServer->setBasePath(_databasePath);
-
-  // disable certain options in unittest or script mode
-  OperationMode::server_operation_mode_e mode =
-      OperationMode::determineMode(_applicationServer->programOptions());
-
-  if (mode == OperationMode::MODE_CONSOLE) {
-    _applicationScheduler->disableControlCHandler();
-  }
-
-  if (mode == OperationMode::MODE_SCRIPT ||
-      mode == OperationMode::MODE_UNITTESTS) {
-    // testing disables authentication
-    _disableAuthentication = true;
-  }
-
-  TRI_SetThrowCollectionNotLoadedVocBase(nullptr,
-                                         _throwCollectionNotLoadedError);
-
-  // set global query tracking flag
-  arangodb::aql::Query::DisableQueryTracking(_disableQueryTracking);
-
-  // configure the query cache
-  {
-    std::pair<std::string, size_t> cacheProperties{_queryCacheMode,
-                                                   _queryCacheMaxResults};
-    arangodb::aql::QueryCache::instance()->setProperties(cacheProperties);
-  }
->>>>>>> e68a60f8
 
 ArangoServer::~ArangoServer() {
   delete _jobManager;
@@ -1356,12 +129,8 @@
 ////////////////////////////////////////////////////////////////////////////////
 
 int ArangoServer::runServer(TRI_vocbase_t* vocbase) {
-<<<<<<< HEAD
 #warning TODO
 #if 0
-=======
-  // disable maintenance mode
->>>>>>> e68a60f8
   waitForHeartbeat();
 
   // just wait until we are signalled
