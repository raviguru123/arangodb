/* A Bison parser, made by GNU Bison 3.0.2.  */

/* Bison interface for Yacc-like parsers in C

   Copyright (C) 1984, 1989-1990, 2000-2013 Free Software Foundation, Inc.

   This program is free software: you can redistribute it and/or modify
   it under the terms of the GNU General Public License as published by
   the Free Software Foundation, either version 3 of the License, or
   (at your option) any later version.

   This program is distributed in the hope that it will be useful,
   but WITHOUT ANY WARRANTY; without even the implied warranty of
   MERCHANTABILITY or FITNESS FOR A PARTICULAR PURPOSE.  See the
   GNU General Public License for more details.

   You should have received a copy of the GNU General Public License
   along with this program.  If not, see <http://www.gnu.org/licenses/>.  */

/* As a special exception, you may create a larger work that contains
   part or all of the Bison parser skeleton and distribute that work
   under terms of your choice, so long as that work isn't itself a
   parser generator using the skeleton or a modified version thereof
   as a parser skeleton.  Alternatively, if you modify or redistribute
   the parser skeleton itself, you may (at your option) remove this
   special exception, which will cause the skeleton and the resulting
   Bison output files to be licensed under the GNU General Public
   License without this special exception.

   This special exception was added by the Free Software Foundation in
   version 2.2 of Bison.  */

#ifndef YY_AQL_ARANGOD_AQL_GRAMMAR_HPP_INCLUDED
# define YY_AQL_ARANGOD_AQL_GRAMMAR_HPP_INCLUDED
/* Debug traces.  */
#ifndef YYDEBUG
# define YYDEBUG 0
#endif
#if YYDEBUG
extern int Aqldebug;
#endif

/* Token type.  */
#ifndef YYTOKENTYPE
# define YYTOKENTYPE
  enum yytokentype
  {
    T_END = 0,
    T_FOR = 258,
    T_LET = 259,
    T_FILTER = 260,
    T_RETURN = 261,
    T_COLLECT = 262,
    T_SORT = 263,
    T_LIMIT = 264,
    T_ASC = 265,
    T_DESC = 266,
    T_IN = 267,
    T_WITH = 268,
    T_INTO = 269,
    T_GRAPH = 270,
    T_DISTINCT = 271,
    T_REMOVE = 272,
    T_INSERT = 273,
    T_UPDATE = 274,
    T_REPLACE = 275,
    T_UPSERT = 276,
    T_NULL = 277,
    T_TRUE = 278,
    T_FALSE = 279,
    T_STRING = 280,
    T_QUOTED_STRING = 281,
    T_INTEGER = 282,
    T_DOUBLE = 283,
    T_PARAMETER = 284,
    T_ASSIGN = 285,
    T_NOT = 286,
    T_AND = 287,
    T_OR = 288,
    T_EQ = 289,
    T_NE = 290,
    T_LT = 291,
    T_GT = 292,
    T_LE = 293,
    T_GE = 294,
    T_PLUS = 295,
    T_MINUS = 296,
    T_TIMES = 297,
    T_DIV = 298,
    T_MOD = 299,
    T_QUESTION = 300,
    T_COLON = 301,
    T_SCOPE = 302,
    T_RANGE = 303,
    T_COMMA = 304,
    T_OPEN = 305,
    T_CLOSE = 306,
    T_OBJECT_OPEN = 307,
    T_OBJECT_CLOSE = 308,
    T_ARRAY_OPEN = 309,
    T_ARRAY_CLOSE = 310,
    T_OUTBOUND = 311,
    T_INBOUND = 312,
    T_ANY = 313,
    T_NIN = 314,
    UMINUS = 315,
    UPLUS = 316,
    FUNCCALL = 317,
    REFERENCE = 318,
    INDEXED = 319,
    EXPANSION = 320
  };
#endif

/* Value type.  */
#if ! defined YYSTYPE && ! defined YYSTYPE_IS_DECLARED
typedef union YYSTYPE YYSTYPE;
union YYSTYPE
{
#line 17 "arangod/Aql/grammar.y" /* yacc.c:1909  */

  triagens::aql::AstNode*  node;
  struct {
    char*                  value;
    size_t                 length;
  }                        strval;
  bool                     boolval;
  int64_t                  intval;

<<<<<<< HEAD
#line 131 "arangod/Aql/grammar.hpp" /* yacc.c:1909  */
=======
#line 127 "arangod/Aql/grammar.hpp" /* yacc.c:1909  */
>>>>>>> c0729fbc
};
# define YYSTYPE_IS_TRIVIAL 1
# define YYSTYPE_IS_DECLARED 1
#endif

/* Location type.  */
#if ! defined YYLTYPE && ! defined YYLTYPE_IS_DECLARED
typedef struct YYLTYPE YYLTYPE;
struct YYLTYPE
{
  int first_line;
  int first_column;
  int last_line;
  int last_column;
};
# define YYLTYPE_IS_DECLARED 1
# define YYLTYPE_IS_TRIVIAL 1
#endif



int Aqlparse (triagens::aql::Parser* parser);

#endif /* !YY_AQL_ARANGOD_AQL_GRAMMAR_HPP_INCLUDED  */<|MERGE_RESOLUTION|>--- conflicted
+++ resolved
@@ -1,8 +1,8 @@
-/* A Bison parser, made by GNU Bison 3.0.2.  */
+/* A Bison parser, made by GNU Bison 3.0.4.  */
 
 /* Bison interface for Yacc-like parsers in C
 
-   Copyright (C) 1984, 1989-1990, 2000-2013 Free Software Foundation, Inc.
+   Copyright (C) 1984, 1989-1990, 2000-2015 Free Software Foundation, Inc.
 
    This program is free software: you can redistribute it and/or modify
    it under the terms of the GNU General Public License as published by
@@ -114,10 +114,10 @@
 
 /* Value type.  */
 #if ! defined YYSTYPE && ! defined YYSTYPE_IS_DECLARED
-typedef union YYSTYPE YYSTYPE;
+
 union YYSTYPE
 {
-#line 17 "arangod/Aql/grammar.y" /* yacc.c:1909  */
+#line 17 "arangod/Aql/grammar.y" /* yacc.c:1915  */
 
   triagens::aql::AstNode*  node;
   struct {
@@ -127,12 +127,10 @@
   bool                     boolval;
   int64_t                  intval;
 
-<<<<<<< HEAD
-#line 131 "arangod/Aql/grammar.hpp" /* yacc.c:1909  */
-=======
-#line 127 "arangod/Aql/grammar.hpp" /* yacc.c:1909  */
->>>>>>> c0729fbc
+#line 131 "arangod/Aql/grammar.hpp" /* yacc.c:1915  */
 };
+
+typedef union YYSTYPE YYSTYPE;
 # define YYSTYPE_IS_TRIVIAL 1
 # define YYSTYPE_IS_DECLARED 1
 #endif
