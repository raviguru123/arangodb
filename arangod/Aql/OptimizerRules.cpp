////////////////////////////////////////////////////////////////////////////////
/// DISCLAIMER
///
/// Copyright 2014-2016 ArangoDB GmbH, Cologne, Germany
/// Copyright 2004-2014 triAGENS GmbH, Cologne, Germany
///
/// Licensed under the Apache License, Version 2.0 (the "License");
/// you may not use this file except in compliance with the License.
/// You may obtain a copy of the License at
///
///     http://www.apache.org/licenses/LICENSE-2.0
///
/// Unless required by applicable law or agreed to in writing, software
/// distributed under the License is distributed on an "AS IS" BASIS,
/// WITHOUT WARRANTIES OR CONDITIONS OF ANY KIND, either express or implied.
/// See the License for the specific language governing permissions and
/// limitations under the License.
///
/// Copyright holder is ArangoDB GmbH, Cologne, Germany
///
/// @author Max Neunhoeffer
/// @author Jan Steemann
////////////////////////////////////////////////////////////////////////////////

#include "OptimizerRules.h"
#include "Aql/CollectOptions.h"
#include "Aql/ClusterNodes.h"
#include "Aql/CollectNode.h"
#include "Aql/ConditionFinder.h"
#include "Aql/ExecutionEngine.h"
#include "Aql/ExecutionNode.h"
#include "Aql/Function.h"
#include "Aql/IndexNode.h"
#include "Aql/ModificationNodes.h"
#include "Aql/ShortestPathNode.h"
#include "Aql/SortCondition.h"
#include "Aql/SortNode.h"
#include "Aql/TraversalConditionFinder.h"
#include "Aql/TraversalNode.h"
#include "Aql/Variable.h"
#include "Aql/types.h"
#include "Basics/AttributeNameParser.h"
#include "Basics/SmallVector.h"
#include "Basics/StaticStrings.h"
#include "Basics/StringBuffer.h"
#include "Cluster/ClusterInfo.h"
#include "Utils/Transaction.h"
#include "VocBase/TraverserOptions.h"
#include "Indexes/Index.h"
#include <boost/optional.hpp>
#include <tuple>
#include <iostream>

#include <velocypack/Builder.h>

using namespace arangodb;
using namespace arangodb::aql;
using EN = arangodb::aql::ExecutionNode;

/// @brief adds a SORT operation for IN right-hand side operands
void arangodb::aql::sortInValuesRule(Optimizer* opt, ExecutionPlan* plan,
                                     Optimizer::Rule const* rule) {
  SmallVector<ExecutionNode*>::allocator_type::arena_type a;
  SmallVector<ExecutionNode*> nodes{a};
  plan->findNodesOfType(nodes, EN::FILTER, true);

  bool modified = false;

  for (auto const& n : nodes) {
    // filter nodes always have one input variable
    auto varsUsedHere = n->getVariablesUsedHere();
    TRI_ASSERT(varsUsedHere.size() == 1);

    // now check who introduced our variable
    auto variable = varsUsedHere[0];
    auto setter = plan->getVarSetBy(variable->id);

    if (setter == nullptr || setter->getType() != EN::CALCULATION) {
      // filter variable was not introduced by a calculation.
      continue;
    }

    // filter variable was introduced a CalculationNode. now check the
    // expression
    auto s = static_cast<CalculationNode*>(setter);
    auto filterExpression = s->expression();
    auto const* inNode = filterExpression->node();

    TRI_ASSERT(inNode != nullptr);

    // check the filter condition
    if ((inNode->type != NODE_TYPE_OPERATOR_BINARY_IN &&
         inNode->type != NODE_TYPE_OPERATOR_BINARY_NIN) ||
        inNode->canThrow() || !inNode->isDeterministic()) {
      // we better not tamper with this filter
      continue;
    }

    auto rhs = inNode->getMember(1);

    if (rhs->type != NODE_TYPE_REFERENCE) {
      continue;
    }

    auto loop = n->getLoop();

    if (loop == nullptr) {
      // FILTER is not used inside a loop. so it will be used at most once
      // not need to sort the IN values then
      continue;
    }

    variable = static_cast<Variable const*>(rhs->getData());
    setter = plan->getVarSetBy(variable->id);

    if (setter == nullptr || (setter->getType() != EN::CALCULATION &&
                              setter->getType() != EN::SUBQUERY)) {
      // variable itself was not introduced by a calculation.
      continue;
    }

    if (loop == setter->getLoop()) {
      // the FILTER and its value calculation are contained in the same loop
      // this means the FILTER will be executed as many times as its value
      // calculation. sorting the IN values will not provide a benefit here
      continue;
    }

    auto ast = plan->getAst();
    AstNode const* originalArg = nullptr;

    if (setter->getType() == EN::CALCULATION) {
      AstNode const* originalNode =
          static_cast<CalculationNode*>(setter)->expression()->node();
      TRI_ASSERT(originalNode != nullptr);

      AstNode const* testNode = originalNode;

      if (originalNode->type == NODE_TYPE_FCALL &&
          static_cast<Function const*>(originalNode->getData())->externalName ==
              "NOOPT") {
        // bypass NOOPT(...)
        TRI_ASSERT(originalNode->numMembers() == 1);
        auto args = originalNode->getMember(0);

        if (args->numMembers() > 0) {
          testNode = args->getMember(0);
        }
      }

      if (testNode->type == NODE_TYPE_VALUE ||
          testNode->type == NODE_TYPE_OBJECT) {
        // not really usable...
        continue;
      }

      if (testNode->type == NODE_TYPE_ARRAY &&
          testNode->numMembers() < AstNode::SortNumberThreshold) {
        // number of values is below threshold
        continue;
      }

      if (testNode->isSorted()) {
        // already sorted
        continue;
      }

      originalArg = originalNode;
    } else {
      TRI_ASSERT(setter->getType() == EN::SUBQUERY);
      auto sub = static_cast<SubqueryNode*>(setter);

      // estimate items in subquery
      size_t nrItems = 0;
      sub->getSubquery()->getCost(nrItems);

      if (nrItems < AstNode::SortNumberThreshold) {
        continue;
      }

      originalArg = ast->createNodeReference(sub->outVariable());
    }

    TRI_ASSERT(originalArg != nullptr);

    auto args = ast->createNodeArray();
    args->addMember(originalArg);
    auto sorted = ast->createNodeFunctionCall("SORTED_UNIQUE", args);

    auto outVar = ast->variables()->createTemporaryVariable();
    ExecutionNode* calculationNode = nullptr;
    auto expression = new Expression(ast, sorted);
    try {
      calculationNode =
          new CalculationNode(plan, plan->nextId(), expression, outVar);
    } catch (...) {
      delete expression;
      throw;
    }
    plan->registerNode(calculationNode);

    // make the new node a parent of the original calculation node
    TRI_ASSERT(setter != nullptr);
    calculationNode->addDependency(setter);
    auto oldParent = setter->getFirstParent();
    TRI_ASSERT(oldParent != nullptr);
    calculationNode->addParent(oldParent);

    oldParent->removeDependencies();
    oldParent->addDependency(calculationNode);
    setter->setParent(calculationNode);

    if (setter->getType() == EN::CALCULATION) {
      // mark the original node as being removable, even if it can throw
      // this is special as the optimizer will normally not remove any nodes
      // if they throw - even when fully unused otherwise
      static_cast<CalculationNode*>(setter)->canRemoveIfThrows(true);
    }

    AstNode* clone = ast->clone(inNode);
    // set sortedness bit for the IN operator
    clone->setBoolValue(true);
    // finally adjust the variable inside the IN calculation
    clone->changeMember(1, ast->createNodeReference(outVar));
    filterExpression->replaceNode(clone);

    modified = true;
  }

  opt->addPlan(plan, rule, modified);
}

/// @brief remove redundant sorts
/// this rule modifies the plan in place:
/// - sorts that are covered by earlier sorts will be removed
void arangodb::aql::removeRedundantSortsRule(Optimizer* opt,
                                             ExecutionPlan* plan,
                                             Optimizer::Rule const* rule) {
  SmallVector<ExecutionNode*>::allocator_type::arena_type a;
  SmallVector<ExecutionNode*> nodes{a};
  plan->findNodesOfType(nodes, EN::SORT, true);

  if (nodes.empty()) {
    // quick exit
    opt->addPlan(plan, rule, false);
    return;
  }

  std::unordered_set<ExecutionNode*> toUnlink;
  arangodb::basics::StringBuffer buffer(TRI_UNKNOWN_MEM_ZONE, false);

  for (auto const& n : nodes) {
    if (toUnlink.find(n) != toUnlink.end()) {
      // encountered a sort node that we already deleted
      continue;
    }

    auto const sortNode = static_cast<SortNode*>(n);

    auto sortInfo = sortNode->getSortInformation(plan, &buffer);

    if (sortInfo.isValid && !sortInfo.criteria.empty()) {
      // we found a sort that we can understand
      std::vector<ExecutionNode*> stack;

      sortNode->addDependencies(stack);

      int nodesRelyingOnSort = 0;

      while (!stack.empty()) {
        auto current = stack.back();
        stack.pop_back();

        if (current->getType() == EN::SORT) {
          // we found another sort. now check if they are compatible!

          auto other = static_cast<SortNode*>(current)
                           ->getSortInformation(plan, &buffer);

          switch (sortInfo.isCoveredBy(other)) {
            case SortInformation::unequal: {
              // different sort criteria
              if (nodesRelyingOnSort == 0) {
                // a sort directly followed by another sort: now remove one of
                // them

                if (other.canThrow || !other.isDeterministic) {
                  // if the sort can throw or is non-deterministic, we must not
                  // remove it
                  break;
                }

                if (sortNode->isStable()) {
                  // we should not optimize predecessors of a stable sort (used
                  // in a COLLECT node)
                  // the stable sort is for a reason, and removing any
                  // predecessors sorts might
                  // change the result
                  break;
                }

                // remove sort that is a direct predecessor of a sort
                toUnlink.emplace(current);
              }
              break;
            }

            case SortInformation::otherLessAccurate: {
              toUnlink.emplace(current);
              break;
            }

            case SortInformation::ourselvesLessAccurate: {
              // the sort at the start of the pipeline makes the sort at the end
              // superfluous, so we'll remove it
              toUnlink.emplace(n);
              break;
            }

            case SortInformation::allEqual: {
              // the sort at the end of the pipeline makes the sort at the start
              // superfluous, so we'll remove it
              toUnlink.emplace(current);
              break;
            }
          }
        } else if (current->getType() == EN::FILTER) {
          // ok: a filter does not depend on sort order
        } else if (current->getType() == EN::CALCULATION) {
          // ok: a filter does not depend on sort order only if it does not
          // throw
          if (current->canThrow()) {
            ++nodesRelyingOnSort;
          }
        } else if (current->getType() == EN::ENUMERATE_LIST ||
                   current->getType() == EN::ENUMERATE_COLLECTION ||
                   current->getType() == EN::TRAVERSAL ||
                   current->getType() == EN::SHORTEST_PATH) {
          // ok, but we cannot remove two different sorts if one of these node
          // types is between them
          // example: in the following query, the one sort will be optimized
          // away:
          //   FOR i IN [ { a: 1 }, { a: 2 } , { a: 3 } ] SORT i.a ASC SORT i.a
          //   DESC RETURN i
          // but in the following query, the sorts will stay:
          //   FOR i IN [ { a: 1 }, { a: 2 } , { a: 3 } ] SORT i.a ASC LET a =
          //   i.a SORT i.a DESC RETURN i
          ++nodesRelyingOnSort;
        } else {
          // abort at all other type of nodes. we cannot remove a sort beyond
          // them
          // this includes COLLECT and LIMIT
          break;
        }

        if (!current->hasDependency()) {
          // node either has no or more than one dependency. we don't know what
          // to do and must abort
          // note: this will also handle Singleton nodes
          break;
        }

        current->addDependencies(stack);
      }

      if (toUnlink.find(n) == toUnlink.end() && sortNode->simplify(plan)) {
        // sort node had only constant expressions. it will make no difference
        // if we execute it or not
        // so we can remove it
        toUnlink.emplace(n);
      }
    }
  }

  if (!toUnlink.empty()) {
    plan->unlinkNodes(toUnlink);
  }

  opt->addPlan(plan, rule, !toUnlink.empty());
}

/// @brief remove all unnecessary filters
/// this rule modifies the plan in place:
/// - filters that are always true are removed completely
/// - filters that are always false will be replaced by a NoResults node
void arangodb::aql::removeUnnecessaryFiltersRule(Optimizer* opt,
                                                 ExecutionPlan* plan,
                                                 Optimizer::Rule const* rule) {
  SmallVector<ExecutionNode*>::allocator_type::arena_type a;
  SmallVector<ExecutionNode*> nodes{a};
  plan->findNodesOfType(nodes, EN::FILTER, true);

  bool modified = false;
  std::unordered_set<ExecutionNode*> toUnlink;

  for (auto const& n : nodes) {
    // filter nodes always have one input variable
    auto varsUsedHere = n->getVariablesUsedHere();
    TRI_ASSERT(varsUsedHere.size() == 1);

    // now check who introduced our variable
    auto variable = varsUsedHere[0];
    auto setter = plan->getVarSetBy(variable->id);

    if (setter == nullptr || setter->getType() != EN::CALCULATION) {
      // filter variable was not introduced by a calculation.
      continue;
    }

    // filter variable was introduced a CalculationNode. now check the
    // expression
    auto s = static_cast<CalculationNode*>(setter);
    auto root = s->expression()->node();

    TRI_ASSERT(root != nullptr);

    if (root->canThrow() || !root->isDeterministic()) {
      // we better not tamper with this filter
      continue;
    }

    // filter expression is constant and thus cannot throw
    // we can now evaluate it safely
    TRI_ASSERT(!s->expression()->canThrow());

    if (root->isTrue()) {
      // filter is always true
      // remove filter node and merge with following node
      toUnlink.emplace(n);
      modified = true;
    } else if (root->isFalse()) {
      // filter is always false
      // now insert a NoResults node below it
      auto noResults = new NoResultsNode(plan, plan->nextId());
      plan->registerNode(noResults);
      plan->replaceNode(n, noResults);
      modified = true;
    }
  }

  if (!toUnlink.empty()) {
    plan->unlinkNodes(toUnlink);
  }

  opt->addPlan(plan, rule, modified);
}

/// @brief remove INTO of a COLLECT if not used
/// additionally remove all unused aggregate calculations from a COLLECT
void arangodb::aql::removeCollectVariablesRule(Optimizer* opt,
                                               ExecutionPlan* plan,
                                               Optimizer::Rule const* rule) {
  SmallVector<ExecutionNode*>::allocator_type::arena_type a;
  SmallVector<ExecutionNode*> nodes{a};
  plan->findNodesOfType(nodes, EN::COLLECT, true);

  bool modified = false;

  for (auto const& n : nodes) {
    auto collectNode = static_cast<CollectNode*>(n);
    TRI_ASSERT(collectNode != nullptr);

    auto varsUsedLater = n->getVarsUsedLater();
    auto outVariable = collectNode->outVariable();

    if (outVariable != nullptr &&
        varsUsedLater.find(outVariable) == varsUsedLater.end()) {
      // outVariable not used later
      collectNode->clearOutVariable();
      modified = true;
    }

    collectNode->clearAggregates(
        [&varsUsedLater, &modified](
            std::pair<Variable const*,
                      std::pair<Variable const*, std::string>> const& aggregate)
            -> bool {
              if (varsUsedLater.find(aggregate.first) == varsUsedLater.end()) {
                // result of aggregate function not used later
                modified = true;
                return true;
              }
              return false;
            });
  }

  opt->addPlan(plan, rule, modified);
}

class PropagateConstantAttributesHelper {
 public:
  PropagateConstantAttributesHelper() : _constants(), _modified(false) {}

  bool modified() const { return _modified; }

  /// @brief inspects a plan and propages constant values in expressions
  void propagateConstants(ExecutionPlan* plan) {
    SmallVector<ExecutionNode*>::allocator_type::arena_type a;
    SmallVector<ExecutionNode*> nodes{a};
    plan->findNodesOfType(nodes, EN::FILTER, true);

    for (auto const& node : nodes) {
      auto fn = static_cast<FilterNode*>(node);

      auto inVar = fn->getVariablesUsedHere();
      TRI_ASSERT(inVar.size() == 1);

      auto setter = plan->getVarSetBy(inVar[0]->id);
      if (setter != nullptr && setter->getType() == EN::CALCULATION) {
        auto cn = static_cast<CalculationNode*>(setter);
        auto expression = cn->expression();

        if (expression != nullptr) {
          collectConstantAttributes(const_cast<AstNode*>(expression->node()));
        }
      }
    }

    if (!_constants.empty()) {
      for (auto const& node : nodes) {
        auto fn = static_cast<FilterNode*>(node);

        auto inVar = fn->getVariablesUsedHere();
        TRI_ASSERT(inVar.size() == 1);

        auto setter = plan->getVarSetBy(inVar[0]->id);
        if (setter != nullptr && setter->getType() == EN::CALCULATION) {
          auto cn = static_cast<CalculationNode*>(setter);
          auto expression = cn->expression();

          if (expression != nullptr) {
            insertConstantAttributes(const_cast<AstNode*>(expression->node()));
          }
        }
      }
    }
  }

 private:
  AstNode const* getConstant(Variable const* variable,
                             std::string const& attribute) const {
    auto it = _constants.find(variable);

    if (it == _constants.end()) {
      return nullptr;
    }

    auto it2 = (*it).second.find(attribute);

    if (it2 == (*it).second.end()) {
      return nullptr;
    }

    return (*it2).second;
  }

  /// @brief inspects an expression (recursively) and notes constant attribute
  /// values so they can be propagated later
  void collectConstantAttributes(AstNode* node) {
    if (node == nullptr) {
      return;
    }

    if (node->type == NODE_TYPE_OPERATOR_BINARY_AND) {
      auto lhs = node->getMember(0);
      auto rhs = node->getMember(1);

      collectConstantAttributes(lhs);
      collectConstantAttributes(rhs);
    } else if (node->type == NODE_TYPE_OPERATOR_BINARY_EQ) {
      auto lhs = node->getMember(0);
      auto rhs = node->getMember(1);

      if (lhs->isConstant() && rhs->type == NODE_TYPE_ATTRIBUTE_ACCESS) {
        inspectConstantAttribute(rhs, lhs);
      } else if (rhs->isConstant() && lhs->type == NODE_TYPE_ATTRIBUTE_ACCESS) {
        inspectConstantAttribute(lhs, rhs);
      }
    }
  }

  /// @brief traverses an AST part recursively and patches it by inserting
  /// constant values
  void insertConstantAttributes(AstNode* node) {
    if (node == nullptr) {
      return;
    }

    if (node->type == NODE_TYPE_OPERATOR_BINARY_AND) {
      auto lhs = node->getMember(0);
      auto rhs = node->getMember(1);

      insertConstantAttributes(lhs);
      insertConstantAttributes(rhs);
    } else if (node->type == NODE_TYPE_OPERATOR_BINARY_EQ) {
      auto lhs = node->getMember(0);
      auto rhs = node->getMember(1);

      if (!lhs->isConstant() && rhs->type == NODE_TYPE_ATTRIBUTE_ACCESS) {
        insertConstantAttribute(node, 1);
      }
      if (!rhs->isConstant() && lhs->type == NODE_TYPE_ATTRIBUTE_ACCESS) {
        insertConstantAttribute(node, 0);
      }
    }
  }

  /// @brief extract an attribute and its variable from an attribute access
  /// (e.g. `a.b.c` will return variable `a` and attribute name `b.c.`.
  bool getAttribute(AstNode const* attribute, Variable const*& variable,
                    std::string& name) {
    TRI_ASSERT(attribute != nullptr &&
               attribute->type == NODE_TYPE_ATTRIBUTE_ACCESS);
    TRI_ASSERT(name.empty());

    while (attribute->type == NODE_TYPE_ATTRIBUTE_ACCESS) {
      name = std::string(".") + attribute->getString() + name;
      attribute = attribute->getMember(0);
    }

    if (attribute->type != NODE_TYPE_REFERENCE) {
      return false;
    }

    variable = static_cast<Variable const*>(attribute->getData());
    TRI_ASSERT(variable != nullptr);

    return true;
  }

  /// @brief inspect the constant value assigned to an attribute
  /// the attribute value will be stored so it can be inserted for the attribute
  /// later
  void inspectConstantAttribute(AstNode const* attribute,
                                AstNode const* value) {
    Variable const* variable = nullptr;
    std::string name;

    if (!getAttribute(attribute, variable, name)) {
      return;
    }

    auto it = _constants.find(variable);

    if (it == _constants.end()) {
      _constants.emplace(
          variable,
          std::unordered_map<std::string, AstNode const*>{{name, value}});
      return;
    }

    auto it2 = (*it).second.find(name);

    if (it2 == (*it).second.end()) {
      // first value for the attribute
      (*it).second.emplace(name, value);
    } else {
      auto previous = (*it2).second;

      if (previous == nullptr) {
        // we have multiple different values for the attribute. better not use
        // this attribute
        return;
      }

      if (!value->computeValue().equals(previous->computeValue())) {
        // different value found for an already tracked attribute. better not
        // use this attribute
        (*it2).second = nullptr;
      }
    }
  }

  /// @brief patches an AstNode by inserting a constant value into it
  void insertConstantAttribute(AstNode* parentNode, size_t accessIndex) {
    Variable const* variable = nullptr;
    std::string name;

    if (!getAttribute(parentNode->getMember(accessIndex), variable, name)) {
      return;
    }

    auto constantValue = getConstant(variable, name);

    if (constantValue != nullptr) {
      parentNode->changeMember(accessIndex,
                               const_cast<AstNode*>(constantValue));
      _modified = true;
    }
  }

  std::unordered_map<Variable const*,
                     std::unordered_map<std::string, AstNode const*>>
      _constants;

  bool _modified;
};

/// @brief propagate constant attributes in FILTERs
void arangodb::aql::propagateConstantAttributesRule(
    Optimizer* opt, ExecutionPlan* plan, Optimizer::Rule const* rule) {
  PropagateConstantAttributesHelper helper;
  helper.propagateConstants(plan);

  opt->addPlan(plan, rule, helper.modified());
}

/// @brief remove SORT RAND() if appropriate
void arangodb::aql::removeSortRandRule(Optimizer* opt, ExecutionPlan* plan,
                                       Optimizer::Rule const* rule) {
  SmallVector<ExecutionNode*>::allocator_type::arena_type a;
  SmallVector<ExecutionNode*> nodes{a};
  plan->findNodesOfType(nodes, EN::SORT, true);

  bool modified = false;

  for (auto const& n : nodes) {
    auto node = static_cast<SortNode*>(n);
    auto const& elements = node->getElements();
    if (elements.size() != 1) {
      // we're looking for "SORT RAND()", which has just one sort criterion
      continue;
    }

    auto const variable = elements[0].first;
    TRI_ASSERT(variable != nullptr);

    auto setter = plan->getVarSetBy(variable->id);

    if (setter == nullptr || setter->getType() != EN::CALCULATION) {
      continue;
    }

    auto cn = static_cast<CalculationNode*>(setter);
    auto const expression = cn->expression();

    if (expression == nullptr || expression->node() == nullptr ||
        expression->node()->type != NODE_TYPE_FCALL) {
      // not the right type of node
      continue;
    }

    auto funcNode = expression->node();
    auto func = static_cast<Function const*>(funcNode->getData());

    // we're looking for "RAND()", which is a function call
    // with an empty parameters array
    if (func->externalName != "RAND" || funcNode->numMembers() != 1 ||
        funcNode->getMember(0)->numMembers() != 0) {
      continue;
    }

    // now we're sure we got SORT RAND() !

    // we found what we were looking for!
    // now check if the dependencies qualify
    if (!n->hasDependency()) {
      break;
    }

    auto current = n->getFirstDependency();
    ExecutionNode* collectionNode = nullptr;

    while (current != nullptr) {
      if (current->canThrow()) {
        // we shouldn't bypass a node that can throw
        collectionNode = nullptr;
        break;
      }

      switch (current->getType()) {
        case EN::SORT:
        case EN::COLLECT:
        case EN::FILTER:
        case EN::SUBQUERY:
        case EN::ENUMERATE_LIST:
        case EN::TRAVERSAL:
        case EN::SHORTEST_PATH:
        case EN::INDEX: {
          // if we found another SortNode, a CollectNode, FilterNode, a
          // SubqueryNode, an EnumerateListNode, a TraversalNode or an IndexNode
          // this means we cannot apply our optimization
          collectionNode = nullptr;
          current = nullptr;
          continue;  // this will exit the while loop
        }

        case EN::ENUMERATE_COLLECTION: {
          if (collectionNode == nullptr) {
            // note this node
            collectionNode = current;
            break;
          } else {
            // we already found another collection node before. this means we
            // should not apply our optimization
            collectionNode = nullptr;
            current = nullptr;
            continue;  // this will exit the while loop
          }
          // cannot get here
          TRI_ASSERT(false);
        }

        default: {
          // ignore all other nodes
        }
      }

      if (!current->hasDependency()) {
        break;
      }

      current = current->getFirstDependency();
    }

    if (collectionNode != nullptr) {
      // we found a node to modify!
      TRI_ASSERT(collectionNode->getType() == EN::ENUMERATE_COLLECTION);
      // set the random iteration flag for the EnumerateCollectionNode
      static_cast<EnumerateCollectionNode*>(collectionNode)->setRandom();

      // remove the SortNode
      // note: the CalculationNode will be removed by
      // "remove-unnecessary-calculations"
      // rule if not used

      plan->unlinkNode(n);
      modified = true;
    }
  }

  opt->addPlan(plan, rule, modified);
}

/// @brief move calculations up in the plan
/// this rule modifies the plan in place
/// it aims to move up calculations as far up in the plan as possible, to
/// avoid redundant calculations in inner loops
void arangodb::aql::moveCalculationsUpRule(Optimizer* opt, ExecutionPlan* plan,
                                           Optimizer::Rule const* rule) {
  SmallVector<ExecutionNode*>::allocator_type::arena_type a;
  SmallVector<ExecutionNode*> nodes{a};
  plan->findNodesOfType(nodes, EN::CALCULATION, true);

  bool modified = false;

  for (auto const& n : nodes) {
    auto nn = static_cast<CalculationNode*>(n);

    if (nn->expression()->canThrow() || !nn->expression()->isDeterministic()) {
      // we will only move expressions up that cannot throw and that are
      // deterministic
      continue;
    }

    std::unordered_set<Variable const*> neededVars;
    n->getVariablesUsedHere(neededVars);

    std::vector<ExecutionNode*> stack;

    n->addDependencies(stack);

    while (!stack.empty()) {
      auto current = stack.back();
      stack.pop_back();

      bool found = false;

      for (auto const& v : current->getVariablesSetHere()) {
        if (neededVars.find(v) != neededVars.end()) {
          // shared variable, cannot move up any more
          found = true;
          break;
        }
      }

      if (found) {
        // done with optimizing this calculation node
        break;
      }

      if (!current->hasDependency()) {
        // node either has no or more than one dependency. we don't know what to
        // do and must abort
        // note: this will also handle Singleton nodes
        break;
      }

      current->addDependencies(stack);

      // first, unlink the calculation from the plan
      plan->unlinkNode(n);

      // and re-insert into before the current node
      plan->insertDependency(current, n);
      modified = true;
    }
  }

  opt->addPlan(plan, rule, modified);
}

/// @brief move calculations down in the plan
/// this rule modifies the plan in place
/// it aims to move calculations as far down in the plan as possible, beyond
/// FILTER and LIMIT operations
void arangodb::aql::moveCalculationsDownRule(Optimizer* opt,
                                             ExecutionPlan* plan,
                                             Optimizer::Rule const* rule) {
  SmallVector<ExecutionNode*>::allocator_type::arena_type a;
  SmallVector<ExecutionNode*> nodes{a};
  plan->findNodesOfType(nodes, EN::CALCULATION, true);

  bool modified = false;

  for (auto const& n : nodes) {
    auto nn = static_cast<CalculationNode*>(n);
    if (nn->expression()->canThrow() || !nn->expression()->isDeterministic()) {
      // we will only move expressions down that cannot throw and that are
      // deterministic
      continue;
    }

    // this is the variable that the calculation will set
    auto variable = nn->outVariable();

    std::vector<ExecutionNode*> stack;
    n->addParents(stack);

    bool shouldMove = false;
    ExecutionNode* lastNode = nullptr;

    while (!stack.empty()) {
      auto current = stack.back();
      stack.pop_back();

      lastNode = current;
      bool done = false;

      for (auto const& v : current->getVariablesUsedHere()) {
        if (v == variable) {
          // the node we're looking at needs the variable we're setting.
          // can't push further!
          done = true;
          break;
        }
      }

      if (done) {
        // done with optimizing this calculation node
        break;
      }

      auto const currentType = current->getType();

      if (currentType == EN::FILTER || currentType == EN::SORT ||
          currentType == EN::LIMIT || currentType == EN::SUBQUERY) {
        // we found something interesting that justifies moving our node down
        shouldMove = true;
      } else if (currentType == EN::INDEX ||
                 currentType == EN::ENUMERATE_COLLECTION ||
                 currentType == EN::ENUMERATE_LIST ||
                 currentType == EN::TRAVERSAL ||
                 currentType == EN::SHORTEST_PATH ||
                 currentType == EN::COLLECT ||
                 currentType == EN::NORESULTS) {
        // we will not push further down than such nodes
        shouldMove = false;
        break;
      }

      if (!current->hasParent()) {
        break;
      }

      current->addParents(stack);
    }

    if (shouldMove && lastNode != nullptr) {
      // first, unlink the calculation from the plan
      plan->unlinkNode(n);

      // and re-insert into before the current node
      plan->insertDependency(lastNode, n);
      modified = true;
    }
  }

  opt->addPlan(plan, rule, modified);
}

/// @brief determine the "right" type of CollectNode and
/// add a sort node for each COLLECT (note: the sort may be removed later)
/// this rule cannot be turned off (otherwise, the query result might be wrong!)
void arangodb::aql::specializeCollectRule(Optimizer* opt, ExecutionPlan* plan,
                                          Optimizer::Rule const* rule) {
  SmallVector<ExecutionNode*>::allocator_type::arena_type a;
  SmallVector<ExecutionNode*> nodes{a};
  plan->findNodesOfType(nodes, EN::COLLECT, true);

  bool modified = false;

  for (auto const& n : nodes) {
    auto collectNode = static_cast<CollectNode*>(n);

    if (collectNode->isSpecialized()) {
      // already specialized this node
      continue;
    }

    auto const& groupVariables = collectNode->groupVariables();

    // test if we can use an alternative version of COLLECT with a hash table
    bool const canUseHashAggregation =
        (!groupVariables.empty() &&
         (!collectNode->hasOutVariable() || collectNode->count()) &&
         collectNode->getOptions().canUseHashMethod());

    if (canUseHashAggregation) {
      // create a new plan with the adjusted COLLECT node
      std::unique_ptr<ExecutionPlan> newPlan(plan->clone());

      // use the cloned COLLECT node
      auto newCollectNode =
          static_cast<CollectNode*>(newPlan->getNodeById(collectNode->id()));
      TRI_ASSERT(newCollectNode != nullptr);

      // specialize the CollectNode so it will become a HashedCollectBlock
      // later
      // additionally, add a SortNode BEHIND the CollectNode (to sort the
      // final result)
      newCollectNode->aggregationMethod(
          CollectOptions::CollectMethod::COLLECT_METHOD_HASH);
      newCollectNode->specialized();

      if (!collectNode->isDistinctCommand()) {
        // add the post-SORT
        std::vector<std::pair<Variable const*, bool>> sortElements;
        for (auto const& v : newCollectNode->groupVariables()) {
          sortElements.emplace_back(std::make_pair(v.first, true));
        }

        auto sortNode =
            new SortNode(newPlan.get(), newPlan->nextId(), sortElements, false);
        newPlan->registerNode(sortNode);

        TRI_ASSERT(newCollectNode->hasParent());
        auto parent = newCollectNode->getFirstParent();
        TRI_ASSERT(parent != nullptr);

        sortNode->addDependency(newCollectNode);
        parent->replaceDependency(newCollectNode, sortNode);
      }
      newPlan->findVarUsage();

      if (nodes.size() > 1) {
        // this will tell the optimizer to optimize the cloned plan with this
        // specific rule again
        opt->addPlan(newPlan.release(), rule, true,
                     static_cast<int>(rule->level - 1));
      } else {
        // no need to run this specific rule again on the cloned plan
        opt->addPlan(newPlan.release(), rule, true);
      }
    }

    // mark node as specialized, so we do not process it again
    collectNode->specialized();

    // finally, adjust the original plan and create a sorted version of COLLECT

    // specialize the CollectNode so it will become a SortedCollectBlock
    // later
    collectNode->aggregationMethod(
        CollectOptions::CollectMethod::COLLECT_METHOD_SORTED);

    // insert a SortNode IN FRONT OF the CollectNode
    if (!groupVariables.empty()) {
      std::vector<std::pair<Variable const*, bool>> sortElements;
      for (auto const& v : groupVariables) {
        sortElements.emplace_back(std::make_pair(v.second, true));
      }

      auto sortNode = new SortNode(plan, plan->nextId(), sortElements, true);
      plan->registerNode(sortNode);

      TRI_ASSERT(collectNode->hasDependency());
      auto dep = collectNode->getFirstDependency();
      TRI_ASSERT(dep != nullptr);
      sortNode->addDependency(dep);
      collectNode->replaceDependency(dep, sortNode);

      modified = true;
    }
  }

  opt->addPlan(plan, rule, modified);
}

/// @brief split and-combined filters and break them into smaller parts
void arangodb::aql::splitFiltersRule(Optimizer* opt, ExecutionPlan* plan,
                                     Optimizer::Rule const* rule) {
  SmallVector<ExecutionNode*>::allocator_type::arena_type a;
  SmallVector<ExecutionNode*> nodes{a};
  plan->findNodesOfType(nodes, EN::FILTER, true);

  bool modified = false;

  for (auto const& n : nodes) {
    auto inVars(n->getVariablesUsedHere());
    TRI_ASSERT(inVars.size() == 1);
    auto setter = plan->getVarSetBy(inVars[0]->id);

    if (setter == nullptr || setter->getType() != EN::CALCULATION) {
      continue;
    }

    auto cn = static_cast<CalculationNode*>(setter);
    auto const expression = cn->expression();

    if (expression->canThrow() || !expression->isDeterministic() ||
        expression->node()->type != NODE_TYPE_OPERATOR_BINARY_AND) {
      continue;
    }

    std::vector<AstNode*> stack{expression->nodeForModification()};

    while (!stack.empty()) {
      auto current = stack.back();
      stack.pop_back();

      if (current->type == NODE_TYPE_OPERATOR_BINARY_AND) {
        stack.emplace_back(current->getMember(0));
        stack.emplace_back(current->getMember(1));
      } else {
        modified = true;

        ExecutionNode* calculationNode = nullptr;
        auto outVar = plan->getAst()->variables()->createTemporaryVariable();
        auto expression = new Expression(plan->getAst(), current);
        try {
          calculationNode =
              new CalculationNode(plan, plan->nextId(), expression, outVar);
        } catch (...) {
          delete expression;
          throw;
        }
        plan->registerNode(calculationNode);

        plan->insertDependency(n, calculationNode);

        auto filterNode = new FilterNode(plan, plan->nextId(), outVar);
        plan->registerNode(filterNode);

        plan->insertDependency(n, filterNode);
      }
    }

    if (modified) {
      plan->unlinkNode(n, false);
    }
  }

  opt->addPlan(plan, rule, modified);
}

/// @brief move filters up in the plan
/// this rule modifies the plan in place
/// filters are moved as far up in the plan as possible to make result sets
/// as small as possible as early as possible
/// filters are not pushed beyond limits
void arangodb::aql::moveFiltersUpRule(Optimizer* opt, ExecutionPlan* plan,
                                      Optimizer::Rule const* rule) {
  SmallVector<ExecutionNode*>::allocator_type::arena_type a;
  SmallVector<ExecutionNode*> nodes{a};
  plan->findNodesOfType(nodes, EN::FILTER, true);

  bool modified = false;

  for (auto const& n : nodes) {
    auto neededVars = n->getVariablesUsedHere();
    TRI_ASSERT(neededVars.size() == 1);

    std::vector<ExecutionNode*> stack;
    n->addDependencies(stack);

    while (!stack.empty()) {
      auto current = stack.back();
      stack.pop_back();

      if (current->getType() == EN::LIMIT) {
        // cannot push a filter beyond a LIMIT node
        break;
      }

      if (current->canThrow()) {
        // must not move a filter beyond a node that can throw
        break;
      }

      if (current->isModificationNode()) {
        // must not move a filter beyond a modification node
        break;
      }

      if (current->getType() == EN::CALCULATION) {
        // must not move a filter beyond a node with a non-deterministic result
        auto calculation = static_cast<CalculationNode const*>(current);
        if (!calculation->expression()->isDeterministic()) {
          break;
        }
      }

      bool found = false;

      for (auto const& v : current->getVariablesSetHere()) {
        for (auto it = neededVars.begin(); it != neededVars.end(); ++it) {
          if ((*it)->id == v->id) {
            // shared variable, cannot move up any more
            found = true;
            break;
          }
        }
      }

      if (found) {
        // done with optimizing this calculation node
        break;
      }

      if (!current->hasDependency()) {
        // node either has no or more than one dependency. we don't know what to
        // do and must abort
        // note: this will also handle Singleton nodes
        break;
      }

      current->addDependencies(stack);

      // first, unlink the filter from the plan
      plan->unlinkNode(n);
      // and re-insert into plan in front of the current node
      plan->insertDependency(current, n);
      modified = true;
    }
  }

  opt->addPlan(plan, rule, modified);
}

class arangodb::aql::RedundantCalculationsReplacer final
    : public WalkerWorker<ExecutionNode> {
 public:
  explicit RedundantCalculationsReplacer(
      std::unordered_map<VariableId, Variable const*> const& replacements)
      : _replacements(replacements) {
  }

  template <typename T>
  void replaceStartTargetVariables(ExecutionNode* en) {
    auto node = static_cast<T*>(en);
    if (node->_inStartVariable != nullptr) {
      node->_inStartVariable = Variable::replace(node->_inStartVariable, _replacements);
    }
    if (node->_inTargetVariable != nullptr) {
      node->_inTargetVariable = Variable::replace(node->_inTargetVariable, _replacements);
    }
  }

  template <typename T>
  void replaceInVariable(ExecutionNode* en) {
    auto node = static_cast<T*>(en);
    node->_inVariable = Variable::replace(node->_inVariable, _replacements);
  }

  void replaceInCalculation(ExecutionNode* en) {
    auto node = static_cast<CalculationNode*>(en);
    std::unordered_set<Variable const*> variables;
    node->expression()->variables(variables);

    // check if the calculation uses any of the variables that we want to
    // replace
    for (auto const& it : variables) {
      if (_replacements.find(it->id) != _replacements.end()) {
        // calculation uses a to-be-replaced variable
        node->expression()->replaceVariables(_replacements);
        return;
      }
    }
  }

  bool before(ExecutionNode* en) override final {
    switch (en->getType()) {
      case EN::ENUMERATE_LIST: {
        replaceInVariable<EnumerateListNode>(en);
        break;
      }

      case EN::RETURN: {
        replaceInVariable<ReturnNode>(en);
        break;
      }

      case EN::CALCULATION: {
        replaceInCalculation(en);
        break;
      }

      case EN::FILTER: {
        replaceInVariable<FilterNode>(en);
        break;
      }

      case EN::TRAVERSAL: {
        replaceInVariable<TraversalNode>(en);
        break;
      }

      case EN::SHORTEST_PATH: {
        replaceStartTargetVariables<ShortestPathNode>(en);
        break;
      }

      case EN::COLLECT: {
        auto node = static_cast<CollectNode*>(en);
        for (auto& variable : node->_groupVariables) {
          variable.second = Variable::replace(variable.second, _replacements);
        }
        for (auto& variable : node->_aggregateVariables) {
          variable.second.first = Variable::replace(variable.second.first, _replacements);
        }
        if (node->_expressionVariable != nullptr) {
          node->_expressionVariable = Variable::replace(node->_expressionVariable, _replacements);
        }
        for (auto const& it : _replacements) {
          node->_variableMap.emplace(it.second->id, it.second->name);
        }
        // node->_keepVariables does not need to be updated at the moment as the
        // "remove-redundant-calculations" rule will stop when it finds a COLLECT
        // with an INTO, and the "inline-subqueries" rule will abort there as well
        break;
      }

      case EN::SORT: {
        auto node = static_cast<SortNode*>(en);
        for (auto& variable : node->_elements) {
          variable.first = Variable::replace(variable.first, _replacements);
        }
        break;
      }

      case EN::REMOVE: {
        replaceInVariable<RemoveNode>(en);
        break;
      }

      case EN::INSERT: {
        replaceInVariable<InsertNode>(en);
        break;
      }

      case EN::UPSERT: {
        auto node = static_cast<UpsertNode*>(en);

        if (node->_inDocVariable != nullptr) {
          node->_inDocVariable = Variable::replace(node->_inDocVariable, _replacements);
        }
        if (node->_insertVariable != nullptr) {
          node->_insertVariable = Variable::replace(node->_insertVariable, _replacements);
        }
        if (node->_updateVariable != nullptr) {
          node->_updateVariable = Variable::replace(node->_updateVariable, _replacements);
        }
        break;
      }

      case EN::UPDATE: {
        auto node = static_cast<UpdateNode*>(en);

        if (node->_inDocVariable != nullptr) {
          node->_inDocVariable = Variable::replace(node->_inDocVariable, _replacements);
        }
        if (node->_inKeyVariable != nullptr) {
          node->_inKeyVariable = Variable::replace(node->_inKeyVariable, _replacements);
        }
        break;
      }

      case EN::REPLACE: {
        auto node = static_cast<ReplaceNode*>(en);

        if (node->_inDocVariable != nullptr) {
          node->_inDocVariable = Variable::replace(node->_inDocVariable, _replacements);
        }
        if (node->_inKeyVariable != nullptr) {
          node->_inKeyVariable = Variable::replace(node->_inKeyVariable, _replacements);
        }
        break;
      }

      default: {
        // ignore all other types of nodes
      }
    }

    // always continue
    return false;
  }

 private:
  std::unordered_map<VariableId, Variable const*> const& _replacements;
};

/// @brief remove CalculationNode(s) that are repeatedly used in a query
/// (i.e. common expressions)
void arangodb::aql::removeRedundantCalculationsRule(
    Optimizer* opt, ExecutionPlan* plan, Optimizer::Rule const* rule) {
  SmallVector<ExecutionNode*>::allocator_type::arena_type a;
  SmallVector<ExecutionNode*> nodes{a};
  plan->findNodesOfType(nodes, EN::CALCULATION, true);

  if (nodes.size() < 2) {
    // quick exit
    opt->addPlan(plan, rule, false);
    return;
  }

  arangodb::basics::StringBuffer buffer(TRI_UNKNOWN_MEM_ZONE, false);
  std::unordered_map<VariableId, Variable const*> replacements;

  for (auto const& n : nodes) {
    auto nn = static_cast<CalculationNode*>(n);

    if (!nn->expression()->isDeterministic()) {
      // If this node is non-deterministic, we must not touch it!
      continue;
    }

    auto outvar = n->getVariablesSetHere();
    TRI_ASSERT(outvar.size() == 1);

    try {
      nn->expression()->stringifyIfNotTooLong(&buffer);
    } catch (...) {
      // expression could not be stringified (maybe because not all node types
      // are supported). this is not an error, we just skip the optimization
      buffer.reset();
      continue;
    }

    std::string const referenceExpression(buffer.c_str(), buffer.length());
    buffer.reset();

    std::vector<ExecutionNode*> stack;
    n->addDependencies(stack);

    while (!stack.empty()) {
      auto current = stack.back();
      stack.pop_back();

      if (current->getType() == EN::CALCULATION) {
        try {
          static_cast<CalculationNode*>(current)
              ->expression()
              ->stringifyIfNotTooLong(&buffer);
        } catch (...) {
          // expression could not be stringified (maybe because not all node
          // types
          // are supported). this is not an error, we just skip the optimization
          buffer.reset();
          continue;
        }

        bool const isEqual = (buffer.length() == referenceExpression.size() &&
                              memcmp(buffer.c_str(), referenceExpression.c_str(), buffer.length()) == 0);
        buffer.reset();

        if (isEqual) {
          // expressions are identical
          auto outvars = current->getVariablesSetHere();
          TRI_ASSERT(outvars.size() == 1);

          // check if target variable is already registered as a replacement
          // this covers the following case:
          // - replacements is set to B => C
          // - we're now inserting a replacement A => B
          // the goal now is to enter a replacement A => C instead of A => B
          auto target = outvars[0];
          while (target != nullptr) {
            auto it = replacements.find(target->id);

            if (it != replacements.end()) {
              target = (*it).second;
            } else {
              break;
            }
          }
          replacements.emplace(outvar[0]->id, target);

          // also check if the insertion enables further shortcuts
          // this covers the following case:
          // - replacements is set to A => B
          // - we have just inserted a replacement B => C
          // the goal now is to change the replacement A => B to A => C
          for (auto it = replacements.begin(); it != replacements.end(); ++it) {
            if ((*it).second == outvar[0]) {
              (*it).second = target;
            }
          }
        }
      }

      if (current->getType() == EN::COLLECT) {
        if (static_cast<CollectNode*>(current)->hasOutVariable()) {
          // COLLECT ... INTO is evil (tm): it needs to keep all already defined
          // variables
          // we need to abort optimization here
          break;
        }
      }

      if (!current->hasDependency()) {
        // node either has no or more than one dependency. we don't know what to
        // do and must abort
        // note: this will also handle Singleton nodes
        break;
      }

      current->addDependencies(stack);
    }
  }

  if (!replacements.empty()) {
    // finally replace the variables
    RedundantCalculationsReplacer finder(replacements);
    plan->root()->walk(&finder);

    opt->addPlan(plan, rule, true);
  } else {
    // no changes
    opt->addPlan(plan, rule, false);
  }
}

/// @brief remove CalculationNodes and SubqueryNodes that are never needed
/// this modifies an existing plan in place
void arangodb::aql::removeUnnecessaryCalculationsRule(
    Optimizer* opt, ExecutionPlan* plan, Optimizer::Rule const* rule) {
  std::vector<ExecutionNode::NodeType> const types{EN::CALCULATION,
                                                   EN::SUBQUERY};

  SmallVector<ExecutionNode*>::allocator_type::arena_type a;
  SmallVector<ExecutionNode*> nodes{a};
  plan->findNodesOfType(nodes, types, true);

  std::unordered_set<ExecutionNode*> toUnlink;

  for (auto const& n : nodes) {
    if (n->getType() == EN::CALCULATION) {
      auto nn = static_cast<CalculationNode*>(n);

      if (nn->canThrow() && !nn->canRemoveIfThrows()) {
        // If this node can throw, we must not optimize it away!
        continue;
      }
      // will remove calculation when we get here
    } else if (n->getType() == EN::SUBQUERY) {
      auto nn = static_cast<SubqueryNode*>(n);

      if (nn->canThrow()) {
        // subqueries that can throw must not be optimized away
        continue;
      }

      if (nn->isModificationQuery()) {
        // subqueries that modify data must not be optimized away
        continue;
      }
      // will remove subquery when we get here
    }

    auto outvars = n->getVariablesSetHere();
    TRI_ASSERT(outvars.size() == 1);
    auto varsUsedLater = n->getVarsUsedLater();


    if (varsUsedLater.find(outvars[0]) == varsUsedLater.end()) {
      // The variable whose value is calculated here is not used at
      // all further down the pipeline! We remove the whole
      // calculation node,
      toUnlink.emplace(n);
    } else if (n->getType() == EN::CALCULATION) {
      // variable is still used later, but...
      // ...if it's used exactly once later by another calculation,
      // it's a temporary variable that we can fuse with the other
      // calculation easily

      if (n->canThrow() ||
          !static_cast<CalculationNode*>(n)->expression()->isDeterministic()) {
        continue;
      }

      AstNode const* rootNode = static_cast<CalculationNode*>(n)->expression()->node();

      if (rootNode->type == NODE_TYPE_REFERENCE) {
        // if the LET is a simple reference to another variable, e.g. LET a = b
        // then replace all references to a with references to b
        bool hasCollectWithOutVariable = false;
        auto current = n->getFirstParent();

        // check first if we have a COLLECT with an INTO later in the query
        // in this case we must not perform the replacements
        while (current != nullptr) {
          if (current->getType() == EN::COLLECT) {
            if (static_cast<CollectNode const*>(current)->hasOutVariable()) {
              hasCollectWithOutVariable = true;
              break;
            }
          }
          current = current->getFirstParent();
        }

        if (!hasCollectWithOutVariable) {
          // no COLLECT found, now replace
          std::unordered_map<VariableId, Variable const*> replacements;
          replacements.emplace(outvars[0]->id, static_cast<Variable const*>(rootNode->getData()));

          RedundantCalculationsReplacer finder(replacements);
          plan->root()->walk(&finder);
          toUnlink.emplace(n);
          continue;
        }
      }

      std::unordered_set<Variable const*> vars;

      size_t usageCount = 0;
      CalculationNode* other = nullptr;
      auto current = n->getFirstParent();

      while (current != nullptr) {
        current->getVariablesUsedHere(vars);
        if (vars.find(outvars[0]) != vars.end()) {
          if (current->getType() == EN::COLLECT) {
            if (static_cast<CollectNode const*>(current)->hasOutVariable()) {
              // COLLECT with an INTO variable will collect all variables from
              // the scope, so we shouldn't try to remove or change the meaning
              // of variables
              usageCount = 0;
              break;
            }
          }
          if (current->getType() != EN::CALCULATION) {
            // don't know how to replace the variable in a non-LET node
            // abort the search
            usageCount = 0;
            break;
          }

          // got a LET. we can replace the variable reference in it by
          // something else
          ++usageCount;
          other = static_cast<CalculationNode*>(current);
        }

        if (usageCount > 1) {
          break;
        }

        current = current->getFirstParent();
        vars.clear();
      }


      if (usageCount == 1) {
        // our variable is used by exactly one other calculation
        // now we can replace the reference to our variable in the other
        // calculation with the variable's expression directly
        auto otherExpression = other->expression();
        TRI_ASSERT(otherExpression != nullptr);

        if (rootNode->type != NODE_TYPE_ATTRIBUTE_ACCESS &&
            Ast::countReferences(otherExpression->node(), outvars[0]) > 1) {
          // used more than once... better give up
          continue;
        }

        if (rootNode->isSimple() != otherExpression->node()->isSimple()) {
          // expression types (V8 vs. non-V8) do not match. give up
          continue;
        }

        TRI_ASSERT(other != nullptr);
        otherExpression->replaceVariableReference(outvars[0], rootNode);

        toUnlink.emplace(n);
      }
    }
  }

  if (!toUnlink.empty()) {
    plan->unlinkNodes(toUnlink);
  }

  opt->addPlan(plan, rule, !toUnlink.empty());
}

/// @brief useIndex, try to use an index for filtering
void arangodb::aql::useIndexesRule(Optimizer* opt, ExecutionPlan* plan,
                                   Optimizer::Rule const* rule) {
  // These are all the nodes where we start traversing (including all
  // subqueries)
  SmallVector<ExecutionNode*>::allocator_type::arena_type a;
  SmallVector<ExecutionNode*> nodes{a};
  plan->findEndNodes(nodes, true);

  std::unordered_map<size_t, ExecutionNode*> changes;

  auto cleanupChanges = [&changes]() -> void {
    for (auto& v : changes) {
      delete v.second;
    }
    changes.clear();
  };

  TRI_DEFER(cleanupChanges());
  bool hasEmptyResult = false;
  for (auto const& n : nodes) {
    ConditionFinder finder(plan, &changes, &hasEmptyResult);
    n->walk(&finder);
  }

  if (!changes.empty()) {
    for (auto& it : changes) {
      plan->registerNode(it.second);
      plan->replaceNode(plan->getNodeById(it.first), it.second);

      // prevent double deletion by cleanupChanges()
      it.second = nullptr;
    }
    opt->addPlan(plan, rule, true);
  } else {
    opt->addPlan(plan, rule, hasEmptyResult);
  }
}

struct SortToIndexNode final : public WalkerWorker<ExecutionNode> {
  ExecutionPlan* _plan;
  SortNode* _sortNode;
  std::vector<std::pair<VariableId, bool>> _sorts;
  std::unordered_map<VariableId, AstNode const*> _variableDefinitions;
  bool _modified;

 public:
  explicit SortToIndexNode(ExecutionPlan* plan)
      : _plan(plan),
        _sortNode(nullptr),
        _sorts(),
        _variableDefinitions(),
        _modified(false) {}

  bool handleEnumerateCollectionNode(
      EnumerateCollectionNode* enumerateCollectionNode) {
    if (_sortNode == nullptr) {
      return true;
    }

    if (enumerateCollectionNode->isInInnerLoop()) {
      // index node contained in an outer loop. must not optimize away the sort!
      return true;
    }

    SortCondition sortCondition(_sorts, std::vector<std::vector<arangodb::basics::AttributeName>>(), _variableDefinitions);

    if (!sortCondition.isEmpty() && sortCondition.isOnlyAttributeAccess() &&
        sortCondition.isUnidirectional()) {
      // we have found a sort condition, which is unidirectionl
      // now check if any of the collection's indexes covers it

      Variable const* outVariable = enumerateCollectionNode->outVariable();
      std::vector<arangodb::Transaction::IndexHandle> usedIndexes;
      auto trx = _plan->getAst()->query()->trx();
      size_t coveredAttributes = 0;
      auto resultPair = trx->getIndexForSortCondition(
          enumerateCollectionNode->collection()->getName(),
          &sortCondition, outVariable,
          enumerateCollectionNode->collection()->count(),
          usedIndexes, coveredAttributes);
      if (resultPair.second) {
        // If this bit is set, then usedIndexes has length exactly one
        // and contains the best index found.
        auto condition = std::make_unique<Condition>(_plan->getAst());
        condition->normalize(_plan);

        std::unique_ptr<ExecutionNode> newNode(new IndexNode(
            _plan, _plan->nextId(), enumerateCollectionNode->vocbase(),
            enumerateCollectionNode->collection(), outVariable,
            usedIndexes, condition.get(), sortCondition.isDescending()));

        condition.release();

        auto n = newNode.release();

        _plan->registerNode(n);
        _plan->replaceNode(enumerateCollectionNode, n);
        _modified = true;

        if (coveredAttributes == sortCondition.numAttributes()) {
          // if the index covers the complete sort condition, we can also remove
          // the sort node
          _plan->unlinkNode(_plan->getNodeById(_sortNode->id()));
        }
      }
    }

    return true;  // always abort further searching here
  }

  bool handleIndexNode(IndexNode* indexNode) {
    if (_sortNode == nullptr) {
      return true;
    }

    if (indexNode->isInInnerLoop()) {
      // index node contained in an outer loop. must not optimize away the sort!
      return true;
    }

    auto const& indexes = indexNode->getIndexes();
    auto cond = indexNode->condition();
    TRI_ASSERT(cond != nullptr);

    Variable const* outVariable = indexNode->outVariable();
    TRI_ASSERT(outVariable != nullptr);

    auto index = indexes[0];
    arangodb::Transaction* trx = indexNode->trx();
    bool isSorted = false;
    bool isSparse = false;
    std::vector<std::vector<arangodb::basics::AttributeName>> fields =
        trx->getIndexFeatures(index, isSorted, isSparse);
    if (indexes.size() != 1) {
      // can only use this index node if it uses exactly one index or multiple
      // indexes on exactly the same attributes

      if (!cond->isSorted()) {
        // index conditions do not guarantee sortedness
        return true;
      }

      if (isSparse) {
        return true;
      }

      for (auto& idx : indexes) {
        if (idx != index) {
          // Can only be sorted iff only one index is used.
          return true;
        }
      }

      // all indexes use the same attributes and index conditions guarantee
      // sorted output
    }

    TRI_ASSERT(indexes.size() == 1 || cond->isSorted());

    // if we get here, we either have one index or multiple indexes on the same
    // attributes
    bool handled = false;

    if (indexes.size() == 1 && isSorted) {
      // if we have just a single index and we can use it for the filtering condition,
      // then we can use the index for sorting, too. regardless of it the index is sparse or not.
      // because the index would only return non-null attributes anyway, so we do not need
      // to care about null values when sorting here
      isSparse = false;
    }

    SortCondition sortCondition(_sorts, cond->getConstAttributes(outVariable, !isSparse), _variableDefinitions);

    bool const isOnlyAttributeAccess =
        (!sortCondition.isEmpty() && sortCondition.isOnlyAttributeAccess());

    if (isOnlyAttributeAccess && isSorted && !isSparse &&
        sortCondition.isUnidirectional() &&
        sortCondition.isDescending() == indexNode->reverse()) {
      // we have found a sort condition, which is unidirectional and in the same
      // order as the IndexNode...
      // now check if the sort attributes match the ones of the index
      size_t const numCovered =
          sortCondition.coveredAttributes(outVariable, fields);

      if (numCovered >= sortCondition.numAttributes()) {
        // sort condition is fully covered by index... now we can remove the
        // sort node from the plan
        _plan->unlinkNode(_plan->getNodeById(_sortNode->id()));
        _modified = true;
        handled = true;
      }
    }

    if (!handled && isOnlyAttributeAccess && indexes.size() == 1) {
      // special case... the index cannot be used for sorting, but we only
      // compare with equality
      // lookups. now check if the equality lookup attributes are the same as
      // the index attributes
      auto root = cond->root();

      if (root != nullptr) {
        auto condNode = root->getMember(0);

        if (condNode->isOnlyEqualityMatch()) {
          // now check if the index fields are the same as the sort condition
          // fields
          // e.g. FILTER c.value1 == 1 && c.value2 == 42 SORT c.value1, c.value2
          size_t const numCovered =
              sortCondition.coveredAttributes(outVariable, fields);

          if (numCovered == sortCondition.numAttributes() &&
              sortCondition.isUnidirectional() &&
              (isSorted || fields.size() >= sortCondition.numAttributes())) {
            // no need to sort
            _plan->unlinkNode(_plan->getNodeById(_sortNode->id()));
            indexNode->reverse(sortCondition.isDescending());
            _modified = true;
          } else if (numCovered > 0 && sortCondition.isUnidirectional()) {
            // remove the first few attributes if they are constant
            SortNode* sortNode = static_cast<SortNode*>(_plan->getNodeById(_sortNode->id()));
            sortNode->removeConditions(numCovered);
            _modified = true;
          }
        }
      }
    }

    return true;  // always abort after we found an IndexNode
  }

  bool enterSubquery(ExecutionNode*, ExecutionNode*) override final {
    return false;
  }

  bool before(ExecutionNode* en) override final {
    switch (en->getType()) {
      case EN::TRAVERSAL:
      case EN::SHORTEST_PATH:
      case EN::ENUMERATE_LIST:
      case EN::SUBQUERY:
      case EN::FILTER:
        return false;  // skip. we don't care.

      case EN::CALCULATION: {
        auto outvars = en->getVariablesSetHere();
        TRI_ASSERT(outvars.size() == 1);

        _variableDefinitions.emplace(
            outvars[0]->id,
            static_cast<CalculationNode const*>(en)->expression()->node());
        return false;
      }

      case EN::SINGLETON:
      case EN::COLLECT:
      case EN::INSERT:
      case EN::REMOVE:
      case EN::REPLACE:
      case EN::UPDATE:
      case EN::UPSERT:
      case EN::RETURN:
      case EN::NORESULTS:
      case EN::SCATTER:
      case EN::DISTRIBUTE:
      case EN::GATHER:
      case EN::REMOTE:
      case EN::ILLEGAL:
      case EN::LIMIT:  // LIMIT is criterion to stop
        return true;   // abort.

      case EN::SORT:  // pulling two sorts together is done elsewhere.
        if (!_sorts.empty() || _sortNode != nullptr) {
          return true;  // a different SORT node. abort
        }
        _sortNode = static_cast<SortNode*>(en);
        for (auto& it : _sortNode->getElements()) {
          _sorts.emplace_back((it.first)->id, it.second);
        }
        return false;

      case EN::INDEX:
        return handleIndexNode(static_cast<IndexNode*>(en));

      case EN::ENUMERATE_COLLECTION:
        return handleEnumerateCollectionNode(
            static_cast<EnumerateCollectionNode*>(en));
    }
    return true;
  }
};

void arangodb::aql::useIndexForSortRule(Optimizer* opt, ExecutionPlan* plan,
                                        Optimizer::Rule const* rule) {
  SmallVector<ExecutionNode*>::allocator_type::arena_type a;
  SmallVector<ExecutionNode*> nodes{a};
  plan->findNodesOfType(nodes, EN::SORT, true);

  bool modified = false;

  for (auto const& n : nodes) {
    auto sortNode = static_cast<SortNode*>(n);

    SortToIndexNode finder(plan);
    sortNode->walk(&finder);

    if (finder._modified) {
      modified = true;
    }
  }

  opt->addPlan(plan, rule, modified);
}

/// @brief try to remove filters which are covered by indexes
void arangodb::aql::removeFiltersCoveredByIndexRule(
    Optimizer* opt, ExecutionPlan* plan, Optimizer::Rule const* rule) {

  SmallVector<ExecutionNode*>::allocator_type::arena_type a;
  SmallVector<ExecutionNode*> nodes{a};
  plan->findNodesOfType(nodes, EN::FILTER, true);

  std::unordered_set<ExecutionNode*> toUnlink;
  bool modified = false;

  for (auto const& node : nodes) {
    auto fn = static_cast<FilterNode const*>(node);
    // find the node with the filter expression
    auto inVar = fn->getVariablesUsedHere();
    TRI_ASSERT(inVar.size() == 1);

    auto setter = plan->getVarSetBy(inVar[0]->id);

    if (setter == nullptr || setter->getType() != EN::CALCULATION) {
      continue;
    }

    auto calculationNode = static_cast<CalculationNode*>(setter);
    auto conditionNode = calculationNode->expression()->node();

    // build the filter condition
    auto condition = std::make_unique<Condition>(plan->getAst());
    condition->andCombine(conditionNode);
    condition->normalize(plan);

    if (condition->root() == nullptr) {
      continue;
    }

    size_t const n = condition->root()->numMembers();

    if (n != 1) {
      // either no condition or multiple ORed conditions...
      continue;
    }

    bool handled = false;
    auto current = node;
    while (current != nullptr) {
      if (current->getType() == EN::INDEX) {
        auto indexNode = static_cast<IndexNode const*>(current);

        // found an index node, now check if the expression is covered by the
        // index
        auto indexCondition = indexNode->condition();

        if (indexCondition != nullptr && !indexCondition->isEmpty()) {
          auto const& indexesUsed = indexNode->getIndexes();

          if (indexesUsed.size() == 1) {
            // single index. this is something that we can handle
            auto newNode = condition->removeIndexCondition(plan,
                indexNode->outVariable(), indexCondition->root());

            if (newNode == nullptr) {
              // no condition left...
              // FILTER node can be completely removed
              toUnlink.emplace(node);
              // note: we must leave the calculation node intact, in case it is
              // still used by other nodes in the plan
              modified = true;
              handled = true;
            } else if (newNode != condition->root()) {
              // some condition is left, but it is a different one than
              // the one from the FILTER node
              auto expr = std::make_unique<Expression>(plan->getAst(), newNode);
              CalculationNode* cn =
                  new CalculationNode(plan, plan->nextId(), expr.get(),
                                      calculationNode->outVariable());
              expr.release();
              plan->registerNode(cn);
              plan->replaceNode(setter, cn);
              modified = true;
              handled = true;
            }
          }
        }

        if (handled) {
          break;
        }
      }

      if (handled || current->getType() == EN::LIMIT ||
          !current->hasDependency()) {
        break;
      }

      current = current->getFirstDependency();
    }
  }

  if (!toUnlink.empty()) {
    plan->unlinkNodes(toUnlink);
  }

  opt->addPlan(plan, rule, modified);
}

/// @brief helper to compute lots of permutation tuples
/// a permutation tuple is represented as a single vector together with
/// another vector describing the boundaries of the tuples.
/// Example:
/// data:   0,1,2, 3,4, 5,6
/// starts: 0,     3,   5,      (indices of starts of sections)
/// means a tuple of 3 permutations of 3, 2 and 2 points respectively
/// This function computes the next permutation tuple among the
/// lexicographically sorted list of all such tuples. It returns true
/// if it has successfully computed this and false if the tuple is already
/// the lexicographically largest one. If false is returned, the permutation
/// tuple is back to the beginning.
static bool NextPermutationTuple(std::vector<size_t>& data,
                                 std::vector<size_t>& starts) {
  auto begin = data.begin();  // a random access iterator

  for (size_t i = starts.size(); i-- != 0;) {
    std::vector<size_t>::iterator from = begin + starts[i];
    std::vector<size_t>::iterator to;
    if (i == starts.size() - 1) {
      to = data.end();
    } else {
      to = begin + starts[i + 1];
    }
    if (std::next_permutation(from, to)) {
      return true;
    }
  }

  return false;
}

/// @brief interchange adjacent EnumerateCollectionNodes in all possible ways
void arangodb::aql::interchangeAdjacentEnumerationsRule(
    Optimizer* opt, ExecutionPlan* plan, Optimizer::Rule const* rule) {
  SmallVector<ExecutionNode*>::allocator_type::arena_type a;
  SmallVector<ExecutionNode*> nodes{a};

  std::vector<ExecutionNode::NodeType> const types = {
      ExecutionNode::ENUMERATE_COLLECTION, ExecutionNode::ENUMERATE_LIST };
  plan->findNodesOfType(nodes, types, true);

  std::unordered_set<ExecutionNode*> nodesSet;
  for (auto const& n : nodes) {
    TRI_ASSERT(nodesSet.find(n) == nodesSet.end());
    nodesSet.emplace(n);
  }

  std::vector<ExecutionNode*> nodesToPermute;
  std::vector<size_t> permTuple;
  std::vector<size_t> starts;

  // We use that the order of the nodes is such that a node B that is among the
  // recursive dependencies of a node A is later in the vector.
  for (auto const& n : nodes) {
    if (nodesSet.find(n) != nodesSet.end()) {
      std::vector<ExecutionNode*> nn{n};
      nodesSet.erase(n);

      // Now follow the dependencies as long as we see further such nodes:
      auto nwalker = n;

      while (true) {
        if (!nwalker->hasDependency()) {
          break;
        }

        auto dep = nwalker->getFirstDependency();

        if (dep->getType() != EN::ENUMERATE_COLLECTION &&
            dep->getType() != EN::ENUMERATE_LIST) {
          break;
        }

        if (n->getType() == EN::ENUMERATE_LIST && dep->getType() == EN::ENUMERATE_LIST) {
          break;
        }

        nwalker = dep;
        nn.emplace_back(nwalker);
        nodesSet.erase(nwalker);
      }

      if (nn.size() > 1) {
        // Move it into the permutation tuple:
        starts.emplace_back(permTuple.size());

        for (auto const& nnn : nn) {
          nodesToPermute.emplace_back(nnn);
          permTuple.emplace_back(permTuple.size());
        }
      }
    }
  }

  // Now we have collected all the runs of EnumerateCollectionNodes in the
  // plan, we need to compute all possible permutations of all of them,
  // independently. This is why we need to compute all permutation tuples.

  opt->addPlan(plan, rule, false);

  if (!starts.empty()) {
    NextPermutationTuple(permTuple, starts);  // will never return false

    do {
      // Clone the plan:
      auto newPlan = plan->clone();

      try {  // get rid of plan if any of this fails
        // Find the nodes in the new plan corresponding to the ones in the
        // old plan that we want to permute:
        std::vector<ExecutionNode*> newNodes;
        for (size_t j = 0; j < nodesToPermute.size(); j++) {
          newNodes.emplace_back(newPlan->getNodeById(nodesToPermute[j]->id()));
        }

        // Now get going with the permutations:
        for (size_t i = 0; i < starts.size(); i++) {
          size_t lowBound = starts[i];
          size_t highBound =
              (i < starts.size() - 1) ? starts[i + 1] : permTuple.size();
          // We need to remove the nodes
          // newNodes[lowBound..highBound-1] in newPlan and replace
          // them by the same ones in a different order, given by
          // permTuple[lowBound..highBound-1].
          auto parent = newNodes[lowBound]->getFirstParent();

          TRI_ASSERT(parent != nullptr);

          // Unlink all those nodes:
          for (size_t j = lowBound; j < highBound; j++) {
            newPlan->unlinkNode(newNodes[j]);
          }

          // And insert them in the new order:
          for (size_t j = highBound; j-- != lowBound;) {
            newPlan->insertDependency(parent, newNodes[permTuple[j]]);
          }
        }

        // OK, the new plan is ready, let's report it:
        if (!opt->addPlan(newPlan, rule, true)) {
          // have enough plans. stop permutations
          break;
        }
      } catch (...) {
        delete newPlan;
        throw;
      }

    } while (NextPermutationTuple(permTuple, starts));
  }
}

/// @brief scatter operations in cluster
/// this rule inserts scatter, gather and remote nodes so operations on sharded
/// collections actually work
/// it will change plans in place
void arangodb::aql::scatterInClusterRule(Optimizer* opt, ExecutionPlan* plan,
                                         Optimizer::Rule const* rule) {
  bool wasModified = false;

  if (arangodb::ServerState::instance()->isCoordinator()) {
    // find subqueries
    std::unordered_map<ExecutionNode*, ExecutionNode*> subqueries;

    SmallVector<ExecutionNode*>::allocator_type::arena_type s;
    SmallVector<ExecutionNode*> subs{s};
    plan->findNodesOfType(subs, ExecutionNode::SUBQUERY, true);

    for (auto& it : subs) {
      subqueries.emplace(static_cast<SubqueryNode const*>(it)->getSubquery(),
                         it);
    }

    // we are a coordinator. now look in the plan for nodes of type
    // EnumerateCollectionNode, IndexNode and modification nodes
    std::vector<ExecutionNode::NodeType> const types = {
        ExecutionNode::ENUMERATE_COLLECTION, ExecutionNode::INDEX,
        ExecutionNode::INSERT, ExecutionNode::UPDATE, ExecutionNode::REPLACE,
        ExecutionNode::REMOVE, ExecutionNode::UPSERT};

    SmallVector<ExecutionNode*>::allocator_type::arena_type a;
    SmallVector<ExecutionNode*> nodes{a};
    plan->findNodesOfType(nodes, types, true);

    for (auto& node : nodes) {
      // found a node we need to replace in the plan

      auto const& parents = node->getParents();
      auto const& deps = node->getDependencies();
      TRI_ASSERT(deps.size() == 1);

      // don't do this if we are already distributing!
      if (deps[0]->getType() == ExecutionNode::REMOTE &&
          deps[0]->getFirstDependency()->getType() ==
              ExecutionNode::DISTRIBUTE) {
        continue;
      }

      bool const isRootNode = plan->isRoot(node);
      plan->unlinkNode(node, true);

      auto const nodeType = node->getType();

      // extract database and collection from plan node
      TRI_vocbase_t* vocbase = nullptr;
      Collection const* collection = nullptr;

      if (nodeType == ExecutionNode::ENUMERATE_COLLECTION) {
        vocbase = static_cast<EnumerateCollectionNode*>(node)->vocbase();
        collection = static_cast<EnumerateCollectionNode*>(node)->collection();
      } else if (nodeType == ExecutionNode::INDEX) {
        vocbase = static_cast<IndexNode*>(node)->vocbase();
        collection = static_cast<IndexNode*>(node)->collection();
      } else if (nodeType == ExecutionNode::INSERT ||
                 nodeType == ExecutionNode::UPDATE ||
                 nodeType == ExecutionNode::REPLACE ||
                 nodeType == ExecutionNode::REMOVE ||
                 nodeType == ExecutionNode::UPSERT) {
        vocbase = static_cast<ModificationNode*>(node)->vocbase();
        collection = static_cast<ModificationNode*>(node)->collection();
        if (nodeType == ExecutionNode::REMOVE ||
            nodeType == ExecutionNode::UPDATE) {
          // Note that in the REPLACE or UPSERT case we are not getting here,
          // since
          // the distributeInClusterRule fires and a DistributionNode is
          // used.
          auto* modNode = static_cast<ModificationNode*>(node);
          modNode->getOptions().ignoreDocumentNotFound = true;
        }
      } else {
        TRI_ASSERT(false);
      }

      // insert a scatter node
      ExecutionNode* scatterNode =
          new ScatterNode(plan, plan->nextId(), vocbase, collection);
      plan->registerNode(scatterNode);
      TRI_ASSERT(!deps.empty());
      scatterNode->addDependency(deps[0]);

      // insert a remote node
      ExecutionNode* remoteNode =
          new RemoteNode(plan, plan->nextId(), vocbase, collection, "", "", "");
      plan->registerNode(remoteNode);
      TRI_ASSERT(scatterNode);
      remoteNode->addDependency(scatterNode);

      // re-link with the remote node
      node->addDependency(remoteNode);

      // insert another remote node
      remoteNode =
          new RemoteNode(plan, plan->nextId(), vocbase, collection, "", "", "");
      plan->registerNode(remoteNode);
      TRI_ASSERT(node);
      remoteNode->addDependency(node);

      // insert a gather node
      ExecutionNode* gatherNode =
          new GatherNode(plan, plan->nextId(), vocbase, collection);
      plan->registerNode(gatherNode);
      TRI_ASSERT(remoteNode);
      gatherNode->addDependency(remoteNode);

      // and now link the gather node with the rest of the plan
      if (parents.size() == 1) {
        parents[0]->replaceDependency(deps[0], gatherNode);
      }

      // check if the node that we modified was at the end of a subquery
      auto it = subqueries.find(node);

      if (it != subqueries.end()) {
        static_cast<SubqueryNode*>((*it).second)->setSubquery(gatherNode, true);
      }

      if (isRootNode) {
        // if we replaced the root node, set a new root node
        plan->root(gatherNode);
      }
      wasModified = true;
    }
  }

  opt->addPlan(plan, rule, wasModified);
}

/// @brief distribute operations in cluster
///
/// this rule inserts distribute, remote nodes so operations on sharded
/// collections actually work, this differs from scatterInCluster in that every
/// incoming row is only sent to one shard and not all as in scatterInCluster
///
/// it will change plans in place
void arangodb::aql::distributeInClusterRule(Optimizer* opt, ExecutionPlan* plan,
                                            Optimizer::Rule const* rule) {
  bool wasModified = false;

  if (arangodb::ServerState::instance()->isCoordinator()) {
    // we are a coordinator, we replace the root if it is a modification node

    // only replace if it is the last node in the plan
    auto node = plan->root();
    TRI_ASSERT(node != nullptr);

    while (node != nullptr) {
      // loop until we find a modification node or the end of the plan
      auto nodeType = node->getType();

      if (nodeType == ExecutionNode::INSERT ||
          nodeType == ExecutionNode::REMOVE ||
          nodeType == ExecutionNode::UPDATE ||
          nodeType == ExecutionNode::REPLACE ||
          nodeType == ExecutionNode::UPSERT) {
        // found a node!
        break;
      }

      if (!node->hasDependency()) {
        // reached the end
        opt->addPlan(plan, rule, wasModified);
        return;
      }

      node = node->getFirstDependency();
    }

    TRI_ASSERT(node != nullptr);

    if (node == nullptr) {
      THROW_ARANGO_EXCEPTION_MESSAGE(TRI_ERROR_INTERNAL, "logic error");
    }

    ExecutionNode* originalParent = nullptr;
    {
      if (node->hasParent()) {
        auto const& parents = node->getParents();
        originalParent = parents[0];
        TRI_ASSERT(originalParent != nullptr);
        TRI_ASSERT(node != plan->root());
      } else {
        TRI_ASSERT(node == plan->root());
      }
    }

    // when we get here, we have found a matching data-modification node!
    auto const nodeType = node->getType();

    TRI_ASSERT(nodeType == ExecutionNode::INSERT ||
               nodeType == ExecutionNode::REMOVE ||
               nodeType == ExecutionNode::UPDATE ||
               nodeType == ExecutionNode::REPLACE ||
               nodeType == ExecutionNode::UPSERT);

    Collection const* collection =
        static_cast<ModificationNode*>(node)->collection();

#ifdef USE_ENTERPRISE
    auto ci = ClusterInfo::instance();
    auto collInfo = ci->getCollection(collection->vocbase->name(),
                                      collection->name);
    // Throws if collection is not found!
    if (collInfo->isSmart() && collInfo->type() == TRI_COL_TYPE_EDGE) {
      distributeInClusterRuleSmartEdgeCollection(opt, plan, rule);
      return;
    }
#endif
    bool const defaultSharding = collection->usesDefaultSharding();

    if (nodeType == ExecutionNode::REMOVE ||
        nodeType == ExecutionNode::UPDATE) {
      if (!defaultSharding) {
        // We have to use a ScatterNode.
        opt->addPlan(plan, rule, wasModified);
        return;
      }
    }

    // In the INSERT and REPLACE cases we use a DistributeNode...

    TRI_ASSERT(node->hasDependency());
    auto const& deps = node->getDependencies();

    if (originalParent != nullptr) {
      originalParent->removeDependency(node);
      // unlink the node
      auto root = plan->root();
      plan->unlinkNode(node, true);
      plan->root(root, true);  // fix root node
    } else {
      // unlink the node
      plan->unlinkNode(node, true);
      plan->root(deps[0], true);  // fix root node
    }

    // extract database from plan node
    TRI_vocbase_t* vocbase = static_cast<ModificationNode*>(node)->vocbase();

    // insert a distribute node
    ExecutionNode* distNode = nullptr;
    Variable const* inputVariable;
    if (nodeType == ExecutionNode::INSERT ||
        nodeType == ExecutionNode::REMOVE) {
      TRI_ASSERT(node->getVariablesUsedHere().size() == 1);

      // in case of an INSERT, the DistributeNode is responsible for generating
      // keys
      // if none present
      bool const createKeys = (nodeType == ExecutionNode::INSERT);
      inputVariable = node->getVariablesUsedHere()[0];
      distNode = new DistributeNode(plan, plan->nextId(), vocbase, collection,
                                    inputVariable->id, createKeys, true);
    } else if (nodeType == ExecutionNode::REPLACE) {
      std::vector<Variable const*> v = node->getVariablesUsedHere();
      if (defaultSharding && v.size() > 1) {
        // We only look into _inKeyVariable
        inputVariable = v[1];
      } else {
        // We only look into _inDocVariable
        inputVariable = v[0];
      }
      distNode = new DistributeNode(plan, plan->nextId(), vocbase, collection,
                                    inputVariable->id, false, v.size() > 1);
    } else if (nodeType == ExecutionNode::UPDATE) {
      std::vector<Variable const*> v = node->getVariablesUsedHere();
      if (v.size() > 1) {
        // If there is a key variable:
        inputVariable = v[1];
        // This is the _inKeyVariable! This works, since we use a ScatterNode
        // for non-default-sharding attributes.
      } else {
        // was only UPDATE <doc> IN <collection>
        inputVariable = v[0];
      }
      distNode = new DistributeNode(plan, plan->nextId(), vocbase, collection,
                                    inputVariable->id, false, v.size() > 1);
    } else if (nodeType == ExecutionNode::UPSERT) {
      // an UPSERT node has two input variables!
      std::vector<Variable const*> v(node->getVariablesUsedHere());
      TRI_ASSERT(v.size() >= 2);

      auto d = new DistributeNode(plan, plan->nextId(), vocbase, collection,
                                  v[0]->id, v[1]->id, true, true);
      d->setAllowSpecifiedKeys(true);
      distNode = static_cast<ExecutionNode*>(d);
    } else {
      TRI_ASSERT(false);
      THROW_ARANGO_EXCEPTION_MESSAGE(TRI_ERROR_INTERNAL, "logic error");
    }

    TRI_ASSERT(distNode != nullptr);

    plan->registerNode(distNode);
    distNode->addDependency(deps[0]);

    // insert a remote node
    ExecutionNode* remoteNode =
        new RemoteNode(plan, plan->nextId(), vocbase, collection, "", "", "");
    plan->registerNode(remoteNode);
    remoteNode->addDependency(distNode);

    // re-link with the remote node
    node->addDependency(remoteNode);

    // insert another remote node
    remoteNode =
        new RemoteNode(plan, plan->nextId(), vocbase, collection, "", "", "");
    plan->registerNode(remoteNode);
    remoteNode->addDependency(node);

    // insert a gather node
    ExecutionNode* gatherNode =
        new GatherNode(plan, plan->nextId(), vocbase, collection);
    plan->registerNode(gatherNode);
    gatherNode->addDependency(remoteNode);

    if (originalParent != nullptr) {
      // we did not replace the root node
      TRI_ASSERT(gatherNode);
      originalParent->addDependency(gatherNode);
    } else {
      // we replaced the root node, set a new root node
      plan->root(gatherNode, true);
    }
    wasModified = true;
  }

  opt->addPlan(plan, rule, wasModified);
}

/// @brief move filters up into the cluster distribution part of the plan
/// this rule modifies the plan in place
/// filters are moved as far up in the plan as possible to make result sets
/// as small as possible as early as possible
void arangodb::aql::distributeFilternCalcToClusterRule(
    Optimizer* opt, ExecutionPlan* plan, Optimizer::Rule const* rule) {
  bool modified = false;

  SmallVector<ExecutionNode*>::allocator_type::arena_type a;
  SmallVector<ExecutionNode*> nodes{a};
  plan->findNodesOfType(nodes, EN::GATHER, true);

  for (auto& n : nodes) {
    auto const& remoteNodeList = n->getDependencies();
    TRI_ASSERT(remoteNodeList.size() > 0);
    auto rn = remoteNodeList[0];

    if (!n->hasParent()) {
      continue;
    }

    std::unordered_set<Variable const*> varsSetHere;
    auto parents = n->getParents();

    while (true) {
      bool stopSearching = false;
      auto inspectNode = parents[0];

      switch (inspectNode->getType()) {
        case EN::ENUMERATE_LIST:
        case EN::SINGLETON:
        case EN::INSERT:
        case EN::REMOVE:
        case EN::REPLACE:
        case EN::UPDATE:
        case EN::UPSERT: {
          for (auto& v : inspectNode->getVariablesSetHere()) {
            varsSetHere.emplace(v);
          }
          parents = inspectNode->getParents();
          continue;
        }

        case EN::COLLECT:
        case EN::SUBQUERY:
        case EN::RETURN:
        case EN::NORESULTS:
        case EN::SCATTER:
        case EN::DISTRIBUTE:
        case EN::GATHER:
        case EN::ILLEGAL:
        case EN::REMOTE:
        case EN::LIMIT:
        case EN::SORT:
        case EN::INDEX:
        case EN::ENUMERATE_COLLECTION:
        case EN::TRAVERSAL:
        case EN::SHORTEST_PATH:
          // do break
          stopSearching = true;
          break;

        case EN::CALCULATION: {
          auto calc = static_cast<CalculationNode const*>(inspectNode);
          // check if the expression can be executed on a DB server safely
          if (!calc->expression()->canRunOnDBServer()) {
            stopSearching = true;
            break;
          }
          // intentionally fall through here
        }
        case EN::FILTER:
          for (auto& v : inspectNode->getVariablesUsedHere()) {
            if (varsSetHere.find(v) != varsSetHere.end()) {
              // do not move over the definition of variables that we need
              stopSearching = true;
              break;
            }
          }

          if (!stopSearching) {
            // remember our cursor...
            parents = inspectNode->getParents();
            // then unlink the filter/calculator from the plan
            plan->unlinkNode(inspectNode);
            // and re-insert into plan in front of the remoteNode
            plan->insertDependency(rn, inspectNode);

            modified = true;
            // ready to rumble!
          }
          break;
      }

      if (stopSearching) {
        break;
      }
    }
  }

  opt->addPlan(plan, rule, modified);
}

/// @brief move sorts up into the cluster distribution part of the plan
/// this rule modifies the plan in place
/// sorts are moved as far up in the plan as possible to make result sets
/// as small as possible as early as possible
///
/// filters are not pushed beyond limits
void arangodb::aql::distributeSortToClusterRule(Optimizer* opt,
                                                ExecutionPlan* plan,
                                                Optimizer::Rule const* rule) {
  //LOG_TOPIC(DEBUG, Logger::DEVEL) << "ENTER DISTRIBUTE SORT RULE";
  SmallVector<ExecutionNode*>::allocator_type::arena_type a;
  SmallVector<ExecutionNode*> nodes{a};
  plan->findNodesOfType(nodes, EN::GATHER, true);

  bool modified = false;

  for (auto& n : nodes) {
    auto const& remoteNodeList = n->getDependencies();
    auto gatherNode = static_cast<GatherNode*>(n);
    TRI_ASSERT(remoteNodeList.size() > 0);
    auto rn = remoteNodeList[0];

    if (!n->hasParent()) {
      continue;
    }

    auto parents = n->getParents();

    while (1) {
      bool stopSearching = false;

      auto inspectNode = parents[0];

      switch (inspectNode->getType()) {
        case EN::ENUMERATE_LIST:
        case EN::SINGLETON:
        case EN::COLLECT:
        case EN::INSERT:
        case EN::REMOVE:
        case EN::REPLACE:
        case EN::UPDATE:
        case EN::UPSERT:
        case EN::CALCULATION:
        case EN::FILTER:
        case EN::SUBQUERY:
        case EN::RETURN:
        case EN::NORESULTS:
        case EN::SCATTER:
        case EN::DISTRIBUTE:
        case EN::GATHER:
        case EN::ILLEGAL:
        case EN::REMOTE:
        case EN::LIMIT:
        case EN::INDEX:
        case EN::TRAVERSAL:
        case EN::SHORTEST_PATH:
        case EN::ENUMERATE_COLLECTION:
          // For all these, we do not want to pull a SortNode further down
          // out to the DBservers, note that potential FilterNodes and
          // CalculationNodes that can be moved to the DBservers have
          // already been moved over by the distribute-filtercalc-to-cluster
          // rule which is done first.
          stopSearching = true;
          break;
        case EN::SORT:
          //LOG_TOPIC(DEBUG, Logger::DEVEL) << "APPLY DISTRIBUTE SORT";
          auto thisSortNode = static_cast<SortNode*>(inspectNode);

          // remember our cursor...
          parents = inspectNode->getParents();
          // then unlink the filter/calculator from the plan
          plan->unlinkNode(inspectNode);
          // and re-insert into plan in front of the remoteNode
          if(thisSortNode->_reinsertInCluster){
            plan->insertDependency(rn, inspectNode);
          }
          gatherNode->setElements(thisSortNode->getElements());
          modified = true;
          // ready to rumble!
      }

      if (stopSearching) {
        break;
      }
    }
  }

  opt->addPlan(plan, rule, modified);
}

/// @brief try to get rid of a RemoteNode->ScatterNode combination which has
/// only a SingletonNode and possibly some CalculationNodes as dependencies
void arangodb::aql::removeUnnecessaryRemoteScatterRule(
    Optimizer* opt, ExecutionPlan* plan, Optimizer::Rule const* rule) {

  SmallVector<ExecutionNode*>::allocator_type::arena_type a;
  SmallVector<ExecutionNode*> nodes{a};
  plan->findNodesOfType(nodes, EN::REMOTE, true);

  std::unordered_set<ExecutionNode*> toUnlink;

  for (auto& n : nodes) {
    // check if the remote node is preceeded by a scatter node and any number of
    // calculation and singleton nodes. if yes, remove remote and scatter
    if (!n->hasDependency()) {
      continue;
    }

    auto const dep = n->getFirstDependency();
    if (dep->getType() != EN::SCATTER) {
      continue;
    }

    bool canOptimize = true;
    auto node = dep;
    while (node != nullptr) {
      auto const& d = node->getDependencies();

      if (d.size() != 1) {
        break;
      }

      node = d[0];
      if (node->getType() != EN::SINGLETON &&
          node->getType() != EN::CALCULATION) {
        // found some other node type...
        // this disqualifies the optimization
        canOptimize = false;
        break;
      }

      if (node->getType() == EN::CALCULATION) {
        auto calc = static_cast<CalculationNode const*>(node);
        // check if the expression can be executed on a DB server safely
        if (!calc->expression()->canRunOnDBServer()) {
          canOptimize = false;
          break;
        }
      }
    }

    if (canOptimize) {
      toUnlink.emplace(n);
      toUnlink.emplace(dep);
    }
  }

  if (!toUnlink.empty()) {
    plan->unlinkNodes(toUnlink);
  }

  opt->addPlan(plan, rule, !toUnlink.empty());
}

/// WalkerWorker for undistributeRemoveAfterEnumColl
class RemoveToEnumCollFinder final : public WalkerWorker<ExecutionNode> {
  ExecutionPlan* _plan;
  std::unordered_set<ExecutionNode*>& _toUnlink;
  bool _remove;
  bool _scatter;
  bool _gather;
  EnumerateCollectionNode* _enumColl;
  ExecutionNode* _setter;
  const Variable* _variable;
  ExecutionNode* _lastNode;

 public:
  RemoveToEnumCollFinder(ExecutionPlan* plan,
                         std::unordered_set<ExecutionNode*>& toUnlink)
      : _plan(plan),
        _toUnlink(toUnlink),
        _remove(false),
        _scatter(false),
        _gather(false),
        _enumColl(nullptr),
        _setter(nullptr),
        _variable(nullptr),
        _lastNode(nullptr){};

  ~RemoveToEnumCollFinder() {}

  bool before(ExecutionNode* en) override final {
    switch (en->getType()) {
      case EN::REMOVE: {
        if (_remove) {
          break;
        }

        // find the variable we are removing . . .
        auto rn = static_cast<RemoveNode*>(en);
        auto varsToRemove = rn->getVariablesUsedHere();

        // remove nodes always have one input variable
        TRI_ASSERT(varsToRemove.size() == 1);

        _setter = _plan->getVarSetBy(varsToRemove[0]->id);
        TRI_ASSERT(_setter != nullptr);
        auto enumColl = _setter;

        if (_setter->getType() == EN::CALCULATION) {
          // this should be an attribute access for _key
          auto cn = static_cast<CalculationNode*>(_setter);
          if (!cn->expression()->isAttributeAccess()) {
            break;  // abort . . .
          }
          // check the variable is the same as the remove variable
          auto vars = cn->getVariablesSetHere();
          if (vars.size() != 1 || vars[0]->id != varsToRemove[0]->id) {
            break;  // abort . . .
          }
          // check the remove node's collection is sharded over _key
          std::vector<std::string> shardKeys = rn->collection()->shardKeys();
          if (shardKeys.size() != 1 || shardKeys[0] != StaticStrings::KeyString) {
            break;  // abort . . .
          }

          // set the varsToRemove to the variable in the expression of this
          // node and also define enumColl
          varsToRemove = cn->getVariablesUsedHere();
          TRI_ASSERT(varsToRemove.size() == 1);
          enumColl = _plan->getVarSetBy(varsToRemove[0]->id);
          TRI_ASSERT(_setter != nullptr);
        }

        if (enumColl->getType() != EN::ENUMERATE_COLLECTION) {
          break;  // abort . . .
        }

        _enumColl = static_cast<EnumerateCollectionNode*>(enumColl);

        if (_enumColl->collection() != rn->collection()) {
          break;  // abort . . .
        }

        _variable = varsToRemove[0];  // the variable we'll remove
        _remove = true;
        _lastNode = en;
        return false;  // continue . . .
      }
      case EN::REMOTE: {
        _toUnlink.emplace(en);
        _lastNode = en;
        return false;  // continue . . .
      }
      case EN::DISTRIBUTE:
      case EN::SCATTER: {
        if (_scatter) {  // met more than one scatter node
          break;         // abort . . .
        }
        _scatter = true;
        _toUnlink.emplace(en);
        _lastNode = en;
        return false;  // continue . . .
      }
      case EN::GATHER: {
        if (_gather) {  // met more than one gather node
          break;        // abort . . .
        }
        _gather = true;
        _toUnlink.emplace(en);
        _lastNode = en;
        return false;  // continue . . .
      }
      case EN::FILTER: {
        _lastNode = en;
        return false;  // continue . . .
      }
      case EN::CALCULATION: {
        TRI_ASSERT(_setter != nullptr);
        if (_setter->getType() == EN::CALCULATION &&
            _setter->id() == en->id()) {
          _lastNode = en;
          return false;  // continue . . .
        }
        if (_lastNode == nullptr || _lastNode->getType() != EN::FILTER) {
          // doesn't match the last filter node
          break;  // abort . . .
        }
        auto cn = static_cast<CalculationNode*>(en);
        auto fn = static_cast<FilterNode*>(_lastNode);

        // check these are a Calc-Filter pair
        if (cn->getVariablesSetHere()[0]->id !=
            fn->getVariablesUsedHere()[0]->id) {
          break;  // abort . . .
        }

        // check that we are filtering/calculating something with the variable
        // we are to remove
        auto varsUsedHere = cn->getVariablesUsedHere();

        if (varsUsedHere.size() != 1) {
          break;  // abort . . .
        }
        if (varsUsedHere[0]->id != _variable->id) {
          break;
        }
        _lastNode = en;
        return false;  // continue . . .
      }
      case EN::ENUMERATE_COLLECTION: {
        // check that we are enumerating the variable we are to remove
        // and that we have already seen a remove node
        TRI_ASSERT(_enumColl != nullptr);
        if (en->id() != _enumColl->id()) {
          break;
        }
        return true;  // reached the end!
      }
      case EN::SINGLETON:
      case EN::ENUMERATE_LIST:
      case EN::SUBQUERY:
      case EN::COLLECT:
      case EN::INSERT:
      case EN::REPLACE:
      case EN::UPDATE:
      case EN::UPSERT:
      case EN::RETURN:
      case EN::NORESULTS:
      case EN::ILLEGAL:
      case EN::LIMIT:
      case EN::SORT:
      case EN::TRAVERSAL:
      case EN::SHORTEST_PATH:
      case EN::INDEX: {
        // if we meet any of the above, then we abort . . .
      }
    }
    _toUnlink.clear();
    return true;
  }
};

/// @brief recognizes that a RemoveNode can be moved to the shards.
void arangodb::aql::undistributeRemoveAfterEnumCollRule(
    Optimizer* opt, ExecutionPlan* plan, Optimizer::Rule const* rule) {
  SmallVector<ExecutionNode*>::allocator_type::arena_type a;
  SmallVector<ExecutionNode*> nodes{a};
  plan->findNodesOfType(nodes, EN::REMOVE, true);

  std::unordered_set<ExecutionNode*> toUnlink;

  for (auto& n : nodes) {
    RemoveToEnumCollFinder finder(plan, toUnlink);
    n->walk(&finder);
  }

  bool modified = false;
  if (!toUnlink.empty()) {
    plan->unlinkNodes(toUnlink);
    modified = true;
  }

  opt->addPlan(plan, rule, modified);
}

/// @brief auxilliary struct for finding common nodes in OR conditions
struct CommonNodeFinder {
  std::vector<AstNode const*> possibleNodes;

  bool find(AstNode const* node, AstNodeType condition,
            AstNode const*& commonNode, std::string& commonName) {
    if (node->type == NODE_TYPE_OPERATOR_BINARY_OR) {
      return (find(node->getMember(0), condition, commonNode, commonName) &&
              find(node->getMember(1), condition, commonNode, commonName));
    }

    if (node->type == NODE_TYPE_VALUE) {
      possibleNodes.clear();
      return true;
    }

    if (node->type == condition ||
        (condition != NODE_TYPE_OPERATOR_BINARY_EQ &&
         (node->type == NODE_TYPE_OPERATOR_BINARY_LE ||
          node->type == NODE_TYPE_OPERATOR_BINARY_LT ||
          node->type == NODE_TYPE_OPERATOR_BINARY_GE ||
          node->type == NODE_TYPE_OPERATOR_BINARY_GT ||
          node->type == NODE_TYPE_OPERATOR_BINARY_IN))) {
      auto lhs = node->getMember(0);
      auto rhs = node->getMember(1);

      bool const isIn =
          (node->type == NODE_TYPE_OPERATOR_BINARY_IN && rhs->isArray());

      if (node->type == NODE_TYPE_OPERATOR_BINARY_IN &&
          rhs->type == NODE_TYPE_EXPANSION) {
        // ooh, cannot optimize this (yet)
        possibleNodes.clear();
        return false;
      }

      if (!isIn && lhs->isConstant()) {
        commonNode = rhs;
        commonName = commonNode->toString();
        possibleNodes.clear();
        return true;
      }

      if (rhs->isConstant()) {
        commonNode = lhs;
        commonName = commonNode->toString();
        possibleNodes.clear();
        return true;
      }

      if (rhs->type == NODE_TYPE_FCALL || rhs->type == NODE_TYPE_FCALL_USER ||
          rhs->type == NODE_TYPE_REFERENCE) {
        commonNode = lhs;
        commonName = commonNode->toString();
        possibleNodes.clear();
        return true;
      }

      if (!isIn &&
          (lhs->type == NODE_TYPE_FCALL || lhs->type == NODE_TYPE_FCALL_USER ||
           lhs->type == NODE_TYPE_REFERENCE)) {
        commonNode = rhs;
        commonName = commonNode->toString();
        possibleNodes.clear();
        return true;
      }

      if (!isIn && (lhs->type == NODE_TYPE_ATTRIBUTE_ACCESS ||
                    lhs->type == NODE_TYPE_INDEXED_ACCESS)) {
        if (possibleNodes.size() == 2) {
          for (size_t i = 0; i < 2; i++) {
            if (lhs->toString() == possibleNodes[i]->toString()) {
              commonNode = possibleNodes[i];
              commonName = commonNode->toString();
              possibleNodes.clear();
              return true;
            }
          }
          // don't return, must consider the other side of the condition
        } else {
          possibleNodes.emplace_back(lhs);
        }
      }
      if (rhs->type == NODE_TYPE_ATTRIBUTE_ACCESS ||
          rhs->type == NODE_TYPE_INDEXED_ACCESS) {
        if (possibleNodes.size() == 2) {
          for (size_t i = 0; i < 2; i++) {
            if (rhs->toString() == possibleNodes[i]->toString()) {
              commonNode = possibleNodes[i];
              commonName = commonNode->toString();
              possibleNodes.clear();
              return true;
            }
          }
          return false;
        } else {
          possibleNodes.emplace_back(rhs);
          return true;
        }
      }
    }
    possibleNodes.clear();
    return (!commonName.empty());
  }
};

/// @brief auxilliary struct for the OR-to-IN conversion
struct OrSimplifier {
  Ast* ast;

  explicit OrSimplifier(Ast* ast) : ast(ast) {}

  std::string stringifyNode(AstNode const* node) const {
    try {
      return node->toString();
    }
    catch (...) {
    }
    return "";
  }

  bool qualifies(AstNode const* node, std::string& attributeName) const {
    if (node->isConstant()) {
      return false;
    }

    if (node->type == NODE_TYPE_ATTRIBUTE_ACCESS ||
        node->type == NODE_TYPE_INDEXED_ACCESS ||
        node->type == NODE_TYPE_REFERENCE) {
      attributeName = stringifyNode(node);
      return true;
    }

    return false;
  }

  bool detect(AstNode const* node, bool preferRight, std::string& attributeName, AstNode const*& attr, AstNode const*& value) const {
    attributeName.clear();

    if (node->type == NODE_TYPE_OPERATOR_BINARY_EQ) {
      auto lhs = node->getMember(0);
      auto rhs = node->getMember(1);
      if (!preferRight && qualifies(lhs, attributeName)) {
        if (rhs->isDeterministic() && !rhs->canThrow()) {
          attr = lhs;
          value = rhs;
          return true;
        }
      }

      if (qualifies(rhs, attributeName)) {
        if (lhs->isDeterministic() && !lhs->canThrow()) {
          attr = rhs;
          value = lhs;
          return true;
        }
      }
      // fallthrough intentional
    }
    else if (node->type == NODE_TYPE_OPERATOR_BINARY_IN) {
      auto lhs = node->getMember(0);
      auto rhs = node->getMember(1);
      if (rhs->isArray() && qualifies(lhs, attributeName)) {
        if (rhs->isDeterministic() && !rhs->canThrow()) {
          attr = lhs;
          value = rhs;
          return true;
        }
      }
      // fallthrough intentional
    }

    return false;
  }

  AstNode* buildValues(AstNode const* attr, AstNode const* lhs, bool leftIsArray, AstNode const* rhs, bool rightIsArray) const {
    auto values = ast->createNodeArray();
    if (leftIsArray) {
      size_t const n = lhs->numMembers();
      for (size_t i = 0; i < n; ++i) {
        values->addMember(lhs->getMemberUnchecked(i));
      }
    }
    else {
      values->addMember(lhs);
    }

    if (rightIsArray) {
      size_t const n = rhs->numMembers();
      for (size_t i = 0; i < n; ++i) {
        values->addMember(rhs->getMemberUnchecked(i));
      }
    }
    else {
      values->addMember(rhs);
    }

    return ast->createNodeBinaryOperator(NODE_TYPE_OPERATOR_BINARY_IN, attr, values);
  }

  AstNode* simplify(AstNode const* node) const {
    if (node == nullptr) {
      return nullptr;
    }

    if (node->type == NODE_TYPE_OPERATOR_BINARY_OR) {
      auto lhs = node->getMember(0);
      auto rhs = node->getMember(1);

      auto lhsNew = simplify(lhs);
      auto rhsNew = simplify(rhs);

      if (lhs != lhsNew || rhs != rhsNew) {
        // create a modified node
        node = ast->createNodeBinaryOperator(node->type, lhsNew, rhsNew);
      }

      if ((lhsNew->type == NODE_TYPE_OPERATOR_BINARY_EQ || lhsNew->type == NODE_TYPE_OPERATOR_BINARY_IN) &&
          (rhsNew->type == NODE_TYPE_OPERATOR_BINARY_EQ || rhsNew->type == NODE_TYPE_OPERATOR_BINARY_IN)) {
        std::string leftName;
        std::string rightName;
        AstNode const* leftAttr = nullptr;
        AstNode const* rightAttr = nullptr;
        AstNode const* leftValue = nullptr;
        AstNode const* rightValue = nullptr;

        for (size_t i = 0; i < 4; ++i) {
          if (detect(lhsNew, i >= 2, leftName, leftAttr, leftValue) &&
              detect(rhsNew, i % 2 == 0, rightName, rightAttr, rightValue) &&
              leftName == rightName) {
            return buildValues(leftAttr, leftValue, lhsNew->type == NODE_TYPE_OPERATOR_BINARY_IN, rightValue, rhsNew->type == NODE_TYPE_OPERATOR_BINARY_IN);
          }
        }
      }

      // return node as is
      return const_cast<AstNode*>(node);
    }

    if (node->type == NODE_TYPE_OPERATOR_BINARY_AND) {
      auto lhs = node->getMember(0);
      auto rhs = node->getMember(1);

      auto lhsNew = simplify(lhs);
      auto rhsNew = simplify(rhs);

      if (lhs != lhsNew || rhs != rhsNew) {
        // return a modified node
        return ast->createNodeBinaryOperator(node->type, lhsNew, rhsNew);
      }

      // fallthrough intentional
    }

    return const_cast<AstNode*>(node);
  }
};

/// @brief this rule replaces expressions of the type:
///   x.val == 1 || x.val == 2 || x.val == 3
//  with
//    x.val IN [1,2,3]
//  when the OR conditions are present in the same FILTER node, and refer to the
//  same (single) attribute.
void arangodb::aql::replaceOrWithInRule(Optimizer* opt, ExecutionPlan* plan,
                                        Optimizer::Rule const* rule) {
  SmallVector<ExecutionNode*>::allocator_type::arena_type a;
  SmallVector<ExecutionNode*> nodes{a};
  plan->findNodesOfType(nodes, EN::FILTER, true);

  bool modified = false;
  for (auto const& n : nodes) {
    TRI_ASSERT(n->hasDependency());

    auto const dep = n->getFirstDependency();

    if (dep->getType() != EN::CALCULATION) {
      continue;
    }

    auto fn = static_cast<FilterNode*>(n);
    auto inVar = fn->getVariablesUsedHere();

    auto cn = static_cast<CalculationNode*>(dep);
    auto outVar = cn->getVariablesSetHere();

    if (outVar.size() != 1 || outVar[0]->id != inVar[0]->id) {
      continue;
    }

    auto root = cn->expression()->node();

    OrSimplifier simplifier(plan->getAst());
    auto newRoot = simplifier.simplify(root);

    if (newRoot != root) {
      ExecutionNode* newNode = nullptr;
      Expression* expr = new Expression(plan->getAst(), newRoot);

      try {
        TRI_IF_FAILURE("OptimizerRules::replaceOrWithInRuleOom") {
          THROW_ARANGO_EXCEPTION(TRI_ERROR_DEBUG);
        }

        newNode = new CalculationNode(plan, plan->nextId(), expr, outVar[0]);
      } catch (...) {
        delete expr;
        throw;
      }

      plan->registerNode(newNode);
      plan->replaceNode(cn, newNode);
      modified = true;
    }
  }

  opt->addPlan(plan, rule, modified);
}

struct RemoveRedundantOr {
  AstNode const* bestValue = nullptr;
  AstNodeType comparison;
  bool inclusive;
  bool isComparisonSet = false;
  CommonNodeFinder finder;
  AstNode const* commonNode = nullptr;
  std::string commonName;

  AstNode* createReplacementNode(Ast* ast) {
    TRI_ASSERT(commonNode != nullptr);
    TRI_ASSERT(bestValue != nullptr);
    TRI_ASSERT(isComparisonSet == true);
    return ast->createNodeBinaryOperator(comparison, commonNode->clone(ast),
                                         bestValue);
  }

  bool isInclusiveBound(AstNodeType type) {
    return (type == NODE_TYPE_OPERATOR_BINARY_GE ||
            type == NODE_TYPE_OPERATOR_BINARY_LE);
  }

  int isCompatibleBound(AstNodeType type, AstNode const* value) {
    if ((comparison == NODE_TYPE_OPERATOR_BINARY_LE ||
         comparison == NODE_TYPE_OPERATOR_BINARY_LT) &&
        (type == NODE_TYPE_OPERATOR_BINARY_LE ||
         type == NODE_TYPE_OPERATOR_BINARY_LT)) {
      return -1;  // high bound
    } else if ((comparison == NODE_TYPE_OPERATOR_BINARY_GE ||
                comparison == NODE_TYPE_OPERATOR_BINARY_GT) &&
               (type == NODE_TYPE_OPERATOR_BINARY_GE ||
                type == NODE_TYPE_OPERATOR_BINARY_GT)) {
      return 1;  // low bound
    }
    return 0;  // incompatible bounds
  }

  // returns false if the existing value is better and true if the input value
  // is
  // better
  bool compareBounds(AstNodeType type, AstNode const* value, int lowhigh) {
    int cmp = CompareAstNodes(bestValue, value, true);

    if (cmp == 0 && (isInclusiveBound(comparison) != isInclusiveBound(type))) {
      return (isInclusiveBound(type) ? true : false);
    }
    return (cmp * lowhigh == 1);
  }

  bool hasRedundantCondition(AstNode const* node) {
    if (finder.find(node, NODE_TYPE_OPERATOR_BINARY_LT, commonNode,
                    commonName)) {
      return hasRedundantConditionWalker(node);
    }
    return false;
  }

  bool hasRedundantConditionWalker(AstNode const* node) {
    AstNodeType type = node->type;

    if (type == NODE_TYPE_OPERATOR_BINARY_OR) {
      return (hasRedundantConditionWalker(node->getMember(0)) &&
              hasRedundantConditionWalker(node->getMember(1)));
    }

    if (type == NODE_TYPE_OPERATOR_BINARY_LE ||
        type == NODE_TYPE_OPERATOR_BINARY_LT ||
        type == NODE_TYPE_OPERATOR_BINARY_GE ||
        type == NODE_TYPE_OPERATOR_BINARY_GT) {
      auto lhs = node->getMember(0);
      auto rhs = node->getMember(1);

      if (hasRedundantConditionWalker(rhs) &&
          !hasRedundantConditionWalker(lhs) && lhs->isConstant()) {
        if (!isComparisonSet) {
          comparison = Ast::ReverseOperator(type);
          bestValue = lhs;
          isComparisonSet = true;
          return true;
        }

        int lowhigh = isCompatibleBound(Ast::ReverseOperator(type), lhs);
        if (lowhigh == 0) {
          return false;
        }

        if (compareBounds(type, lhs, lowhigh)) {
          comparison = Ast::ReverseOperator(type);
          bestValue = lhs;
        }
        return true;
      }
      if (hasRedundantConditionWalker(lhs) &&
          !hasRedundantConditionWalker(rhs) && rhs->isConstant()) {
        if (!isComparisonSet) {
          comparison = type;
          bestValue = rhs;
          isComparisonSet = true;
          return true;
        }

        int lowhigh = isCompatibleBound(type, rhs);
        if (lowhigh == 0) {
          return false;
        }

        if (compareBounds(type, rhs, lowhigh)) {
          comparison = type;
          bestValue = rhs;
        }
        return true;
      }
      // if hasRedundantConditionWalker(lhs) and
      // hasRedundantConditionWalker(rhs), then one of the conditions in the OR
      // statement is of the form x == x fall-through intentional
    } else if (type == NODE_TYPE_REFERENCE ||
               type == NODE_TYPE_ATTRIBUTE_ACCESS ||
               type == NODE_TYPE_INDEXED_ACCESS) {
      // get a string representation of the node for comparisons
      return (node->toString() == commonName);
    }

    return false;
  }
};

void arangodb::aql::removeRedundantOrRule(Optimizer* opt, ExecutionPlan* plan,
                                          Optimizer::Rule const* rule) {
  SmallVector<ExecutionNode*>::allocator_type::arena_type a;
  SmallVector<ExecutionNode*> nodes{a};
  plan->findNodesOfType(nodes, EN::FILTER, true);

  bool modified = false;
  for (auto const& n : nodes) {
    TRI_ASSERT(n->hasDependency());

    auto const dep = n->getFirstDependency();

    if (dep->getType() != EN::CALCULATION) {
      continue;
    }

    auto fn = static_cast<FilterNode*>(n);
    auto inVar = fn->getVariablesUsedHere();

    auto cn = static_cast<CalculationNode*>(dep);
    auto outVar = cn->getVariablesSetHere();

    if (outVar.size() != 1 || outVar[0]->id != inVar[0]->id) {
      continue;
    }
    if (cn->expression()->node()->type != NODE_TYPE_OPERATOR_BINARY_OR) {
      continue;
    }

    RemoveRedundantOr remover;
    if (remover.hasRedundantCondition(cn->expression()->node())) {
      Expression* expr = nullptr;
      ExecutionNode* newNode = nullptr;
      auto astNode = remover.createReplacementNode(plan->getAst());

      expr = new Expression(plan->getAst(), astNode);

      try {
        newNode = new CalculationNode(plan, plan->nextId(), expr, outVar[0]);
      } catch (...) {
        delete expr;
        throw;
      }

      plan->registerNode(newNode);
      plan->replaceNode(cn, newNode);
      modified = true;
    }
  }

  opt->addPlan(plan, rule, modified);
}

/// @brief remove $OLD and $NEW variables from data-modification statements
/// if not required
void arangodb::aql::removeDataModificationOutVariablesRule(
    Optimizer* opt, ExecutionPlan* plan, Optimizer::Rule const* rule) {
  bool modified = false;
  std::vector<ExecutionNode::NodeType> const types = {
      EN::REMOVE, EN::INSERT, EN::UPDATE, EN::REPLACE, EN::UPSERT};

  SmallVector<ExecutionNode*>::allocator_type::arena_type a;
  SmallVector<ExecutionNode*> nodes{a};
  plan->findNodesOfType(nodes, types, true);

  for (auto const& n : nodes) {
    auto node = static_cast<ModificationNode*>(n);
    TRI_ASSERT(node != nullptr);

    auto varsUsedLater = n->getVarsUsedLater();
    if (varsUsedLater.find(node->getOutVariableOld()) == varsUsedLater.end()) {
      // "$OLD" is not used later
      node->clearOutVariableOld();
      modified = true;
    }

    if (varsUsedLater.find(node->getOutVariableNew()) == varsUsedLater.end()) {
      // "$NEW" is not used later
      node->clearOutVariableNew();
      modified = true;
    }
  }

  opt->addPlan(plan, rule, modified);
}

/// @brief patch UPDATE statement on single collection that iterates over the
/// entire collection to operate in batches
void arangodb::aql::patchUpdateStatementsRule(Optimizer* opt,
                                              ExecutionPlan* plan,
                                              Optimizer::Rule const* rule) {
  // no need to dive into subqueries here, as UPDATE needs to be on the top
  // level
  SmallVector<ExecutionNode*>::allocator_type::arena_type a;
  SmallVector<ExecutionNode*> nodes{a};
  plan->findNodesOfType(nodes, EN::UPDATE, false);

  bool modified = false;

  for (auto const& n : nodes) {
    // we should only get through here a single time
    auto node = static_cast<ModificationNode*>(n);
    TRI_ASSERT(node != nullptr);

    auto& options = node->getOptions();
    if (!options.readCompleteInput) {
      // already ok
      continue;
    }

    auto const collection = node->collection();

    auto dep = n->getFirstDependency();

    while (dep != nullptr) {
      auto const type = dep->getType();

      if (type == EN::ENUMERATE_LIST || type == EN::INDEX ||
          type == EN::SUBQUERY) {
        // not suitable
        modified = false;
        break;
      }

      if (type == EN::ENUMERATE_COLLECTION) {
        auto collectionNode = static_cast<EnumerateCollectionNode const*>(dep);

        if (collectionNode->collection() != collection) {
          // different collection, not suitable
          modified = false;
          break;
        } else {
          modified = true;
        }
      }

      if (type == EN::TRAVERSAL || type == EN::SHORTEST_PATH) {
        // unclear what will be read by the traversal
        modified = false;
        break;
      }

      dep = dep->getFirstDependency();
    }

    if (modified) {
      options.readCompleteInput = false;
    }
  }

  // always re-add the original plan, be it modified or not
  // only a flag in the plan will be modified
  opt->addPlan(plan, rule, modified);
}

/// @brief optimizes away unused traversal output variables and
/// merges filter nodes into graph traversal nodes
void arangodb::aql::optimizeTraversalsRule(Optimizer* opt,
                                           ExecutionPlan* plan,
                                           Optimizer::Rule const* rule) {
  SmallVector<ExecutionNode*>::allocator_type::arena_type a;
  SmallVector<ExecutionNode*> tNodes{a};
  plan->findNodesOfType(tNodes, EN::TRAVERSAL, true);

  if (tNodes.empty()) {
    // no traversals present
    opt->addPlan(plan, rule, false);
    return;
  }

  bool modified = false;

  // first make a pass over all traversal nodes and remove unused
  // variables from them
  for (auto const& n : tNodes) {
    TraversalNode* traversal = static_cast<TraversalNode*>(n);

    auto varsUsedLater = n->getVarsUsedLater();

    // note that we can NOT optimize away the vertex output variable
    // yet, as many traversal internals depend on the number of vertices
    // found/built
    auto outVariable = traversal->edgeOutVariable();
    if (outVariable != nullptr &&
        varsUsedLater.find(outVariable) == varsUsedLater.end()) {
      // traversal edge outVariable not used later
      traversal->setEdgeOutput(nullptr);
      modified = true;
    }

    outVariable = traversal->pathOutVariable();
    if (outVariable != nullptr &&
        varsUsedLater.find(outVariable) == varsUsedLater.end()) {
      // traversal path outVariable not used later
      traversal->setPathOutput(nullptr);
      modified = true;
    }
  }

  if (!tNodes.empty()) {
    // These are all the end nodes where we start
    SmallVector<ExecutionNode*>::allocator_type::arena_type a;
    SmallVector<ExecutionNode*> nodes{a};
    plan->findEndNodes(nodes, true);

    for (auto const& n : nodes) {
      TraversalConditionFinder finder(plan, &modified);
      n->walk(&finder);
    }
  }

  opt->addPlan(plan, rule, modified);
}

/// @brief prepares traversals for execution (hidden rule)
void arangodb::aql::prepareTraversalsRule(Optimizer* opt,
                                          ExecutionPlan* plan,
                                          Optimizer::Rule const* rule) {
  SmallVector<ExecutionNode*>::allocator_type::arena_type a;
  SmallVector<ExecutionNode*> tNodes{a};
  plan->findNodesOfType(tNodes, EN::TRAVERSAL, true);

  if (tNodes.empty()) {
    // no traversals present
    opt->addPlan(plan, rule, false);
    return;
  }

  // first make a pass over all traversal nodes and remove unused
  // variables from them
  for (auto const& n : tNodes) {
    TraversalNode* traversal = static_cast<TraversalNode*>(n);
    traversal->prepareOptions();
  }

  opt->addPlan(plan, rule, true);
}

/// @brief pulls out simple subqueries and merges them with the level above
///
/// For example, if we have the input query
///
/// FOR x IN (
///     FOR y IN collection FILTER y.value >= 5 RETURN y.test
///   )
///   RETURN x.a
///
/// then this rule will transform it into:
///
/// FOR tmp IN collection
///   FILTER tmp.value >= 5
///   LET x = tmp.test
///   RETURN x.a
void arangodb::aql::inlineSubqueriesRule(Optimizer* opt,
                                         ExecutionPlan* plan,
                                         Optimizer::Rule const* rule) {

  SmallVector<ExecutionNode*>::allocator_type::arena_type a;
  SmallVector<ExecutionNode*> nodes{a};
  plan->findNodesOfType(nodes, EN::SUBQUERY, true);

  if (nodes.empty()) {
    opt->addPlan(plan, rule, false);
    return;
  }

  bool modified = false;

  for (auto const& n : nodes) {
    auto subqueryNode = static_cast<SubqueryNode*>(n);

    if (subqueryNode->isModificationQuery()) {
      // can't modify modifying subqueries
      continue;
    }

    if (subqueryNode->canThrow()) {
      // can't inline throwing subqueries
      continue;
    }

    // check if subquery contains a COLLECT node with an INTO variable
    bool eligible = true;
    auto current = subqueryNode->getSubquery();
    TRI_ASSERT(current != nullptr);

    while (current != nullptr) {
      if (current->getType() == EN::COLLECT) {
        if (static_cast<CollectNode const*>(current)->hasOutVariable()) {
          eligible = false;
          break;
        }
      }
      current = current->getFirstDependency();
    }

    if (!eligible) {
      continue;
    }

    Variable const* out = subqueryNode->outVariable();
    TRI_ASSERT(out != nullptr);

    std::unordered_set<Variable const*> varsUsed;

    current = n;
    // now check where the subquery is used
    while (current->hasParent()) {
      if (current->getType() == EN::ENUMERATE_LIST) {
        // we're only interested in FOR loops...
        auto listNode = static_cast<EnumerateListNode*>(current);

        // ...that use our subquery as its input
        if (listNode->inVariable() == out) {
          // bingo!
          auto queryVariables = plan->getAst()->variables();
          std::vector<ExecutionNode*> subNodes(subqueryNode->getSubquery()->getDependencyChain(true));

          // check if the subquery result variable is used after the FOR loop as well
          std::unordered_set<Variable const*> varsUsedLater(listNode->getVarsUsedLater());
          if (varsUsedLater.find(listNode->inVariable()) != varsUsedLater.end()) {
            // exit the loop
            current = nullptr;
            break;
          }

          TRI_ASSERT(! subNodes.empty());
          auto returnNode = static_cast<ReturnNode*>(subNodes[0]);
          TRI_ASSERT(returnNode->getType() == EN::RETURN);

          modified = true;
          auto previous = n->getFirstDependency();
          auto insert = n->getFirstParent();
          TRI_ASSERT(insert != nullptr);

          // unlink the original SubqueryNode
          plan->unlinkNode(n, false);

          for (auto& it : subNodes) {
            // first unlink them all
            plan->unlinkNode(it, true);

            if (it->getType() == EN::SINGLETON) {
              // reached the singleton node already. that means we can stop
              break;
            }

            // and now insert them one level up
            if (it != returnNode) {
              // we skip over the subquery's return node. we don't need it anymore
              insert->removeDependencies();
              TRI_ASSERT(it != nullptr);
              insert->addDependency(it);
              insert = it;

              // additionally rename the variables from the subquery so they cannot
              // conflict with the ones from the top query
              for (auto const& variable : it->getVariablesSetHere()) {
                queryVariables->renameVariable(variable->id);
              }
            }
          }

          // link the top node in the subquery with the original plan
          if (previous != nullptr) {
            insert->addDependency(previous);
          }

          // remove the list node from the plan
          plan->unlinkNode(listNode, false);

          queryVariables->renameVariable(returnNode->inVariable()->id, listNode->outVariable()->name);

          // finally replace the variables
          std::unordered_map<VariableId, Variable const*> replacements;
          replacements.emplace(listNode->outVariable()->id, returnNode->inVariable());
          RedundantCalculationsReplacer finder(replacements);
          plan->root()->walk(&finder);

          // abort optimization
          current = nullptr;
        }
      }

      if (current == nullptr) {
        break;
      }

      varsUsed.clear();
      current->getVariablesUsedHere(varsUsed);
      if (varsUsed.find(out) != varsUsed.end()) {
        // we found another node that uses the subquery variable
        // we need to stop the optimization attempts here
        break;
      }

      current = current->getFirstParent();
    }
  }

  opt->addPlan(plan, rule, modified);
}


///////////////////////////////////////////////////////////////////////////////
// GEO RULE ///////////////////////////////////////////////////////////////////
///////////////////////////////////////////////////////////////////////////////
//
// Description of what this Rule tries to achieve:
// https://docs.google.com/document/d/1G57UP08ZFywUXKi5cLvEIKpZP-AUKGwG9oAnFOX8LLo
//

struct GeoIndexInfo{
  operator bool() const { return distanceNode && valid; }
  void invalidate() { valid = false; }
  GeoIndexInfo()
    : collectionNode(nullptr)
    , executionNode(nullptr)
    , indexNode(nullptr)
    , setter(nullptr)
    , expressionParent(nullptr)
    , expressionNode(nullptr)
    , distanceNode(nullptr)
    , index(nullptr)
    , range(nullptr)
    , executionNodeType(EN::ILLEGAL)
    , within(false)
    , lessgreaterequal(false)
    , valid(true)
    , constantPair{nullptr,nullptr}
    {}
  EnumerateCollectionNode* collectionNode; // node that will be replaced by (geo) IndexNode
  ExecutionNode* executionNode; // start node that is a sort or filter
  IndexNode* indexNode; // AstNode that is the parent of the Node
  CalculationNode* setter; // node that has contains the condition for filter or sort
  AstNode* expressionParent; // AstNode that is the parent of the Node
  AstNode* expressionNode; // AstNode that contains the sort/filter condition
  AstNode* distanceNode; // AstNode that contains the distance parameters
  std::shared_ptr<arangodb::Index> index; //pointer to geoindex
  AstNode const* range; // range for within
  ExecutionNode::NodeType executionNodeType; // type of execution node sort or filter
  bool within; // is this a within lookup
  bool lessgreaterequal; // is this a check for le/ge (true) or lt/gt (false)
  bool valid; // contains this node a valid condition
  std::vector<std::string> longitude; // access path to longitude
  std::vector<std::string> latitude; // access path to latitude
  std::pair<AstNode*,AstNode*> constantPair;
};

//////////////////////////////////////////////////////////////////////
//candidate checking

AstNode* isValueOrRefNode(AstNode* node){
  //TODO - implement me
  return node;
}

GeoIndexInfo isDistanceFunction(AstNode* distanceNode, AstNode* expressionParent){
  // the expression must exist and it must be a function call
  auto rv = GeoIndexInfo{};
  if(distanceNode->type != NODE_TYPE_FCALL) {
    return rv;
  }

  //get the ast node of the expression
  auto func = static_cast<Function const*>(distanceNode->getData());

  // we're looking for "DISTANCE()", which is a function call
  // with an empty parameters array
  if ( func->externalName != "DISTANCE" || distanceNode->numMembers() != 1  ) {
    return rv;
  }
  rv.distanceNode = distanceNode;
  rv.expressionNode = distanceNode;
  rv.expressionParent = expressionParent;
  return rv;
}

GeoIndexInfo isGeoFilterExpression(AstNode* node, AstNode* expressionParent){
  // binary compare must be on top
  bool dist_first = true;
  bool lessEqual = true;
  auto rv = GeoIndexInfo{};
  if(  node->type != NODE_TYPE_OPERATOR_BINARY_GE
    && node->type != NODE_TYPE_OPERATOR_BINARY_GT
    && node->type != NODE_TYPE_OPERATOR_BINARY_LE
    && node->type != NODE_TYPE_OPERATOR_BINARY_LT) {

    return rv;
  } else {
    if (node->type == NODE_TYPE_OPERATOR_BINARY_GE || node->type == NODE_TYPE_OPERATOR_BINARY_GT){
      dist_first = false;
    }
  }
  if (node->type == NODE_TYPE_OPERATOR_BINARY_GT || node->type == NODE_TYPE_OPERATOR_BINARY_LT){
    lessEqual = false;
  }

  if(node->numMembers() != 2){
    return rv;
  }

  AstNode* first = node->getMember(0);
  AstNode* second = node->getMember(1);

  auto eval_stuff = [](bool dist_first, bool lessEqual, GeoIndexInfo&& dist_fun, AstNode* value_node){
    if (dist_first && dist_fun && value_node){
      dist_fun.within = true;
      dist_fun.range = value_node;
      dist_fun.lessgreaterequal = lessEqual;
    } else {
      dist_fun.invalidate();
    }
    return dist_fun;
  };


  rv = eval_stuff(dist_first, lessEqual, isDistanceFunction(first, expressionParent), isValueOrRefNode(second));
  if (!rv) {
    rv = eval_stuff(dist_first, lessEqual, isDistanceFunction(second, expressionParent), isValueOrRefNode(first));
  }

  if(rv){
    //this must be set after checking if the node contains a distance node.
    rv.expressionNode = node;
  }

  return rv;
}

GeoIndexInfo iterativePreorderWithCondition(EN::NodeType type, AstNode* root, GeoIndexInfo(*condition)(AstNode*, AstNode*)){
  // returns on first hit
  if (!root){
    return GeoIndexInfo{};
  }
  std::vector<std::pair<AstNode*,AstNode*>> nodestack;
  nodestack.push_back({root,nullptr});

  while(nodestack.size()){
    auto current = nodestack.back();
    nodestack.pop_back();
    GeoIndexInfo rv = condition(current.first,current.second);
    if (rv) {
      return rv;
    }

    if (type == EN::FILTER){
      if (current.first->type == NODE_TYPE_OPERATOR_BINARY_AND || current.first->type == NODE_TYPE_OPERATOR_NARY_AND ){
        for (std::size_t i = 0; i < current.first->numMembers(); ++i){
          nodestack.push_back({current.first->getMember(i),current.first});
        }
      }
    } else if (type == EN::SORT) {
      // must be the only sort condition
    }
  }
  return GeoIndexInfo{};
}

GeoIndexInfo geoDistanceFunctionArgCheck(std::pair<AstNode*,AstNode*> const& pair, ExecutionPlan* plan, GeoIndexInfo info){
  using SV = std::vector<std::string>;
  // first and second should be based on the same document - need to provide the document
  // in order to see which collection is bound to it and if that collections supports geo-index
  if( !pair.first->isAttributeAccessForVariable() || !pair.second->isAttributeAccessForVariable()){
    info.invalidate();
    return info;
  }

  // expect access of the for doc.attribute
  // TODO: more complex access path have to be added: loop until REFERENCE TYPE IS FOUND
  auto setter1 = plan->getVarSetBy(static_cast<Variable const*>(pair.first->getMember(0)->getData())->id);
  auto setter2 = plan->getVarSetBy(static_cast<Variable const*>(pair.second->getMember(0)->getData())->id);
  SV accessPath1{pair.first->getString()};
  SV accessPath2{pair.second->getString()};

  if(setter1 == setter2){
    if(setter1->getType() == EN::ENUMERATE_COLLECTION){
      auto collNode = reinterpret_cast<EnumerateCollectionNode*>(setter1);

      auto coll = collNode->collection(); //what kind of indexes does it have on what attributes
      auto lcoll = coll->getCollection();
      // TODO - check collection for suitable geo-indexes
      for(auto indexShardPtr : lcoll->getIndexes()){
        // get real index
        arangodb::Index& index = *indexShardPtr.get();

        // check if current index is a geo-index
        if(  index.type() != arangodb::Index::IndexType::TRI_IDX_TYPE_GEO1_INDEX
          && index.type() != arangodb::Index::IndexType::TRI_IDX_TYPE_GEO2_INDEX){
          continue;
        }

        //check access paths of attributes in ast and those in index match
        if( index.fieldNames()[0] == accessPath1 && index.fieldNames()[1] == accessPath2 ){
          info.collectionNode = collNode;
          info.index = indexShardPtr;
          info.longitude = std::move(accessPath1);
          info.latitude = std::move(accessPath2);
          return info;
        }
      }
    }
  }

  info.invalidate();
  return info;
}

bool checkDistanceArguments(GeoIndexInfo& info, ExecutionPlan* plan){
  if(!info){
    return false;
  }

  auto const& functionArguments = info.distanceNode->getMember(0);
  if(functionArguments->numMembers() < 4){
    return false;
  }

  std::pair<AstNode*,AstNode*> argPair1 = { functionArguments->getMember(0), functionArguments->getMember(1) };
  std::pair<AstNode*,AstNode*> argPair2 = { functionArguments->getMember(2), functionArguments->getMember(3) };

  GeoIndexInfo result1 = geoDistanceFunctionArgCheck(argPair1, plan, info /*copy*/);
  GeoIndexInfo result2 = geoDistanceFunctionArgCheck(argPair2, plan, info /*copy*/);
  //info now conatins access path to collection

  // xor only one argument pair shall have a geoIndex
  if (  ( !result1 && !result2 ) || ( result1 && result2 ) ){
    info.invalidate();
    return false;
  }

  GeoIndexInfo res;
  if(result1){
    info = std::move(result1);
    info.constantPair = std::move(argPair2);
  } else {
    info = std::move(result2);
    info.constantPair = std::move(argPair1);
  }

  return true;
}

//checks a single sort or filter node
GeoIndexInfo identifyGeoOptimizationCandidate(ExecutionNode::NodeType type, ExecutionPlan* plan, ExecutionNode* n){
  ExecutionNode* setter = nullptr;
  auto rv = GeoIndexInfo{};
  switch(type){
    case EN::SORT: {
      auto node = static_cast<SortNode*>(n);
      auto& elements = node->getElements();

      // we're looking for "SORT DISTANCE(x,y,a,b) ASC", which has just one sort criterion
      if ( !(elements.size() == 1 && elements[0].second)) {
        //test on second makes sure the SORT is ascending
        return rv;
      }

      //variable of sort expression
      auto variable = elements[0].first;
      TRI_ASSERT(variable != nullptr);

      //// find the expression that is bound to the variable
      // get the expression node that holds the calculation
      setter = plan->getVarSetBy(variable->id);
    }
    break;

    case EN::FILTER: {
      auto node = static_cast<FilterNode*>(n);

      // filter nodes always have one input variable
       auto varsUsedHere = node->getVariablesUsedHere();
      TRI_ASSERT(varsUsedHere.size() == 1);

      // now check who introduced our variable
      auto variable = varsUsedHere[0];
      setter = plan->getVarSetBy(variable->id);
    }
    break;

    default:
      return rv;
  }

  // common part - extract astNode from setter witch is a calculation node
  if (setter == nullptr || setter->getType() != EN::CALCULATION) {
    return rv;
  }

  auto expression = static_cast<CalculationNode*>(setter)->expression();

  // the expression must exist and it must have an astNode
  if (expression == nullptr || expression->node() == nullptr){
    // not the right type of node
    return rv;
  }
  AstNode* node = expression->nodeForModification();

  //FIXME -- technical debt -- code duplication / not all cases covered
  switch(type){
    case EN::SORT: {
      // check comma separated parts of condition cond0, cond1, cond2
      rv = isDistanceFunction(node,nullptr);
    }
    break;

    case EN::FILTER: {
      rv = iterativePreorderWithCondition(type, node, &isGeoFilterExpression);
    }
    break;

    default:
      rv.invalidate(); // not required but make sure the result is invalid
  }

  rv.executionNode = n;
  rv.executionNodeType = type;
  rv.setter = static_cast<CalculationNode*>(setter);

  checkDistanceArguments(rv, plan);

  return rv;
};

//////////////////////////////////////////////////////////////////////
//modify plan

// builds a condition that can be used with the index interface and
// contains all parameters required by the GeoIndex 
std::unique_ptr<Condition> buildGeoCondition(ExecutionPlan* plan, GeoIndexInfo& info,
                                             bool lessEqual = false, AstNode const* withRange = nullptr){

  AstNode* lat = info.constantPair.first;
  AstNode* lon = info.constantPair.second;
  auto ast = plan->getAst();
  auto varAstNode = ast->createNodeReference(info.collectionNode->outVariable());

  auto nAryAnd = ast->createNodeNaryOperator(NODE_TYPE_OPERATOR_NARY_AND);
  nAryAnd->reserve(withRange ? 4 : 2);

  auto latKey = ast->createNodeAttributeAccess(varAstNode, "latitude",8);
  auto latEq = ast->createNodeBinaryOperator(NODE_TYPE_OPERATOR_BINARY_EQ, latKey, lat);
  nAryAnd->addMember(latEq);

  auto lonKey = ast->createNodeAttributeAccess(varAstNode, "longitude",9);
  auto lonEq = ast->createNodeBinaryOperator(NODE_TYPE_OPERATOR_BINARY_EQ, lonKey, lon);
  nAryAnd->addMember(lonEq);

  if(info.within){
    auto withKey = ast->createNodeAttributeAccess(varAstNode, "within",6);
    auto withEq = ast->createNodeBinaryOperator(NODE_TYPE_OPERATOR_BINARY_EQ, withKey, info.range);
    nAryAnd->addMember(withEq);

    auto lessKey = ast->createNodeAttributeAccess(varAstNode, "lesseq",6);
    auto lessValue =  ast->createNodeValueBool(info.lessgreaterequal);
    auto lessEq  = ast->createNodeBinaryOperator(NODE_TYPE_OPERATOR_BINARY_EQ, lessKey, lessValue);
    nAryAnd->addMember(lessEq);
  }

  auto unAryOr = ast->createNodeNaryOperator(NODE_TYPE_OPERATOR_NARY_OR, nAryAnd);

  auto condition = std::make_unique<Condition>(ast);
  condition->andCombine(unAryOr);
  condition->normalize(plan);
  return condition;
}

void replaceGeoCondition(ExecutionPlan* plan, GeoIndexInfo& info){
  if( info.expressionParent && info.executionNodeType == EN::FILTER) {

    auto ast = plan->getAst();
    CalculationNode* newNode = nullptr;
    Expression* expr = new Expression(ast, static_cast<CalculationNode*>(info.setter)->expression()->nodeForModification()->clone(ast));
 
    try {
      newNode = new CalculationNode(plan, plan->nextId(), expr, static_cast<CalculationNode*>(info.setter)->outVariable());
    } catch (...) {
      delete expr;
      throw;
    }

    plan->registerNode(newNode);
    plan->replaceNode(info.setter, newNode);

    auto replaceInfo = iterativePreorderWithCondition(EN::FILTER, newNode->expression()->nodeForModification(), &isGeoFilterExpression);

    auto replacement = ast->createNodeValueBool(true);
    for(std::size_t i = 0; i < replaceInfo.expressionParent->numMembers(); ++i){
      if(replaceInfo.expressionParent->getMember(i) == replaceInfo.expressionNode){
        replaceInfo.expressionParent->removeMemberUnchecked(i);
        replaceInfo.expressionParent->addMember(replacement);
      }
    }

  }
}

// applys the optimization for a candidate
bool applyGeoOptimization(bool near, ExecutionPlan* plan, GeoIndexInfo& first, GeoIndexInfo& second){
  if(!first && !second){
    return false;
  }

  if(!first){
    first = std::move(second);
    second.invalidate();
  }

  // We are not allowed to be a inner loop
  if(first.collectionNode->isInInnerLoop() && first.executionNodeType == EN::SORT){
    return false;
  }

  std::unique_ptr<Condition> condition;
  condition = buildGeoCondition(plan,first);

  auto inode = new IndexNode(
          plan, plan->nextId(), first.collectionNode->vocbase(),
          first.collectionNode->collection(), first.collectionNode->outVariable(),
          std::vector<Transaction::IndexHandle>{Transaction::IndexHandle{first.index}},
          condition.get(), false);
  plan->registerNode(inode);
  condition.release();

<<<<<<< HEAD
=======
  plan->replaceNode(first.collectionNode,inode);

>>>>>>> 49fba884
  replaceGeoCondition(plan, first);
  replaceGeoCondition(plan, second);

  // if executionNode is sort OR a filter without further sub conditions
  // the node can be unlinked
  auto unlinkNode = [&](GeoIndexInfo& info){
    if(info && !info.expressionParent){
      if (!arangodb::ServerState::instance()->isCoordinator() || info.executionNodeType == EN::FILTER) {
        plan->unlinkNode(info.executionNode);
      } else if (info.executionNodeType == EN::SORT){
        //make sure sort is not reinserted in cluster
        static_cast<SortNode*>(info.executionNode)->_reinsertInCluster = false;
      }
    }
  };

  unlinkNode(first);
  unlinkNode(second);

  //signal that plan has been changed
  return true;
};

void arangodb::aql::geoIndexRule(Optimizer* opt,
                                 ExecutionPlan* plan,
                                 Optimizer::Rule const* rule) {

  //LOG_TOPIC(DEBUG, Logger::DEVEL) << "ENTER GEO RULE";

  SmallVector<ExecutionNode*>::allocator_type::arena_type a;
  SmallVector<ExecutionNode*> nodes{a};
  bool modified = false;
  //inspect each return node and work upwards to SingletonNode
  plan->findEndNodes(nodes, true);
  //ExecutionPlan* newPlan = nullptr;
  for (auto& node : nodes) {
    GeoIndexInfo sortInfo{};
    GeoIndexInfo filterInfo{};
    auto current = node;

    while (current){
      switch(current->getType()) {
        case EN::SORT:{
            sortInfo = identifyGeoOptimizationCandidate(EN::SORT, plan, current);
          }
          break ;
        case EN::FILTER:{
            filterInfo = identifyGeoOptimizationCandidate(EN::FILTER, plan, current);
          }
          break;
        case EN::ENUMERATE_COLLECTION:{
            EnumerateCollectionNode* collnode = static_cast<EnumerateCollectionNode*>(current);
            if( (sortInfo   && sortInfo.collectionNode!= collnode)
              ||(filterInfo && filterInfo.collectionNode != collnode)
              ){
              filterInfo.invalidate();
              sortInfo.invalidate();
              break;
            }
            if (applyGeoOptimization(true, plan, filterInfo, sortInfo)){
              modified = true;
              filterInfo.invalidate();
              sortInfo.invalidate();
            }
          }
          break;

        case EN::INDEX:
        case EN::COLLECT:{
            filterInfo.invalidate();
            sortInfo.invalidate();
            break;
          }

        default:{} //skip - do nothing
          break;
      }

      current = current->getFirstDependency(); //inspect next node
    }
  }

  opt->addPlan(plan, rule, modified);
  //LOG_TOPIC(DEBUG, Logger::DEVEL) << "EXIT GEO RULE - modified: " << modified;
}<|MERGE_RESOLUTION|>--- conflicted
+++ resolved
@@ -4346,11 +4346,8 @@
   plan->registerNode(inode);
   condition.release();
 
-<<<<<<< HEAD
-=======
   plan->replaceNode(first.collectionNode,inode);
 
->>>>>>> 49fba884
   replaceGeoCondition(plan, first);
   replaceGeoCondition(plan, second);
 
