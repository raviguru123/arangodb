////////////////////////////////////////////////////////////////////////////////
/// DISCLAIMER
///
/// Copyright 2014-2016 ArangoDB GmbH, Cologne, Germany
/// Copyright 2004-2014 triAGENS GmbH, Cologne, Germany
///
/// Licensed under the Apache License, Version 2.0 (the "License");
/// you may not use this file except in compliance with the License.
/// You may obtain a copy of the License at
///
///     http://www.apache.org/licenses/LICENSE-2.0
///
/// Unless required by applicable law or agreed to in writing, software
/// distributed under the License is distributed on an "AS IS" BASIS,
/// WITHOUT WARRANTIES OR CONDITIONS OF ANY KIND, either express or implied.
/// See the License for the specific language governing permissions and
/// limitations under the License.
///
/// Copyright holder is ArangoDB GmbH, Cologne, Germany
///
/// @author Jan Steemann
////////////////////////////////////////////////////////////////////////////////

#ifndef ARANGOD_AQL_QUERY_LIST_H
#define ARANGOD_AQL_QUERY_LIST_H 1

#include "Basics/Common.h"
#include "Basics/ReadWriteLock.h"
#include "VocBase/voc-types.h"

#include <list>

struct TRI_vocbase_t;

namespace arangodb {
namespace aql {

class Query;

<<<<<<< HEAD
// -----------------------------------------------------------------------------
// --SECTION--                                                 struct QueryEntry
// -----------------------------------------------------------------------------
      
=======
>>>>>>> a93979f9
struct QueryEntry {
  QueryEntry(arangodb::aql::Query const*, double);

  arangodb::aql::Query const* query;
  double const started;
};

struct QueryEntryCopy {
  QueryEntryCopy (TRI_voc_tick_t,
                  std::string const&,
                  double,
                  double,
                  std::string const&);

  TRI_voc_tick_t  id;
  std::string     queryString;
  double          started;
  double          runTime;
  std::string     queryState;
};

class QueryList {
 public:
  //////////////////////////////////////////////////////////////////////////////
  /// @brief create a query list
  //////////////////////////////////////////////////////////////////////////////

  explicit QueryList(TRI_vocbase_t*);

  //////////////////////////////////////////////////////////////////////////////
  /// @brief destroy a query list
  //////////////////////////////////////////////////////////////////////////////

  ~QueryList();

 public:
  //////////////////////////////////////////////////////////////////////////////
  /// @brief whether or not queries are tracked
  /// we're not using a lock here for performance reasons - thus concurrent
  /// modifications of this variable are possible but are considered unharmful
  //////////////////////////////////////////////////////////////////////////////

  inline bool enabled() const { return _enabled; }

  //////////////////////////////////////////////////////////////////////////////
  /// @brief toggle query tracking
  /// we're not using a lock here for performance reasons - thus concurrent
  /// modifications of this variable are possible but are considered unharmful
  //////////////////////////////////////////////////////////////////////////////

  inline void enabled(bool value) { _enabled = value; }

  //////////////////////////////////////////////////////////////////////////////
  /// @brief whether or not slow queries are tracked
  /// we're not using a lock here for performance reasons - thus concurrent
  /// modifications of this variable are possible but are considered unharmful
  //////////////////////////////////////////////////////////////////////////////

  inline bool trackSlowQueries() const { return _trackSlowQueries; }

  //////////////////////////////////////////////////////////////////////////////
  /// @brief toggle slow query tracking
  /// we're not using a lock here for performance reasons - thus concurrent
  /// modifications of this variable are possible but are considered unharmful
  //////////////////////////////////////////////////////////////////////////////

  inline void trackSlowQueries(bool value) { _trackSlowQueries = value; }

  //////////////////////////////////////////////////////////////////////////////
  /// @brief threshold for slow queries (in seconds)
  /// we're not using a lock here for performance reasons - thus concurrent
  /// modifications of this variable are possible but are considered unharmful
  //////////////////////////////////////////////////////////////////////////////

  inline double slowQueryThreshold() const { return _slowQueryThreshold; }

  //////////////////////////////////////////////////////////////////////////////
  /// @brief set the slow query threshold
  /// we're not using a lock here for performance reasons - thus concurrent
  /// modifications of this variable are possible but are considered unharmful
  //////////////////////////////////////////////////////////////////////////////

  inline void slowQueryThreshold(double value) {
    if (value < 0.0 || value == HUGE_VAL || value != value) {
      // sanity checks
      value = 0.0;
    }
    _slowQueryThreshold = value;
  }

  //////////////////////////////////////////////////////////////////////////////
  /// @brief return the max number of slow queries to keep
  /// we're not using a lock here for performance reasons - thus concurrent
  /// modifications of this variable are possible but are considered unharmful
  //////////////////////////////////////////////////////////////////////////////

  inline size_t maxSlowQueries() const { return _maxSlowQueries; }

  //////////////////////////////////////////////////////////////////////////////
  /// @brief set the max number of slow queries to keep
  /// we're not using a lock here for performance reasons - thus concurrent
  /// modifications of this variable are possible but are considered unharmful
  //////////////////////////////////////////////////////////////////////////////

  inline void maxSlowQueries(size_t value) {
    if (value > 16384) {
      // sanity checks
      value = 16384;
    }
    _maxSlowQueries = value;
  }

  //////////////////////////////////////////////////////////////////////////////
  /// @brief return the max length of query strings that are stored / returned
  /// we're not using a lock here for performance reasons - thus concurrent
  /// modifications of this variable are possible but are considered unharmful
  //////////////////////////////////////////////////////////////////////////////

  inline size_t maxQueryStringLength() const { return _maxQueryStringLength; }

  //////////////////////////////////////////////////////////////////////////////
  /// @brief set the max length of query strings that are stored / returned
  /// we're not using a lock here for performance reasons - thus concurrent
  /// modifications of this variable are possible but are considered unharmful
  //////////////////////////////////////////////////////////////////////////////

  inline void maxQueryStringLength(size_t value) {
    // sanity checks
    if (value < 64) {
      value = 64;
    } else if (value >= 8 * 1024 * 1024) {
      value = 8 * 1024 * 1024;
    }

    _maxQueryStringLength = value;
  }

  //////////////////////////////////////////////////////////////////////////////
  /// @brief enter a query
  //////////////////////////////////////////////////////////////////////////////

  bool insert(Query const*, double);

  //////////////////////////////////////////////////////////////////////////////
  /// @brief remove a query
  //////////////////////////////////////////////////////////////////////////////

  void remove(Query const*, double);

  //////////////////////////////////////////////////////////////////////////////
  /// @brief kills a query
  //////////////////////////////////////////////////////////////////////////////

  int kill(TRI_voc_tick_t);

  //////////////////////////////////////////////////////////////////////////////
  /// @brief return the list of running queries
  //////////////////////////////////////////////////////////////////////////////

  std::vector<QueryEntryCopy> listCurrent();

  //////////////////////////////////////////////////////////////////////////////
  /// @brief return the list of slow queries
  //////////////////////////////////////////////////////////////////////////////

  std::vector<QueryEntryCopy> listSlow();

  //////////////////////////////////////////////////////////////////////////////
  /// @brief clear the list of slow queries
  //////////////////////////////////////////////////////////////////////////////

  void clearSlow();

 private:
  //////////////////////////////////////////////////////////////////////////////
  /// @brief r/w lock for the list
  //////////////////////////////////////////////////////////////////////////////

  arangodb::basics::ReadWriteLock _lock;

  //////////////////////////////////////////////////////////////////////////////
  /// @brief list of current queries
  //////////////////////////////////////////////////////////////////////////////

  std::unordered_map<TRI_voc_tick_t, QueryEntry*> _current;

  //////////////////////////////////////////////////////////////////////////////
  /// @brief list of slow queries
  //////////////////////////////////////////////////////////////////////////////

  std::list<QueryEntryCopy> _slow;

  //////////////////////////////////////////////////////////////////////////////
  /// @brief current number of slow queries
  //////////////////////////////////////////////////////////////////////////////

  size_t _slowCount;

  //////////////////////////////////////////////////////////////////////////////
  /// @brief whether or not queries are tracked
  //////////////////////////////////////////////////////////////////////////////

  bool _enabled;

  //////////////////////////////////////////////////////////////////////////////
  /// @brief whether or not slow queries are tracked
  //////////////////////////////////////////////////////////////////////////////

  bool _trackSlowQueries;

  //////////////////////////////////////////////////////////////////////////////
  /// @brief threshold for slow queries (in seconds)
  //////////////////////////////////////////////////////////////////////////////

  double _slowQueryThreshold;

  //////////////////////////////////////////////////////////////////////////////
  /// @brief maximum number of slow queries to keep
  //////////////////////////////////////////////////////////////////////////////

  size_t _maxSlowQueries;

  //////////////////////////////////////////////////////////////////////////////
  /// @brief max length of query strings to return
  //////////////////////////////////////////////////////////////////////////////

  size_t _maxQueryStringLength;

  //////////////////////////////////////////////////////////////////////////////
  /// @brief default threshold for slow queries
  //////////////////////////////////////////////////////////////////////////////

  static double const DefaultSlowQueryThreshold;

  //////////////////////////////////////////////////////////////////////////////
  /// @brief default maximum number of slow queries to keep in list
  //////////////////////////////////////////////////////////////////////////////

  static size_t const DefaultMaxSlowQueries;

  //////////////////////////////////////////////////////////////////////////////
  /// @brief default max length of a query when returning it
  //////////////////////////////////////////////////////////////////////////////

  static size_t const DefaultMaxQueryStringLength;
};
}
}

#endif<|MERGE_RESOLUTION|>--- conflicted
+++ resolved
@@ -37,13 +37,10 @@
 
 class Query;
 
-<<<<<<< HEAD
 // -----------------------------------------------------------------------------
 // --SECTION--                                                 struct QueryEntry
 // -----------------------------------------------------------------------------
       
-=======
->>>>>>> a93979f9
 struct QueryEntry {
   QueryEntry(arangodb::aql::Query const*, double);
 
