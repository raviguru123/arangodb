////////////////////////////////////////////////////////////////////////////////
/// DISCLAIMER
///
/// Copyright 2014-2016 ArangoDB GmbH, Cologne, Germany
/// Copyright 2004-2014 triAGENS GmbH, Cologne, Germany
///
/// Licensed under the Apache License, Version 2.0 (the "License");
/// you may not use this file except in compliance with the License.
/// You may obtain a copy of the License at
///
///     http://www.apache.org/licenses/LICENSE-2.0
///
/// Unless required by applicable law or agreed to in writing, software
/// distributed under the License is distributed on an "AS IS" BASIS,
/// WITHOUT WARRANTIES OR CONDITIONS OF ANY KIND, either express or implied.
/// See the License for the specific language governing permissions and
/// limitations under the License.
///
/// Copyright holder is ArangoDB GmbH, Cologne, Germany
///
/// @author Dr. Frank Celler
/// @author Achim Brandt
////////////////////////////////////////////////////////////////////////////////

#include "HttpCommTask.h"

#include "Basics/HybridLogicalClock.h"
#include "GeneralServer/GeneralServer.h"
#include "GeneralServer/GeneralServerFeature.h"
#include "GeneralServer/RestHandler.h"
#include "GeneralServer/RestHandlerFactory.h"
#include "Scheduler/Scheduler.h"
#include "Scheduler/SchedulerFeature.h"
#include "VocBase/server.h"

using namespace arangodb;
using namespace arangodb::basics;
using namespace arangodb::rest;

size_t const HttpCommTask::MaximalHeaderSize = 1 * 1024 * 1024;      //   1 MB
size_t const HttpCommTask::MaximalBodySize = 512 * 1024 * 1024;      // 512 MB
size_t const HttpCommTask::MaximalPipelineSize = 512 * 1024 * 1024;  // 512 MB
size_t const HttpCommTask::RunCompactEvery = 500;

HttpCommTask::HttpCommTask(GeneralServer* server, TRI_socket_t sock,
                           ConnectionInfo&& info, double timeout)
    : Task("HttpCommTask"),
      GeneralCommTask(server, sock, std::move(info), timeout),
      _readPosition(0),
      _startPosition(0),
      _bodyPosition(0),
      _bodyLength(0),
      _readRequestBody(false),
      _allowMethodOverride(GeneralServerFeature::allowMethodOverride()),
      _denyCredentials(true),
      _acceptDeflate(false),
      _newRequest(true),
      _requestType(GeneralRequest::RequestType::ILLEGAL),
      _fullUrl(),
      _origin(),
      _sinceCompactification(0),
      _originalBodyLength(0) {
  _protocol = "http";
  connectionStatisticsAgentSetHttp();
}

void HttpCommTask::addResponse(HttpResponse* response, bool isError) {
  _requestPending = false;
  _isChunked = false;

  if (isError) {
    resetState(true);
  }

  // CORS response handling
  if (!_origin.empty()) {
    // the request contained an Origin header. We have to send back the
    // access-control-allow-origin header now
    LOG(TRACE) << "handling CORS response";

    response->setHeaderNC(StaticStrings::AccessControlExposeHeaders,
                          StaticStrings::ExposedCorsHeaders);

    // send back original value of "Origin" header
    response->setHeaderNC(StaticStrings::AccessControlAllowOrigin, _origin);

    // send back "Access-Control-Allow-Credentials" header
    response->setHeaderNC(StaticStrings::AccessControlAllowCredentials,
                          (_denyCredentials ? "false" : "true"));
  }
  // CORS request handling EOF

  // set "connection" header
  // keep-alive is the default
  response->setConnectionType(_closeRequested
                                  ? HttpResponse::CONNECTION_CLOSE
                                  : HttpResponse::CONNECTION_KEEP_ALIVE);

  size_t const responseBodyLength = response->bodySize();

  if (_requestType == GeneralRequest::RequestType::HEAD) {
    // clear body if this is an HTTP HEAD request
    // HEAD must not return a body
    response->headResponse(responseBodyLength);
  }

  // reserve a buffer with some spare capacity
  auto buffer = std::make_unique<StringBuffer>(TRI_UNKNOWN_MEM_ZONE,
                                               responseBodyLength + 128, false);

  // write header
  response->writeHeader(buffer.get());

  // write body
  if (_requestType != GeneralRequest::RequestType::HEAD) {
    if (_isChunked) {
      if (0 != responseBodyLength) {
        buffer->appendHex(response->body().length());
        buffer->appendText(TRI_CHAR_LENGTH_PAIR("\r\n"));
        buffer->appendText(response->body());
        buffer->appendText(TRI_CHAR_LENGTH_PAIR("\r\n"));
      }
    } else {
      buffer->appendText(response->body());
    }
  }

  buffer->ensureNullTerminated();

  _writeBuffers.push_back(buffer.get());
  auto b = buffer.release();

  if (!b->empty()) {
    LOG_TOPIC(TRACE, Logger::REQUESTS)
        << "\"http-request-response\",\"" << (void*)this << "\",\""
        << StringUtils::escapeUnicode(std::string(b->c_str(), b->length()))
        << "\"";
  }

  // clear body
  response->body().clear();

  double const totalTime = RequestStatisticsAgent::elapsedSinceReadStart();

  _writeBuffersStats.push_back(RequestStatisticsAgent::steal());

  LOG_TOPIC(INFO, Logger::REQUESTS)
      << "\"http-request-end\",\"" << (void*)this << "\",\""
      << _connectionInfo.clientAddress << "\",\""
      << HttpRequest::translateMethod(_requestType) << "\",\""
      << HttpRequest::translateVersion(_protocolVersion) << "\","
      << static_cast<int>(response->responseCode()) << ","
      << _originalBodyLength << "," << responseBodyLength << ",\"" << _fullUrl
      << "\"," << Logger::FIXED(totalTime, 6);

  // start output
  fillWriteBuffer();
}

// reads data from the socket
bool HttpCommTask::processRead() {
  if (_requestPending || _readBuffer->c_str() == nullptr) {
    return false;
  }

  bool handleRequest = false;

  // still trying to read the header fields
  if (!_readRequestBody) {
    char const* ptr = _readBuffer->c_str() + _readPosition;
    char const* etr = _readBuffer->end();

    if (ptr == etr) {
      return false;
    }

    // starting a new request
    if (_newRequest) {
      // acquire a new statistics entry for the request
      RequestStatisticsAgent::acquire();

#if USE_DEV_TIMERS
      if (RequestStatisticsAgent::_statistics != nullptr) {
        RequestStatisticsAgent::_statistics->_id = (void*)this;
      }
#endif

      _newRequest = false;
      _startPosition = _readPosition;
      _protocolVersion = GeneralRequest::ProtocolVersion::UNKNOWN;
      _requestType = GeneralRequest::RequestType::ILLEGAL;
      _fullUrl = "";
      _denyCredentials = true;
      _acceptDeflate = false;

      _sinceCompactification++;
    }

    char const* end = etr - 3;

    // read buffer contents are way to small. we can exit here directly
    if (ptr >= end) {
      return false;
    }

    // request started
    requestStatisticsAgentSetReadStart();

    // check for the end of the request
    for (; ptr < end; ptr++) {
      if (ptr[0] == '\r' && ptr[1] == '\n' && ptr[2] == '\r' &&
          ptr[3] == '\n') {
        break;
      }
    }

    // check if header is too large
    size_t headerLength = ptr - (_readBuffer->c_str() + _startPosition);

    if (headerLength > MaximalHeaderSize) {
      LOG(WARN) << "maximal header size is " << MaximalHeaderSize
                << ", request header size is " << headerLength;

      // header is too large
      handleSimpleError(
          GeneralResponse::ResponseCode::REQUEST_HEADER_FIELDS_TOO_LARGE);
      return false;
    }

    // header is complete
    if (ptr < end) {
      _readPosition = ptr - _readBuffer->c_str() + 4;

      LOG(TRACE) << "HTTP READ FOR " << (void*)this << ": "
                 << std::string(_readBuffer->c_str() + _startPosition,
                                _readPosition - _startPosition);

      // check that we know, how to serve this request and update the connection
      // information, i. e. client and server addresses and ports and create a
      // request context for that request
      _request = new HttpRequest(
          _connectionInfo, _readBuffer->c_str() + _startPosition,
          _readPosition - _startPosition, _allowMethodOverride);

      GeneralServerFeature::HANDLER_FACTORY->setRequestContext(_request);
      _request->setClientTaskId(_taskId);

      // check HTTP protocol version
      _protocolVersion = _request->protocolVersion();

      if (_protocolVersion != GeneralRequest::ProtocolVersion::HTTP_1_0 &&
          _protocolVersion != GeneralRequest::ProtocolVersion::HTTP_1_1) {
        handleSimpleError(
            GeneralResponse::ResponseCode::HTTP_VERSION_NOT_SUPPORTED);
        return false;
      }

      // check max URL length
      _fullUrl = _request->fullUrl();

      if (_fullUrl.size() > 16384) {
        handleSimpleError(GeneralResponse::ResponseCode::REQUEST_URI_TOO_LONG);
        return false;
      }

      // update the connection information, i. e. client and server addresses
      // and ports
      _request->setProtocol(_protocol);

      LOG(TRACE) << "server port " << _connectionInfo.serverPort
                 << ", client port " << _connectionInfo.clientPort;

      // set body start to current position
      _bodyPosition = _readPosition;
      _bodyLength = 0;

      // keep track of the original value of the "origin" request header (if
      // any), we need this value to handle CORS requests
      _origin = _request->header(StaticStrings::Origin);

      if (!_origin.empty()) {
<<<<<<< HEAD
        // check for Access-Control-Allow-Credentials header
        bool found;
        std::string const& allowCredentials = _request->header(
            StaticStrings::AccessControlAllowCredentials, found);

        if (found) {
          // default is to allow nothing
          _denyCredentials = true;

          // if the request asks to allow credentials, we'll check against the
          // configured whitelist of origins
          std::vector<std::string> const& accessControlAllowOrigins =
              GeneralServerFeature::accessControlAllowOrigins();

          if (StringUtils::boolean(allowCredentials) &&
              !accessControlAllowOrigins.empty()) {
            if (accessControlAllowOrigins[0] == "*") {
              // special case: allow everything
              _denyCredentials = false;
            } else if (!_origin.empty()) {
              // copy origin string
              if (_origin[_origin.size() - 1] == '/') {
                // strip trailing slash
                auto result = std::find(accessControlAllowOrigins.begin(),
                                        accessControlAllowOrigins.end(),
                                        _origin.substr(0, _origin.size() - 1));
                _denyCredentials = (result == accessControlAllowOrigins.end());
              } else {
                auto result =
                    std::find(accessControlAllowOrigins.begin(),
                              accessControlAllowOrigins.end(), _origin);
                _denyCredentials = (result == accessControlAllowOrigins.end());
              }
=======
        // default is to allow nothing
        _denyCredentials = true;

        // if the request asks to allow credentials, we'll check against the
        // configured whitelist of origins
        std::vector<std::string> const& accessControlAllowOrigins =
          _server->trustedOrigins();

        if (!accessControlAllowOrigins.empty()) {
          if (accessControlAllowOrigins[0] == "*") {
            // special case: allow everything
            _denyCredentials = false;
          } else if (!_origin.empty()) {
            // copy origin string
            if (_origin[_origin.size() - 1] == '/') {
              // strip trailing slash
              auto result = std::find(accessControlAllowOrigins.begin(),
                  accessControlAllowOrigins.end(),
                  _origin.substr(0, _origin.size() - 1));
              _denyCredentials = (result == accessControlAllowOrigins.end());
>>>>>>> 8c0cb81a
            } else {
              auto result =
                std::find(accessControlAllowOrigins.begin(),
                    accessControlAllowOrigins.end(), _origin);
              _denyCredentials = (result == accessControlAllowOrigins.end());
            }
          } else {
            TRI_ASSERT(_denyCredentials);
          }
        }
      }

      // store the original request's type. we need it later when responding
      // (original request object gets deleted before responding)
      _requestType = _request->requestType();

      requestStatisticsAgentSetRequestType(_requestType);

      // handle different HTTP methods
      switch (_requestType) {
        case GeneralRequest::RequestType::GET:
        case GeneralRequest::RequestType::DELETE_REQ:
        case GeneralRequest::RequestType::HEAD:
        case GeneralRequest::RequestType::OPTIONS:
        case GeneralRequest::RequestType::POST:
        case GeneralRequest::RequestType::PUT:
        case GeneralRequest::RequestType::PATCH: {
          // technically, sending a body for an HTTP DELETE request is not
          // forbidden, but it is not explicitly supported
          bool const expectContentLength =
              (_requestType == GeneralRequest::RequestType::POST ||
               _requestType == GeneralRequest::RequestType::PUT ||
               _requestType == GeneralRequest::RequestType::PATCH ||
               _requestType == GeneralRequest::RequestType::OPTIONS ||
               _requestType == GeneralRequest::RequestType::DELETE_REQ);

          if (!checkContentLength(expectContentLength)) {
            return false;
          }

          if (_bodyLength == 0) {
            handleRequest = true;
          }

          break;
        }

        default: {
          size_t l = _readPosition - _startPosition;

          if (6 < l) {
            l = 6;
          }

          LOG(WARN) << "got corrupted HTTP request '"
                    << std::string(_readBuffer->c_str() + _startPosition, l)
                    << "'";

          // force a socket close, response will be ignored!
          TRI_CLOSE_SOCKET(_commSocket);
          TRI_invalidatesocket(&_commSocket);

          // bad request, method not allowed
          handleSimpleError(GeneralResponse::ResponseCode::METHOD_NOT_ALLOWED);
          return false;
        }
      }

      // .............................................................................
      // check if server is active
      // .............................................................................

      Scheduler const* scheduler = SchedulerFeature::SCHEDULER;

      if (scheduler != nullptr && !scheduler->isActive()) {
        // server is inactive and will intentionally respond with HTTP 503
        LOG(TRACE) << "cannot serve request - server is inactive";

        handleSimpleError(GeneralResponse::ResponseCode::SERVICE_UNAVAILABLE);
        return false;
      }

      // check for a 100-continue
      if (_readRequestBody) {
        bool found;
        std::string const& expect =
            _request->header(StaticStrings::Expect, found);

        if (found && StringUtils::trim(expect) == "100-continue") {
          LOG(TRACE) << "received a 100-continue request";

          auto buffer = std::make_unique<StringBuffer>(TRI_UNKNOWN_MEM_ZONE);
          buffer->appendText(
              TRI_CHAR_LENGTH_PAIR("HTTP/1.1 100 (Continue)\r\n\r\n"));
          buffer->ensureNullTerminated();

          _writeBuffers.push_back(buffer.get());
          buffer.release();

          _writeBuffersStats.push_back(nullptr);

          fillWriteBuffer();
        }
      }
    } else {
      size_t l = (_readBuffer->end() - _readBuffer->c_str());

      if (_startPosition + 4 <= l) {
        _readPosition = l - 4;
      }
    }
  }

  // readRequestBody might have changed, so cannot use else
  if (_readRequestBody) {
    if (_readBuffer->length() - _bodyPosition < _bodyLength) {
      setKeepAliveTimeout(_keepAliveTimeout);

      // let client send more
      return false;
    }

    // read "bodyLength" from read buffer and add this body to "httpRequest"
    requestAsHttp()->setBody(_readBuffer->c_str() + _bodyPosition, _bodyLength);

    LOG(TRACE) << "" << std::string(_readBuffer->c_str() + _bodyPosition,
                                    _bodyLength);

    // remove body from read buffer and reset read position
    _readRequestBody = false;
    handleRequest = true;
  }

  // .............................................................................
  // request complete
  //
  // we have to delete request in here or pass it to a handler, which will
  // delete
  // it
  // .............................................................................

  if (!handleRequest) {
    return false;
  }

  requestStatisticsAgentSetReadEnd();
  requestStatisticsAgentAddReceivedBytes(_bodyPosition - _startPosition +
                                         _bodyLength);

  bool const isOptionsRequest =
      (_requestType == GeneralRequest::RequestType::OPTIONS);
  resetState(false);

  // .............................................................................
  // keep-alive handling
  // .............................................................................

  std::string connectionType =
      StringUtils::tolower(_request->header(StaticStrings::Connection));

  if (connectionType == "close") {
    // client has sent an explicit "Connection: Close" header. we should close
    // the connection
    LOG(DEBUG) << "connection close requested by client";
    _closeRequested = true;
  } else if (requestAsHttp()->isHttp10() && connectionType != "keep-alive") {
    // HTTP 1.0 request, and no "Connection: Keep-Alive" header sent
    // we should close the connection
    LOG(DEBUG) << "no keep-alive, connection close requested by client";
    _closeRequested = true;
  } else if (_keepAliveTimeout <= 0.0) {
    // if keepAliveTimeout was set to 0.0, we'll close even keep-alive
    // connections immediately
    LOG(DEBUG) << "keep-alive disabled by admin";
    _closeRequested = true;
  }

  // we keep the connection open in all other cases (HTTP 1.1 or Keep-Alive
  // header sent)

  // .............................................................................
  // authenticate
  // .............................................................................

  GeneralResponse::ResponseCode authResult = authenticateRequest();

  // authenticated or an OPTIONS request. OPTIONS requests currently go
  // unauthenticated
  if (authResult == GeneralResponse::ResponseCode::OK || isOptionsRequest) {
    // handle HTTP OPTIONS requests directly
    if (isOptionsRequest) {
      processCorsOptions();
    } else {
      processRequest();
    }
  }
  // not found
  else if (authResult == GeneralResponse::ResponseCode::NOT_FOUND) {
    handleSimpleError(authResult, TRI_ERROR_ARANGO_DATABASE_NOT_FOUND,
                      TRI_errno_string(TRI_ERROR_ARANGO_DATABASE_NOT_FOUND));
  }
  // forbidden
  else if (authResult == GeneralResponse::ResponseCode::FORBIDDEN) {
    handleSimpleError(authResult, TRI_ERROR_USER_CHANGE_PASSWORD,
                      "change password");
  }
  // not authenticated
  else {
    HttpResponse response(GeneralResponse::ResponseCode::UNAUTHORIZED);
    std::string realm = "Bearer token_type=\"JWT\", realm=\"ArangoDB\"";

    response.setHeaderNC(StaticStrings::WwwAuthenticate, std::move(realm));

    clearRequest();
    processResponse(&response);
  }

  return true;
}

////////////////////////////////////////////////////////////////////////////////
/// @brief processes a request
////////////////////////////////////////////////////////////////////////////////

void HttpCommTask::processRequest() {
  // check for deflate
  bool found;

  auto httpRequest = requestAsHttp();
  std::string const& acceptEncoding =
      httpRequest->header(StaticStrings::AcceptEncoding, found);

  if (found) {
    if (acceptEncoding.find("deflate") != std::string::npos) {
      _acceptDeflate = true;
    }
  }

  if (httpRequest != nullptr) {
    LOG_TOPIC(DEBUG, Logger::REQUESTS)
        << "\"http-request-begin\",\"" << (void*)this << "\",\""
        << _connectionInfo.clientAddress << "\",\""
        << HttpRequest::translateMethod(_requestType) << "\",\""
        << HttpRequest::translateVersion(_protocolVersion) << "\"," << _fullUrl
        << "\"";

    std::string const& body = httpRequest->body();

    if (!body.empty()) {
      LOG_TOPIC(DEBUG, Logger::REQUESTS)
          << "\"http-request-body\",\"" << (void*)this << "\",\""
          << (StringUtils::escapeUnicode(body)) << "\"";
    }
  }

  // check for an HLC time stamp
  std::string const& timeStamp =
      _request->header(StaticStrings::HLCHeader, found);
  if (found) {
    uint64_t timeStampInt =
        arangodb::basics::HybridLogicalClock::decodeTimeStampWithCheck(
            timeStamp);
    if (timeStampInt != 0) {
      TRI_HybridLogicalClock(timeStampInt);
    }
  }

  // create a handler and execute
  executeRequest(_request,
                 new HttpResponse(GeneralResponse::ResponseCode::SERVER_ERROR));
}

////////////////////////////////////////////////////////////////////////////////
/// @brief chunking is finished
////////////////////////////////////////////////////////////////////////////////

void HttpCommTask::finishedChunked() {
  auto buffer = std::make_unique<StringBuffer>(TRI_UNKNOWN_MEM_ZONE, 6, true);
  buffer->appendText(TRI_CHAR_LENGTH_PAIR("0\r\n\r\n"));
  buffer->ensureNullTerminated();

  _writeBuffers.push_back(buffer.get());
  buffer.release();
  _writeBuffersStats.push_back(nullptr);

  _isChunked = false;
  _requestPending = false;

  fillWriteBuffer();
  processRead();
}

////////////////////////////////////////////////////////////////////////////////
/// check the content-length header of a request and fail it is broken
////////////////////////////////////////////////////////////////////////////////

bool HttpCommTask::checkContentLength(bool expectContentLength) {
  int64_t const bodyLength = _request->contentLength();

  if (bodyLength < 0) {
    // bad request, body length is < 0. this is a client error
    handleSimpleError(GeneralResponse::ResponseCode::LENGTH_REQUIRED);
    return false;
  }

  if (!expectContentLength && bodyLength > 0) {
    // content-length header was sent but the request method does not support
    // that
    // we'll warn but read the body anyway
    LOG(WARN) << "received HTTP GET/HEAD request with content-length, this "
                 "should not happen";
  }

  if ((size_t)bodyLength > MaximalBodySize) {
    LOG(WARN) << "maximal body size is " << MaximalBodySize
              << ", request body size is " << bodyLength;

    // request entity too large
    handleSimpleError(GeneralResponse::ResponseCode::REQUEST_ENTITY_TOO_LARGE);
    return false;
  }

  // set instance variable to content-length value
  _bodyLength = (size_t)bodyLength;
  _originalBodyLength = _bodyLength;

  if (_bodyLength > 0) {
    // we'll read the body
    _readRequestBody = true;
  }

  // everything's fine
  return true;
}

void HttpCommTask::processCorsOptions() {
  HttpResponse response(GeneralResponse::ResponseCode::OK);

  response.setHeaderNC(StaticStrings::Allow, StaticStrings::CorsMethods);

  if (!_origin.empty()) {
    LOG(TRACE) << "got CORS preflight request";
    std::string const allowHeaders = StringUtils::trim(
        _request->header(StaticStrings::AccessControlRequestHeaders));

    // send back which HTTP methods are allowed for the resource
    // we'll allow all
    response.setHeaderNC(StaticStrings::AccessControlAllowMethods,
                         StaticStrings::CorsMethods);

    if (!allowHeaders.empty()) {
      // allow all extra headers the client requested
      // we don't verify them here. the worst that can happen is that the client
      // sends some broken headers and then later cannot access the data on the
      // server. that's a client problem.
      response.setHeaderNC(StaticStrings::AccessControlAllowHeaders,
                           allowHeaders);

      LOG(TRACE) << "client requested validation of the following headers: "
                 << allowHeaders;
    }

    // set caching time (hard-coded value)
    response.setHeaderNC(StaticStrings::AccessControlMaxAge,
                         StaticStrings::N1800);
  }
  clearRequest();
  processResponse(&response);
}

void HttpCommTask::handleChunk(char const* data, size_t len) {
  if (0 == len) {
    finishedChunked();
  } else {
    StringBuffer* buffer = new StringBuffer(TRI_UNKNOWN_MEM_ZONE, len);

    buffer->appendHex(len);
    buffer->appendText(TRI_CHAR_LENGTH_PAIR("\r\n"));
    buffer->appendText(data, len);
    buffer->appendText(TRI_CHAR_LENGTH_PAIR("\r\n"));

    sendChunk(buffer);
  }
}

void HttpCommTask::completedWriteBuffer() {
  _writeBuffer = nullptr;
  _writeLength = 0;

  if (_writeBufferStatistics != nullptr) {
    _writeBufferStatistics->_writeEnd = TRI_StatisticsTime();
    TRI_ReleaseRequestStatistics(_writeBufferStatistics);
    _writeBufferStatistics = nullptr;
  }

  fillWriteBuffer();

  if (!_clientClosed && _closeRequested && !hasWriteBuffer() &&
      _writeBuffers.empty() && !_isChunked) {
    _clientClosed = true;
  }
}

void HttpCommTask::resetState(bool close) {
  if (close) {
    clearRequest();

    _requestPending = false;
    _isChunked = false;
    _closeRequested = true;

    _readPosition = 0;
    _bodyPosition = 0;
    _bodyLength = 0;
  } else {
    _requestPending = true;

    bool compact = false;

    if (_sinceCompactification > RunCompactEvery) {
      compact = true;
    } else if (_readBuffer->length() > MaximalPipelineSize) {
      compact = true;
    }

    if (compact) {
      _readBuffer->erase_front(_bodyPosition + _bodyLength);

      _sinceCompactification = 0;
      _readPosition = 0;
    } else {
      _readPosition = _bodyPosition + _bodyLength;

      if (_readPosition == _readBuffer->length()) {
        _sinceCompactification = 0;
        _readPosition = 0;
        _readBuffer->reset();
      }
    }

    _bodyPosition = 0;
    _bodyLength = 0;
  }

  _newRequest = true;
  _readRequestBody = false;
}

GeneralResponse::ResponseCode HttpCommTask::authenticateRequest() {
  auto context = (_request == nullptr) ? nullptr : _request->requestContext();

  if (context == nullptr && _request != nullptr) {
    bool res =
        GeneralServerFeature::HANDLER_FACTORY->setRequestContext(_request);

    if (!res) {
      return GeneralResponse::ResponseCode::NOT_FOUND;
    }

    context = _request->requestContext();
  }

  if (context == nullptr) {
    return GeneralResponse::ResponseCode::SERVER_ERROR;
  }

  return context->authenticate();
}

void HttpCommTask::sendChunk(StringBuffer* buffer) {
  if (_isChunked) {
    TRI_ASSERT(buffer != nullptr);
    _writeBuffers.push_back(buffer);
    _writeBuffersStats.push_back(nullptr);
    fillWriteBuffer();
  } else {
    delete buffer;
  }
}

// convert internal GeneralRequest to HttpRequest
HttpRequest* HttpCommTask::requestAsHttp() {
  HttpRequest* request = dynamic_cast<HttpRequest*>(_request);
  if (request == nullptr) {
    THROW_ARANGO_EXCEPTION(TRI_ERROR_INTERNAL);
  }
  return request;
};<|MERGE_RESOLUTION|>--- conflicted
+++ resolved
@@ -279,48 +279,13 @@
       _origin = _request->header(StaticStrings::Origin);
 
       if (!_origin.empty()) {
-<<<<<<< HEAD
-        // check for Access-Control-Allow-Credentials header
-        bool found;
-        std::string const& allowCredentials = _request->header(
-            StaticStrings::AccessControlAllowCredentials, found);
-
-        if (found) {
-          // default is to allow nothing
-          _denyCredentials = true;
-
-          // if the request asks to allow credentials, we'll check against the
-          // configured whitelist of origins
-          std::vector<std::string> const& accessControlAllowOrigins =
-              GeneralServerFeature::accessControlAllowOrigins();
-
-          if (StringUtils::boolean(allowCredentials) &&
-              !accessControlAllowOrigins.empty()) {
-            if (accessControlAllowOrigins[0] == "*") {
-              // special case: allow everything
-              _denyCredentials = false;
-            } else if (!_origin.empty()) {
-              // copy origin string
-              if (_origin[_origin.size() - 1] == '/') {
-                // strip trailing slash
-                auto result = std::find(accessControlAllowOrigins.begin(),
-                                        accessControlAllowOrigins.end(),
-                                        _origin.substr(0, _origin.size() - 1));
-                _denyCredentials = (result == accessControlAllowOrigins.end());
-              } else {
-                auto result =
-                    std::find(accessControlAllowOrigins.begin(),
-                              accessControlAllowOrigins.end(), _origin);
-                _denyCredentials = (result == accessControlAllowOrigins.end());
-              }
-=======
         // default is to allow nothing
         _denyCredentials = true;
 
         // if the request asks to allow credentials, we'll check against the
         // configured whitelist of origins
         std::vector<std::string> const& accessControlAllowOrigins =
-          _server->trustedOrigins();
+            GeneralServerFeature::accessControlAllowOrigins();
 
         if (!accessControlAllowOrigins.empty()) {
           if (accessControlAllowOrigins[0] == "*") {
@@ -331,14 +296,12 @@
             if (_origin[_origin.size() - 1] == '/') {
               // strip trailing slash
               auto result = std::find(accessControlAllowOrigins.begin(),
-                  accessControlAllowOrigins.end(),
-                  _origin.substr(0, _origin.size() - 1));
+                                      accessControlAllowOrigins.end(),
+                                      _origin.substr(0, _origin.size() - 1));
               _denyCredentials = (result == accessControlAllowOrigins.end());
->>>>>>> 8c0cb81a
             } else {
-              auto result =
-                std::find(accessControlAllowOrigins.begin(),
-                    accessControlAllowOrigins.end(), _origin);
+              auto result = std::find(accessControlAllowOrigins.begin(),
+                                      accessControlAllowOrigins.end(), _origin);
               _denyCredentials = (result == accessControlAllowOrigins.end());
             }
           } else {
