////////////////////////////////////////////////////////////////////////////////
/// DISCLAIMER
///
/// Copyright 2014-2016 ArangoDB GmbH, Cologne, Germany
/// Copyright 2004-2014 triAGENS GmbH, Cologne, Germany
///
/// Licensed under the Apache License, Version 2.0 (the "License");
/// you may not use this file except in compliance with the License.
/// You may obtain a copy of the License at
///
///     http://www.apache.org/licenses/LICENSE-2.0
///
/// Unless required by applicable law or agreed to in writing, software
/// distributed under the License is distributed on an "AS IS" BASIS,
/// WITHOUT WARRANTIES OR CONDITIONS OF ANY KIND, either express or implied.
/// See the License for the specific language governing permissions and
/// limitations under the License.
///
/// Copyright holder is ArangoDB GmbH, Cologne, Germany
///
/// @author Dr. Frank Celler
////////////////////////////////////////////////////////////////////////////////

#include <iostream>

#include "v8-vocbaseprivate.h"
#include "Aql/Query.h"
#include "Aql/QueryCache.h"
#include "Aql/QueryList.h"
#include "Aql/QueryRegistry.h"
#include "Basics/conversions.h"
#include "Basics/json-utilities.h"
#include "Basics/MutexLocker.h"
#include "Basics/ScopeGuard.h"
#include "Basics/Utf8Helper.h"
#include "Cluster/AgencyComm.h"
#include "Cluster/ClusterComm.h"
#include "Cluster/ClusterInfo.h"
#include "Cluster/ClusterMethods.h"
#include "Cluster/ServerState.h"
#include "HttpServer/ApplicationEndpointServer.h"
#include "RestServer/ConsoleThread.h"
#include "RestServer/VocbaseContext.h"
#include "Utils/transactions.h"
#include "Utils/V8ResolverGuard.h"
#include "V8/JSLoader.h"
#include "V8/v8-conv.h"
#include "V8/v8-utils.h"
#include "V8/v8-vpack.h"
#include "V8/V8LineEditor.h"
#include "V8Server/v8-collection.h"
#include "V8Server/v8-replication.h"
#include "V8Server/v8-statistics.h"
#include "V8Server/v8-voccursor.h"
#include "V8Server/v8-vocindex.h"
#include "V8Server/v8-wrapshapedjson.h"
#include "V8Server/V8Traverser.h"
#include "VocBase/auth.h"
#include "VocBase/KeyGenerator.h"
#include "VocBase/VocShaper.h"
#include "Wal/LogfileManager.h"

#include <unicode/timezone.h>
#include <unicode/smpdtfmt.h>
#include <unicode/dtfmtsym.h>

#include <v8.h>

using namespace std;
using namespace triagens::basics;
using namespace triagens::arango;
using namespace triagens::arango::traverser;
using namespace triagens::rest;
using namespace arangodb;


extern bool TRI_ENABLE_STATISTICS;


////////////////////////////////////////////////////////////////////////////////
/// @brief wrapped class for TRI_vocbase_t
///
/// Layout:
/// - SLOT_CLASS_TYPE
/// - SLOT_CLASS
////////////////////////////////////////////////////////////////////////////////

int32_t const WRP_VOCBASE_TYPE = 1;

////////////////////////////////////////////////////////////////////////////////
/// @brief wrapped class for TRI_vocbase_col_t
///
/// Layout:
/// - SLOT_CLASS_TYPE
/// - SLOT_CLASS
/// - SLOT_COLLECTION
////////////////////////////////////////////////////////////////////////////////

int32_t const WRP_VOCBASE_COL_TYPE = 2;


struct CollectionDitchInfo {
  triagens::arango::DocumentDitch* ditch;
  TRI_transaction_collection_t* col;

  CollectionDitchInfo(triagens::arango::DocumentDitch* ditch,
                      TRI_transaction_collection_t* col)
      : ditch(ditch), col(col) {}
};


////////////////////////////////////////////////////////////////////////////////
/// @brief wraps a C++ into a v8::Object
////////////////////////////////////////////////////////////////////////////////

template <class T>
static v8::Handle<v8::Object> WrapClass(
    v8::Isolate* isolate, v8::Persistent<v8::ObjectTemplate>& classTempl,
    int32_t type, T* y) {
  v8::EscapableHandleScope scope(isolate);

  auto localClassTemplate =
      v8::Local<v8::ObjectTemplate>::New(isolate, classTempl);
  // create the new handle to return, and set its template type
  v8::Handle<v8::Object> result = localClassTemplate->NewInstance();

  if (result.IsEmpty()) {
    // error
    return scope.Escape<v8::Object>(result);
  }

  // set the c++ pointer for unwrapping later
  result->SetInternalField(SLOT_CLASS_TYPE, v8::Integer::New(isolate, type));
  result->SetInternalField(SLOT_CLASS, v8::External::New(isolate, y));

  return scope.Escape<v8::Object>(result);
}


////////////////////////////////////////////////////////////////////////////////
/// @brief executes a transaction
////////////////////////////////////////////////////////////////////////////////

static void JS_Transaction(const v8::FunctionCallbackInfo<v8::Value>& args) {
  TRI_V8_TRY_CATCH_BEGIN(isolate);
  v8::HandleScope scope(isolate);

  if (args.Length() != 1 || !args[0]->IsObject()) {
    TRI_V8_THROW_EXCEPTION_USAGE("TRANSACTION(<object>)");
  }

  TRI_vocbase_t* vocbase = GetContextVocBase(isolate);

  if (vocbase == nullptr) {
    TRI_V8_THROW_EXCEPTION(TRI_ERROR_ARANGO_DATABASE_NOT_FOUND);
  }

  // treat the argument as an object from now on
  v8::Handle<v8::Object> object = v8::Handle<v8::Object>::Cast(args[0]);

  // extract the properties from the object

  // "lockTimeout"
  double lockTimeout =
      (double)(TRI_TRANSACTION_DEFAULT_LOCK_TIMEOUT / 1000000ULL);

  if (object->Has(TRI_V8_ASCII_STRING("lockTimeout"))) {
    static const string timeoutError =
        "<lockTimeout> must be a valid numeric value";

    if (!object->Get(TRI_V8_ASCII_STRING("lockTimeout"))->IsNumber()) {
      TRI_V8_THROW_EXCEPTION_PARAMETER(timeoutError);
    }

    lockTimeout =
        TRI_ObjectToDouble(object->Get(TRI_V8_ASCII_STRING("lockTimeout")));

    if (lockTimeout < 0.0) {
      TRI_V8_THROW_EXCEPTION_PARAMETER(timeoutError);
    }
  }

  // "waitForSync"
  bool waitForSync = false;

  TRI_GET_GLOBALS();
  TRI_GET_GLOBAL_STRING(WaitForSyncKey);
  if (object->Has(WaitForSyncKey)) {
    if (!object->Get(WaitForSyncKey)->IsBoolean() &&
        !object->Get(WaitForSyncKey)->IsBooleanObject()) {
      TRI_V8_THROW_EXCEPTION_PARAMETER("<waitForSync> must be a boolean value");
    }

    waitForSync = TRI_ObjectToBoolean(WaitForSyncKey);
  }

  // "collections"
  static string const collectionError =
      "missing/invalid collections definition for transaction";

  if (!object->Has(TRI_V8_ASCII_STRING("collections")) ||
      !object->Get(TRI_V8_ASCII_STRING("collections"))->IsObject()) {
    TRI_V8_THROW_EXCEPTION_PARAMETER(collectionError);
  }

  // extract collections
  v8::Handle<v8::Object> collections = v8::Handle<v8::Object>::Cast(
      object->Get(TRI_V8_ASCII_STRING("collections")));

  if (collections.IsEmpty()) {
    TRI_V8_THROW_EXCEPTION_PARAMETER(collectionError);
  }

  bool isValid = true;
  vector<string> readCollections;
  vector<string> writeCollections;

  bool allowImplicitCollections = true;
  if (collections->Has(TRI_V8_ASCII_STRING("allowImplicit"))) {
    allowImplicitCollections = TRI_ObjectToBoolean(
        collections->Get(TRI_V8_ASCII_STRING("allowImplicit")));
  }

  // collections.read
  if (collections->Has(TRI_V8_ASCII_STRING("read"))) {
    if (collections->Get(TRI_V8_ASCII_STRING("read"))->IsArray()) {
      v8::Handle<v8::Array> names = v8::Handle<v8::Array>::Cast(
          collections->Get(TRI_V8_ASCII_STRING("read")));

      for (uint32_t i = 0; i < names->Length(); ++i) {
        v8::Handle<v8::Value> collection = names->Get(i);
        if (!collection->IsString()) {
          isValid = false;
          break;
        }

        readCollections.emplace_back(TRI_ObjectToString(collection));
      }
    } else if (collections->Get(TRI_V8_ASCII_STRING("read"))->IsString()) {
      readCollections.emplace_back(
          TRI_ObjectToString(collections->Get(TRI_V8_ASCII_STRING("read"))));
    } else {
      isValid = false;
    }
  }

  // collections.write
  if (collections->Has(TRI_V8_ASCII_STRING("write"))) {
    if (collections->Get(TRI_V8_ASCII_STRING("write"))->IsArray()) {
      v8::Handle<v8::Array> names = v8::Handle<v8::Array>::Cast(
          collections->Get(TRI_V8_ASCII_STRING("write")));

      for (uint32_t i = 0; i < names->Length(); ++i) {
        v8::Handle<v8::Value> collection = names->Get(i);
        if (!collection->IsString()) {
          isValid = false;
          break;
        }

        writeCollections.emplace_back(TRI_ObjectToString(collection));
      }
    } else if (collections->Get(TRI_V8_ASCII_STRING("write"))->IsString()) {
      writeCollections.emplace_back(
          TRI_ObjectToString(collections->Get(TRI_V8_ASCII_STRING("write"))));
    } else {
      isValid = false;
    }
  }

  if (!isValid) {
    TRI_V8_THROW_EXCEPTION_PARAMETER(collectionError);
  }

  // extract the "action" property
  static const string actionErrorPrototype =
      "missing/invalid action definition for transaction";
  string actionError = actionErrorPrototype;

  if (!object->Has(TRI_V8_ASCII_STRING("action"))) {
    TRI_V8_THROW_EXCEPTION_PARAMETER(actionError);
  }

  // function parameters
  v8::Handle<v8::Value> params;

  if (object->Has(TRI_V8_ASCII_STRING("params"))) {
    params =
        v8::Handle<v8::Array>::Cast(object->Get(TRI_V8_ASCII_STRING("params")));
  } else {
    params = v8::Undefined(isolate);
  }

  if (params.IsEmpty()) {
    TRI_V8_THROW_EXCEPTION(TRI_ERROR_INTERNAL);
  }

  bool embed = false;
  if (object->Has(TRI_V8_ASCII_STRING("embed"))) {
    v8::Handle<v8::Value> v =
        v8::Handle<v8::Object>::Cast(object->Get(TRI_V8_ASCII_STRING("embed")));
    embed = TRI_ObjectToBoolean(v);
  }

  v8::Handle<v8::Object> current = isolate->GetCurrentContext()->Global();

  // callback function
  v8::Handle<v8::Function> action;

  if (object->Get(TRI_V8_ASCII_STRING("action"))->IsFunction()) {
    action = v8::Handle<v8::Function>::Cast(
        object->Get(TRI_V8_ASCII_STRING("action")));
  } else if (object->Get(TRI_V8_ASCII_STRING("action"))->IsString()) {
    v8::TryCatch tryCatch;
    // get built-in Function constructor (see ECMA-262 5th edition 15.3.2)
    v8::Local<v8::Function> ctor = v8::Local<v8::Function>::Cast(
        current->Get(TRI_V8_ASCII_STRING("Function")));

    // Invoke Function constructor to create function with the given body and no
    // arguments
    string body = TRI_ObjectToString(
        object->Get(TRI_V8_ASCII_STRING("action"))->ToString());
    body = "return (" + body + ")(params);";
    v8::Handle<v8::Value> args[2] = {TRI_V8_ASCII_STRING("params"),
                                     TRI_V8_STD_STRING(body)};
    v8::Local<v8::Object> function = ctor->NewInstance(2, args);

    action = v8::Local<v8::Function>::Cast(function);
    if (tryCatch.HasCaught()) {
      actionError += " - ";
      actionError += *v8::String::Utf8Value(tryCatch.Message()->Get());
      actionError += " - ";
      actionError += *v8::String::Utf8Value(tryCatch.StackTrace());

      TRI_CreateErrorObject(isolate, TRI_ERROR_BAD_PARAMETER, actionError);
      tryCatch.ReThrow();
      return;
    }
  } else {
    TRI_V8_THROW_EXCEPTION_PARAMETER(actionError);
  }

  if (action.IsEmpty()) {
    TRI_V8_THROW_EXCEPTION_PARAMETER(actionError);
  }

  // start actual transaction
  ExplicitTransaction trx(vocbase, readCollections, writeCollections,
                          lockTimeout, waitForSync, embed,
                          allowImplicitCollections);

  int res = trx.begin();

  if (res != TRI_ERROR_NO_ERROR) {
    TRI_V8_THROW_EXCEPTION(res);
  }

  v8::Handle<v8::Value> result;
  try {
    v8::TryCatch tryCatch;
    v8::Handle<v8::Value> arguments = params;
    result = action->Call(current, 1, &arguments);

    if (tryCatch.HasCaught()) {
      trx.abort();

      if (tryCatch.CanContinue()) {
        tryCatch.ReThrow();
        return;
      } else {
        v8g->_canceled = true;
        TRI_V8_RETURN(result);
      }
    }
  } catch (triagens::basics::Exception const& ex) {
    TRI_V8_THROW_EXCEPTION_MESSAGE(ex.code(), ex.what());
  } catch (std::bad_alloc const&) {
    TRI_V8_THROW_EXCEPTION(TRI_ERROR_OUT_OF_MEMORY);
  } catch (std::exception const& ex) {
    TRI_V8_THROW_EXCEPTION_MESSAGE(TRI_ERROR_INTERNAL, ex.what());
  } catch (...) {
    TRI_V8_THROW_EXCEPTION(TRI_ERROR_INTERNAL);
  }

  res = trx.commit();

  if (res != TRI_ERROR_NO_ERROR) {
    TRI_V8_THROW_EXCEPTION(res);
  }

  TRI_V8_RETURN(result);
  TRI_V8_TRY_CATCH_END
}

////////////////////////////////////////////////////////////////////////////////
/// @brief retrieves the configuration of the write-ahead log
/// @startDocuBlock walPropertiesGet
/// `internal.wal.properties()`
///
/// Retrieves the configuration of the write-ahead log. The result is a JSON
/// array with the following attributes:
/// - *allowOversizeEntries*: whether or not operations that are bigger than a
///   single logfile can be executed and stored
/// - *logfileSize*: the size of each write-ahead logfile
/// - *historicLogfiles*: the maximum number of historic logfiles to keep
/// - *reserveLogfiles*: the maximum number of reserve logfiles that ArangoDB
///   allocates in the background
/// - *syncInterval*: the interval for automatic synchronization of not-yet
///   synchronized write-ahead log data (in milliseconds)
/// - *throttleWait*: the maximum wait time that operations will wait before
///   they get aborted if case of write-throttling (in milliseconds)
/// - *throttleWhenPending*: the number of unprocessed garbage-collection
///   operations that, when reached, will activate write-throttling. A value of
///   *0* means that write-throttling will not be triggered.
///
/// @EXAMPLES
///
/// @EXAMPLE_ARANGOSH_OUTPUT{WalPropertiesGet}
///   require("internal").wal.properties();
/// @END_EXAMPLE_ARANGOSH_OUTPUT
/// @endDocuBlock
////////////////////////////////////////////////////////////////////////////////

////////////////////////////////////////////////////////////////////////////////
/// @brief configures the write-ahead log
/// @startDocuBlock walPropertiesSet
/// `internal.wal.properties(properties)`
///
/// Configures the behavior of the write-ahead log. *properties* must be a JSON
/// JSON object with the following attributes:
/// - *allowOversizeEntries*: whether or not operations that are bigger than a
///   single logfile can be executed and stored
/// - *logfileSize*: the size of each write-ahead logfile
/// - *historicLogfiles*: the maximum number of historic logfiles to keep
/// - *reserveLogfiles*: the maximum number of reserve logfiles that ArangoDB
///   allocates in the background
/// - *throttleWait*: the maximum wait time that operations will wait before
///   they get aborted if case of write-throttling (in milliseconds)
/// - *throttleWhenPending*: the number of unprocessed garbage-collection
///   operations that, when reached, will activate write-throttling. A value of
///   *0* means that write-throttling will not be triggered.
///
/// Specifying any of the above attributes is optional. Not specified attributes
/// will be ignored and the configuration for them will not be modified.
///
/// @EXAMPLES
///
/// @EXAMPLE_ARANGOSH_OUTPUT{WalPropertiesSet}
///   require("internal").wal.properties({ allowOverSizeEntries: true,
///   logfileSize: 32 * 1024 * 1024 });
/// @END_EXAMPLE_ARANGOSH_OUTPUT
/// @endDocuBlock
////////////////////////////////////////////////////////////////////////////////

static void JS_PropertiesWal(const v8::FunctionCallbackInfo<v8::Value>& args) {
  TRI_V8_TRY_CATCH_BEGIN(isolate);
  v8::HandleScope scope(isolate);

  if (args.Length() > 1 || (args.Length() == 1 && !args[0]->IsObject())) {
    TRI_V8_THROW_EXCEPTION_USAGE("properties(<object>)");
  }

  auto l = triagens::wal::LogfileManager::instance();

  if (args.Length() == 1) {
    // set the properties
    v8::Handle<v8::Object> object = v8::Handle<v8::Object>::Cast(args[0]);
    if (object->Has(TRI_V8_ASCII_STRING("allowOversizeEntries"))) {
      bool value = TRI_ObjectToBoolean(
          object->Get(TRI_V8_ASCII_STRING("allowOversizeEntries")));
      l->allowOversizeEntries(value);
    }

    if (object->Has(TRI_V8_ASCII_STRING("logfileSize"))) {
      uint32_t value = static_cast<uint32_t>(TRI_ObjectToUInt64(
          object->Get(TRI_V8_ASCII_STRING("logfileSize")), true));
      l->filesize(value);
    }

    if (object->Has(TRI_V8_ASCII_STRING("historicLogfiles"))) {
      uint32_t value = static_cast<uint32_t>(TRI_ObjectToUInt64(
          object->Get(TRI_V8_ASCII_STRING("historicLogfiles")), true));
      l->historicLogfiles(value);
    }

    if (object->Has(TRI_V8_ASCII_STRING("reserveLogfiles"))) {
      uint32_t value = static_cast<uint32_t>(TRI_ObjectToUInt64(
          object->Get(TRI_V8_ASCII_STRING("reserveLogfiles")), true));
      l->reserveLogfiles(value);
    }

    if (object->Has(TRI_V8_ASCII_STRING("throttleWait"))) {
      uint64_t value = TRI_ObjectToUInt64(
          object->Get(TRI_V8_ASCII_STRING("throttleWait")), true);
      l->maxThrottleWait(value);
    }

    if (object->Has(TRI_V8_ASCII_STRING("throttleWhenPending"))) {
      uint64_t value = TRI_ObjectToUInt64(
          object->Get(TRI_V8_ASCII_STRING("throttleWhenPending")), true);
      l->throttleWhenPending(value);
    }
  }

  v8::Handle<v8::Object> result = v8::Object::New(isolate);
  result->Set(TRI_V8_ASCII_STRING("allowOversizeEntries"),
              v8::Boolean::New(isolate, l->allowOversizeEntries()));
  result->Set(TRI_V8_ASCII_STRING("logfileSize"),
              v8::Number::New(isolate, l->filesize()));
  result->Set(TRI_V8_ASCII_STRING("historicLogfiles"),
              v8::Number::New(isolate, l->historicLogfiles()));
  result->Set(TRI_V8_ASCII_STRING("reserveLogfiles"),
              v8::Number::New(isolate, l->reserveLogfiles()));
  result->Set(TRI_V8_ASCII_STRING("syncInterval"),
              v8::Number::New(isolate, (double)l->syncInterval()));
  result->Set(TRI_V8_ASCII_STRING("throttleWait"),
              v8::Number::New(isolate, (double)l->maxThrottleWait()));
  result->Set(TRI_V8_ASCII_STRING("throttleWhenPending"),
              v8::Number::New(isolate, (double)l->throttleWhenPending()));

  TRI_V8_RETURN(result);
  TRI_V8_TRY_CATCH_END
}

////////////////////////////////////////////////////////////////////////////////
/// @brief flushes the currently open WAL logfile
/// @startDocuBlock walFlush
/// `internal.wal.flush(waitForSync, waitForCollector)`
///
/// Flushes the write-ahead log. By flushing the currently active write-ahead
/// logfile, the data in it can be transferred to collection journals and
/// datafiles. This is useful to ensure that all data for a collection is
/// present in the collection journals and datafiles, for example, when dumping
/// the data of a collection.
///
/// The *waitForSync* option determines whether or not the operation should
/// block until the not-yet synchronized data in the write-ahead log was
/// synchronized to disk.
///
/// The *waitForCollector* operation can be used to specify that the operation
/// should block until the data in the flushed log has been collected by the
/// write-ahead log garbage collector. Note that setting this option to *true*
/// might block for a long time if there are long-running transactions and
/// the write-ahead log garbage collector cannot finish garbage collection.
///
/// @EXAMPLES
///
/// @EXAMPLE_ARANGOSH_OUTPUT{WalFlush}
///   require("internal").wal.flush();
/// @END_EXAMPLE_ARANGOSH_OUTPUT
/// @endDocuBlock
////////////////////////////////////////////////////////////////////////////////

static void JS_FlushWal(const v8::FunctionCallbackInfo<v8::Value>& args) {
  TRI_V8_TRY_CATCH_BEGIN(isolate);
  v8::HandleScope scope(isolate);

  bool waitForSync = false;
  bool waitForCollector = false;
  bool writeShutdownFile = false;

  if (args.Length() > 0) {
    if (args[0]->IsObject()) {
      v8::Handle<v8::Object> obj = args[0]->ToObject();
      if (obj->Has(TRI_V8_ASCII_STRING("waitForSync"))) {
        waitForSync =
            TRI_ObjectToBoolean(obj->Get(TRI_V8_ASCII_STRING("waitForSync")));
      }
      if (obj->Has(TRI_V8_ASCII_STRING("waitForCollector"))) {
        waitForCollector = TRI_ObjectToBoolean(
            obj->Get(TRI_V8_ASCII_STRING("waitForCollector")));
      }
      if (obj->Has(TRI_V8_ASCII_STRING("writeShutdownFile"))) {
        writeShutdownFile = TRI_ObjectToBoolean(
            obj->Get(TRI_V8_ASCII_STRING("writeShutdownFile")));
      }
    } else {
      waitForSync = TRI_ObjectToBoolean(args[0]);

      if (args.Length() > 1) {
        waitForCollector = TRI_ObjectToBoolean(args[1]);

        if (args.Length() > 2) {
          writeShutdownFile = TRI_ObjectToBoolean(args[2]);
        }
      }
    }
  }

  int res;

  if (ServerState::instance()->isCoordinator()) {
    res = flushWalOnAllDBServers(waitForSync, waitForCollector);

    if (res != TRI_ERROR_NO_ERROR) {
      TRI_V8_THROW_EXCEPTION(res);
    }
    TRI_V8_RETURN_TRUE();
  }

  res = triagens::wal::LogfileManager::instance()->flush(
      waitForSync, waitForCollector, writeShutdownFile);

  if (res != TRI_ERROR_NO_ERROR) {
    TRI_V8_THROW_EXCEPTION(res);
  }

  TRI_V8_RETURN_TRUE();
  TRI_V8_TRY_CATCH_END
}

////////////////////////////////////////////////////////////////////////////////
/// @brief wait for WAL collector to finish operations for the specified
/// collection
////////////////////////////////////////////////////////////////////////////////

static void JS_WaitCollectorWal(
    const v8::FunctionCallbackInfo<v8::Value>& args) {
  TRI_V8_TRY_CATCH_BEGIN(isolate);
  v8::HandleScope scope(isolate);

  if (ServerState::instance()->isCoordinator()) {
    TRI_V8_THROW_EXCEPTION(TRI_ERROR_NOT_IMPLEMENTED);
  }

  TRI_vocbase_t* vocbase = GetContextVocBase(isolate);

  if (vocbase == nullptr) {
    TRI_V8_THROW_EXCEPTION(TRI_ERROR_ARANGO_DATABASE_NOT_FOUND);
  }

  if (args.Length() < 1) {
    TRI_V8_THROW_EXCEPTION_USAGE(
        "WAL_WAITCOLLECTOR(<collection-id>, <timeout>)");
  }

  std::string const name = TRI_ObjectToString(args[0]);

  TRI_vocbase_col_t* col =
      TRI_LookupCollectionByNameVocBase(vocbase, name.c_str());

  if (col == nullptr) {
    TRI_V8_THROW_EXCEPTION(TRI_ERROR_ARANGO_COLLECTION_NOT_FOUND);
  }

  double timeout = 30.0;
  if (args.Length() > 1) {
    timeout = TRI_ObjectToDouble(args[1]);
  }

  int res = triagens::wal::LogfileManager::instance()->waitForCollectorQueue(
      col->_cid, timeout);

  if (res != TRI_ERROR_NO_ERROR) {
    TRI_V8_THROW_EXCEPTION(res);
  }

  TRI_V8_RETURN_TRUE();
  TRI_V8_TRY_CATCH_END
}

////////////////////////////////////////////////////////////////////////////////
/// @brief get information about the currently running transactions
////////////////////////////////////////////////////////////////////////////////

static void JS_TransactionsWal(
    const v8::FunctionCallbackInfo<v8::Value>& args) {
  TRI_V8_TRY_CATCH_BEGIN(isolate);
  v8::HandleScope scope(isolate);

  auto const& info =
      triagens::wal::LogfileManager::instance()->runningTransactions();

  v8::Handle<v8::Object> result = v8::Object::New(isolate);

  result->ForceSet(
      TRI_V8_ASCII_STRING("runningTransactions"),
      v8::Number::New(isolate, static_cast<double>(std::get<0>(info))));
  // lastCollectedId
  {
    auto value = std::get<1>(info);
    if (value == UINT64_MAX) {
      result->ForceSet(TRI_V8_ASCII_STRING("minLastCollected"),
                       v8::Null(isolate));
    } else {
      result->ForceSet(TRI_V8_ASCII_STRING("minLastCollected"),
                       V8TickId(isolate, static_cast<TRI_voc_tick_t>(value)));
    }
  }
  // lastSealedId
  {
    auto value = std::get<2>(info);
    if (value == UINT64_MAX) {
      result->ForceSet(TRI_V8_ASCII_STRING("minLastSealed"), v8::Null(isolate));
    } else {
      result->ForceSet(TRI_V8_ASCII_STRING("minLastSealed"),
                       V8TickId(isolate, static_cast<TRI_voc_tick_t>(value)));
    }
  }

  TRI_V8_RETURN(result);
  TRI_V8_TRY_CATCH_END
}

////////////////////////////////////////////////////////////////////////////////
/// @brief normalize UTF 16 strings
////////////////////////////////////////////////////////////////////////////////

static void JS_NormalizeString(
    const v8::FunctionCallbackInfo<v8::Value>& args) {
  TRI_V8_TRY_CATCH_BEGIN(isolate);
  v8::HandleScope scope(isolate);

  if (args.Length() != 1) {
    TRI_V8_THROW_EXCEPTION_USAGE("NORMALIZE_STRING(<string>)");
  }

  TRI_normalize_V8_Obj(args, args[0]);
  TRI_V8_TRY_CATCH_END
}

////////////////////////////////////////////////////////////////////////////////
/// @brief enables or disables native backtrace
////////////////////////////////////////////////////////////////////////////////

static void JS_EnableNativeBacktraces(
    const v8::FunctionCallbackInfo<v8::Value>& args) {
  TRI_V8_TRY_CATCH_BEGIN(isolate);
  v8::HandleScope scope(isolate);

  if (args.Length() != 1) {
    TRI_V8_THROW_EXCEPTION_USAGE("ENABLE_NATIVE_BACKTRACES(<value>)");
  }

  triagens::basics::Exception::SetVerbose(TRI_ObjectToBoolean(args[0]));

  TRI_V8_RETURN_UNDEFINED();
  TRI_V8_TRY_CATCH_END
}

extern V8LineEditor* theConsole;

////////////////////////////////////////////////////////////////////////////////
/// @brief starts a debugging console
////////////////////////////////////////////////////////////////////////////////

static void JS_Debug(const v8::FunctionCallbackInfo<v8::Value>& args) {
  TRI_V8_TRY_CATCH_BEGIN(isolate);

  v8::Local<v8::String> name(TRI_V8_ASCII_STRING("debug loop"));
  v8::Local<v8::String> debug(TRI_V8_ASCII_STRING("debug"));

  v8::Local<v8::Object> callerScope;
  if (args.Length() >= 1) {
    TRI_AddGlobalVariableVocbase(isolate, isolate->GetCurrentContext(), debug,
                                 args[0]);
  }

  MUTEX_LOCKER(ConsoleThread::serverConsoleMutex);
  V8LineEditor* console = ConsoleThread::serverConsole;

  if (console != nullptr) {
    while (true) {
      bool eof;
      string input = console->prompt("debug> ", "debug", eof);

      if (eof) {
        break;
      }

      if (input.empty()) {
        continue;
      }

      console->addHistory(input);

      {
        v8::TryCatch tryCatch;
        v8::HandleScope scope(isolate);

        TRI_ExecuteJavaScriptString(isolate, isolate->GetCurrentContext(),
                                    TRI_V8_STRING(input.c_str()), name, true);

        if (tryCatch.HasCaught()) {
          std::cout << TRI_StringifyV8Exception(isolate, &tryCatch);
        }
      }
    }
  }

  TRI_V8_RETURN_UNDEFINED();
  TRI_V8_TRY_CATCH_END
}

////////////////////////////////////////////////////////////////////////////////
/// @brief compare two UTF 16 strings
////////////////////////////////////////////////////////////////////////////////

static void JS_CompareString(const v8::FunctionCallbackInfo<v8::Value>& args) {
  TRI_V8_TRY_CATCH_BEGIN(isolate);
  v8::HandleScope scope(isolate);

  if (args.Length() != 2) {
    TRI_V8_THROW_EXCEPTION_USAGE(
        "COMPARE_STRING(<left string>, <right string>)");
  }

  v8::String::Value left(args[0]);
  v8::String::Value right(args[1]);

  // ..........................................................................
  // Take note here: we are assuming that the ICU type UChar is two bytes.
  // There is no guarantee that this will be the case on all platforms and
  // compilers.
  // ..........................................................................
  int result = Utf8Helper::DefaultUtf8Helper.compareUtf16(
      *left, left.length(), *right, right.length());

  TRI_V8_RETURN(v8::Integer::New(isolate, result));
  TRI_V8_TRY_CATCH_END
}

////////////////////////////////////////////////////////////////////////////////
/// @brief get list of timezones
////////////////////////////////////////////////////////////////////////////////

static void JS_GetIcuTimezones(
    const v8::FunctionCallbackInfo<v8::Value>& args) {
  TRI_V8_TRY_CATCH_BEGIN(isolate);
  v8::HandleScope scope(isolate);

  if (args.Length() != 0) {
    TRI_V8_THROW_EXCEPTION_USAGE("TIMEZONES()");
  }

  v8::Handle<v8::Array> result = v8::Array::New(isolate);

  UErrorCode status = U_ZERO_ERROR;

  StringEnumeration* timeZones = TimeZone::createEnumeration();
  if (timeZones) {
    int32_t idsCount = timeZones->count(status);

    for (int32_t i = 0; i < idsCount && U_ZERO_ERROR == status; ++i) {
      int32_t resultLength;
      const char* str = timeZones->next(&resultLength, status);
      result->Set((uint32_t)i, TRI_V8_PAIR_STRING(str, resultLength));
    }

    delete timeZones;
  }

  TRI_V8_RETURN(result);
  TRI_V8_TRY_CATCH_END
}

////////////////////////////////////////////////////////////////////////////////
/// @brief get list of locales
////////////////////////////////////////////////////////////////////////////////

static void JS_GetIcuLocales(const v8::FunctionCallbackInfo<v8::Value>& args) {
  TRI_V8_TRY_CATCH_BEGIN(isolate);
  v8::HandleScope scope(isolate);

  if (args.Length() != 0) {
    TRI_V8_THROW_EXCEPTION_USAGE("LOCALES()");
  }

  v8::Handle<v8::Array> result = v8::Array::New(isolate);

  int32_t count = 0;
  const Locale* locales = Locale::getAvailableLocales(count);
  if (locales) {
    for (int32_t i = 0; i < count; ++i) {
      const Locale* l = locales + i;
      const char* str = l->getBaseName();

      result->Set((uint32_t)i, TRI_V8_STRING(str));
    }
  }

  TRI_V8_RETURN(result);
  TRI_V8_TRY_CATCH_END
}

////////////////////////////////////////////////////////////////////////////////
/// @brief format datetime
////////////////////////////////////////////////////////////////////////////////

static void JS_FormatDatetime(const v8::FunctionCallbackInfo<v8::Value>& args) {
  TRI_V8_TRY_CATCH_BEGIN(isolate);
  v8::HandleScope scope(isolate);

  if (args.Length() < 2) {
    TRI_V8_THROW_EXCEPTION_USAGE(
        "FORMAT_DATETIME(<datetime in sec>, <pattern>, [<timezone>, "
        "[<locale>]])");
  }

  int64_t datetime = TRI_ObjectToInt64(args[0]);
  v8::String::Value pattern(args[1]);

  TimeZone* tz = 0;
  if (args.Length() > 2) {
    v8::String::Value value(args[2]);

    // ..........................................................................
    // Take note here: we are assuming that the ICU type UChar is two bytes.
    // There is no guarantee that this will be the case on all platforms and
    // compilers.
    // ..........................................................................

    UnicodeString ts((const UChar*)*value, value.length());
    tz = TimeZone::createTimeZone(ts);
  } else {
    tz = TimeZone::createDefault();
  }

  Locale locale;
  if (args.Length() > 3) {
    string name = TRI_ObjectToString(args[3]);
    locale = Locale::createFromName(name.c_str());
  } else {
    // use language of default collator
    string name = Utf8Helper::DefaultUtf8Helper.getCollatorLanguage();
    locale = Locale::createFromName(name.c_str());
  }

  UnicodeString formattedString;
  UErrorCode status = U_ZERO_ERROR;
  UnicodeString aPattern((const UChar*)*pattern, pattern.length());
  DateFormatSymbols* ds = new DateFormatSymbols(locale, status);
  SimpleDateFormat* s = new SimpleDateFormat(aPattern, ds, status);
  s->setTimeZone(*tz);
  s->format((UDate)(datetime * 1000), formattedString);

  string resultString;
  formattedString.toUTF8String(resultString);
  delete s;
  delete tz;

  TRI_V8_RETURN_STD_STRING(resultString);
  TRI_V8_TRY_CATCH_END
}

////////////////////////////////////////////////////////////////////////////////
/// @brief parse datetime
////////////////////////////////////////////////////////////////////////////////

static void JS_ParseDatetime(const v8::FunctionCallbackInfo<v8::Value>& args) {
  TRI_V8_TRY_CATCH_BEGIN(isolate);
  v8::HandleScope scope(isolate);

  if (args.Length() < 2) {
    TRI_V8_THROW_EXCEPTION_USAGE(
        "PARSE_DATETIME(<datetime string>, <pattern>, [<timezone>, "
        "[<locale>]])");
  }

  v8::String::Value datetimeString(args[0]);
  v8::String::Value pattern(args[1]);

  TimeZone* tz = 0;
  if (args.Length() > 2) {
    v8::String::Value value(args[2]);

    // ..........................................................................
    // Take note here: we are assuming that the ICU type UChar is two bytes.
    // There is no guarantee that this will be the case on all platforms and
    // compilers.
    // ..........................................................................

    UnicodeString ts((const UChar*)*value, value.length());
    tz = TimeZone::createTimeZone(ts);
  } else {
    tz = TimeZone::createDefault();
  }

  Locale locale;
  if (args.Length() > 3) {
    string name = TRI_ObjectToString(args[3]);
    locale = Locale::createFromName(name.c_str());
  } else {
    // use language of default collator
    string name = Utf8Helper::DefaultUtf8Helper.getCollatorLanguage();
    locale = Locale::createFromName(name.c_str());
  }

  UnicodeString formattedString((const UChar*)*datetimeString,
                                datetimeString.length());
  UErrorCode status = U_ZERO_ERROR;
  UnicodeString aPattern((const UChar*)*pattern, pattern.length());
  DateFormatSymbols* ds = new DateFormatSymbols(locale, status);
  SimpleDateFormat* s = new SimpleDateFormat(aPattern, ds, status);
  s->setTimeZone(*tz);

  UDate udate = s->parse(formattedString, status);

  delete s;
  delete tz;

  TRI_V8_RETURN(v8::Number::New(isolate, udate / 1000));
  TRI_V8_TRY_CATCH_END
}

////////////////////////////////////////////////////////////////////////////////
/// @brief reloads the authentication info, coordinator case
////////////////////////////////////////////////////////////////////////////////

static bool ReloadAuthCoordinator(TRI_vocbase_t* vocbase) {
  TRI_json_t* json = nullptr;
  bool result;

  int res = usersOnCoordinator(string(vocbase->_name), json, 60.0);

  if (res == TRI_ERROR_NO_ERROR) {
    TRI_ASSERT(json != nullptr);

    std::shared_ptr<VPackBuilder> transformed =
        triagens::basics::JsonHelper::toVelocyPack(json);
    result = TRI_PopulateAuthInfo(vocbase, transformed->slice());
  } else {
    result = false;
  }

  if (json != nullptr) {
    TRI_FreeJson(TRI_UNKNOWN_MEM_ZONE, json);
  }

  return result;
}

////////////////////////////////////////////////////////////////////////////////
/// @brief reloads the authentication info from collection _users
////////////////////////////////////////////////////////////////////////////////

static void JS_ReloadAuth(const v8::FunctionCallbackInfo<v8::Value>& args) {
  TRI_V8_TRY_CATCH_BEGIN(isolate);
  v8::HandleScope scope(isolate);

  TRI_vocbase_t* vocbase = GetContextVocBase(isolate);

  if (vocbase == nullptr) {
    TRI_V8_THROW_EXCEPTION(TRI_ERROR_ARANGO_DATABASE_NOT_FOUND);
  }

  if (args.Length() != 0) {
    TRI_V8_THROW_EXCEPTION_USAGE("RELOAD_AUTH()");
  }

  bool result;
  if (ServerState::instance()->isCoordinator()) {
    result = ReloadAuthCoordinator(vocbase);
  } else {
    result = TRI_ReloadAuthInfo(vocbase);
  }
  if (result) {
    TRI_V8_RETURN_TRUE();
  }
  TRI_V8_RETURN_FALSE();
  TRI_V8_TRY_CATCH_END
}


////////////////////////////////////////////////////////////////////////////////
/// @brief parses an AQL query
////////////////////////////////////////////////////////////////////////////////

static void JS_ParseAql(const v8::FunctionCallbackInfo<v8::Value>& args) {
  TRI_V8_TRY_CATCH_BEGIN(isolate);
  v8::HandleScope scope(isolate);

  TRI_vocbase_t* vocbase = GetContextVocBase(isolate);

  if (vocbase == nullptr) {
    TRI_V8_THROW_EXCEPTION(TRI_ERROR_ARANGO_DATABASE_NOT_FOUND);
  }

  if (args.Length() != 1) {
    TRI_V8_THROW_EXCEPTION_USAGE("AQL_PARSE(<querystring>)");
  }

  // get the query string
  if (!args[0]->IsString()) {
    TRI_V8_THROW_TYPE_ERROR("expecting string for <querystring>");
  }

  string const&& queryString = TRI_ObjectToString(args[0]);

  TRI_GET_GLOBALS();
  triagens::aql::Query query(v8g->_applicationV8, true, vocbase,
                             queryString.c_str(), queryString.size(), nullptr,
                             nullptr, triagens::aql::PART_MAIN);

  auto parseResult = query.parse();

  if (parseResult.code != TRI_ERROR_NO_ERROR) {
    TRI_V8_THROW_EXCEPTION_FULL(parseResult.code, parseResult.details);
  }

  v8::Handle<v8::Object> result = v8::Object::New(isolate);
  result->Set(TRI_V8_ASCII_STRING("parsed"), v8::True(isolate));

  {
    v8::Handle<v8::Array> collections = v8::Array::New(isolate);
    result->Set(TRI_V8_ASCII_STRING("collections"), collections);
    uint32_t i = 0;
    for (auto it = parseResult.collectionNames.begin();
         it != parseResult.collectionNames.end(); ++it) {
      collections->Set(i++, TRI_V8_STD_STRING((*it)));
    }
  }

  {
    v8::Handle<v8::Array> bindVars = v8::Array::New(isolate);
    uint32_t i = 0;
    for (auto it = parseResult.bindParameters.begin();
         it != parseResult.bindParameters.end(); ++it) {
      bindVars->Set(i++, TRI_V8_STD_STRING((*it)));
    }
    result->Set(TRI_V8_ASCII_STRING("parameters"), bindVars);
  }

  result->Set(TRI_V8_ASCII_STRING("ast"),
              TRI_ObjectJson(isolate, parseResult.json));

  if (parseResult.warnings == nullptr) {
    result->Set(TRI_V8_ASCII_STRING("warnings"), v8::Array::New(isolate));
  } else {
    result->Set(TRI_V8_ASCII_STRING("warnings"),
                TRI_ObjectJson(isolate, parseResult.warnings));
  }

  TRI_V8_RETURN(result);
  TRI_V8_TRY_CATCH_END
}

////////////////////////////////////////////////////////////////////////////////
/// @brief registers a warning for the currently running AQL query
/// this function is called from aql.js
////////////////////////////////////////////////////////////////////////////////

static void JS_WarningAql(const v8::FunctionCallbackInfo<v8::Value>& args) {
  TRI_V8_TRY_CATCH_BEGIN(isolate);
  v8::HandleScope scope(isolate);

  if (args.Length() != 2) {
    TRI_V8_THROW_EXCEPTION_USAGE("AQL_WARNING(<code>, <message>)");
  }

  // get the query string
  if (!args[1]->IsString()) {
    TRI_V8_THROW_TYPE_ERROR("expecting string for <message>");
  }

  TRI_GET_GLOBALS();

  if (v8g->_query != nullptr) {
    // only register the error if we have a query...
    // note: we may not have a query if the AQL functions are called without
    // a query, e.g. during tests
    int code = static_cast<int>(TRI_ObjectToInt64(args[0]));
    std::string const&& message = TRI_ObjectToString(args[1]);

    auto query = static_cast<triagens::aql::Query*>(v8g->_query);
    query->registerWarning(code, message.c_str());
  }

  TRI_V8_RETURN_UNDEFINED();
  TRI_V8_TRY_CATCH_END
}

////////////////////////////////////////////////////////////////////////////////
/// @brief explains an AQL query
////////////////////////////////////////////////////////////////////////////////

static void JS_ExplainAql(const v8::FunctionCallbackInfo<v8::Value>& args) {
  TRI_V8_TRY_CATCH_BEGIN(isolate);
  v8::HandleScope scope(isolate);

  TRI_vocbase_t* vocbase = GetContextVocBase(isolate);

  if (vocbase == nullptr) {
    TRI_V8_THROW_EXCEPTION(TRI_ERROR_ARANGO_DATABASE_NOT_FOUND);
  }

  if (args.Length() < 1 || args.Length() > 3) {
    TRI_V8_THROW_EXCEPTION_USAGE(
        "AQL_EXPLAIN(<querystring>, <bindvalues>, <options>)");
  }

  // get the query string
  if (!args[0]->IsString()) {
    TRI_V8_THROW_TYPE_ERROR("expecting string for <querystring>");
  }

  string const&& queryString = TRI_ObjectToString(args[0]);

  // bind parameters
  std::unique_ptr<TRI_json_t> parameters;

  if (args.Length() > 1) {
    if (!args[1]->IsUndefined() && !args[1]->IsNull() && !args[1]->IsObject()) {
      TRI_V8_THROW_TYPE_ERROR("expecting object for <bindvalues>");
    }
    if (args[1]->IsObject()) {
      parameters.reset(TRI_ObjectToJson(isolate, args[1]));
    }
  }

  std::unique_ptr<TRI_json_t> options;

  if (args.Length() > 2) {
    // handle options
    if (!args[2]->IsObject()) {
      TRI_V8_THROW_TYPE_ERROR("expecting object for <options>");
    }

    options.reset(TRI_ObjectToJson(isolate, args[2]));
  }

  // bind parameters will be freed by the query later
  TRI_GET_GLOBALS();
  triagens::aql::Query query(v8g->_applicationV8, true, vocbase,
                             queryString.c_str(), queryString.size(),
                             parameters.release(), options.release(),
                             triagens::aql::PART_MAIN);

  auto queryResult = query.explain();

  if (queryResult.code != TRI_ERROR_NO_ERROR) {
    TRI_V8_THROW_EXCEPTION_FULL(queryResult.code, queryResult.details);
  }

  v8::Handle<v8::Object> result = v8::Object::New(isolate);
  if (queryResult.json != nullptr) {
    if (query.allPlans()) {
      result->Set(TRI_V8_ASCII_STRING("plans"),
                  TRI_ObjectJson(isolate, queryResult.json));
    } else {
      result->Set(TRI_V8_ASCII_STRING("plan"),
                  TRI_ObjectJson(isolate, queryResult.json));
      result->Set(TRI_V8_ASCII_STRING("cacheable"),
                  v8::Boolean::New(isolate, queryResult.cached));
    }

    if (queryResult.clusterplan != nullptr) {
      result->Set(TRI_V8_ASCII_STRING("clusterplans"),
                  TRI_ObjectJson(isolate, queryResult.clusterplan));
    }

    if (queryResult.warnings == nullptr) {
      result->Set(TRI_V8_ASCII_STRING("warnings"), v8::Array::New(isolate));
    } else {
      result->Set(TRI_V8_ASCII_STRING("warnings"),
                  TRI_ObjectJson(isolate, queryResult.warnings));
    }
    VPackSlice stats = queryResult.stats.slice();
    if (stats.isNone()) {
      result->Set(TRI_V8_STRING("stats"), v8::Object::New(isolate));
    } else {
      result->Set(TRI_V8_STRING("stats"), TRI_VPackToV8(isolate, stats));
    }
  }

  TRI_V8_RETURN(result);
  TRI_V8_TRY_CATCH_END
}

////////////////////////////////////////////////////////////////////////////////
/// @brief executes an AQL query
////////////////////////////////////////////////////////////////////////////////

static void JS_ExecuteAqlJson(const v8::FunctionCallbackInfo<v8::Value>& args) {
  TRI_V8_TRY_CATCH_BEGIN(isolate);
  v8::HandleScope scope(isolate);

  TRI_vocbase_t* vocbase = GetContextVocBase(isolate);

  if (vocbase == nullptr) {
    TRI_V8_THROW_EXCEPTION(TRI_ERROR_ARANGO_DATABASE_NOT_FOUND);
  }

  if (args.Length() < 1 || args.Length() > 2) {
    TRI_V8_THROW_EXCEPTION_USAGE("AQL_EXECUTEJSON(<queryjson>, <options>)");
  }

  if (!args[0]->IsObject()) {
    TRI_V8_THROW_TYPE_ERROR("expecting object for <queryjson>");
  }

  std::unique_ptr<TRI_json_t> queryjson(TRI_ObjectToJson(isolate, args[0]));
  std::unique_ptr<TRI_json_t> options;

  if (args.Length() > 1) {
    // we have options! yikes!
    if (!args[1]->IsUndefined() && !args[1]->IsObject()) {
      TRI_V8_THROW_TYPE_ERROR("expecting object for <options>");
    }

    options.reset(TRI_ObjectToJson(isolate, args[1]));
  }

  TRI_GET_GLOBALS();
  triagens::aql::Query query(v8g->_applicationV8, true, vocbase,
                             Json(TRI_UNKNOWN_MEM_ZONE, queryjson.release()),
                             options.get(), triagens::aql::PART_MAIN);

  options.release();

  auto queryResult = query.execute(
      static_cast<triagens::aql::QueryRegistry*>(v8g->_queryRegistry));

  if (queryResult.code != TRI_ERROR_NO_ERROR) {
    TRI_V8_THROW_EXCEPTION_FULL(queryResult.code, queryResult.details);
  }

  // return the array value as it is. this is a performance optimisation
  v8::Handle<v8::Object> result = v8::Object::New(isolate);
  if (queryResult.json != nullptr) {
    result->ForceSet(TRI_V8_ASCII_STRING("json"),
                     TRI_ObjectJson(isolate, queryResult.json));
  }
  VPackSlice stats = queryResult.stats.slice();
  if (!stats.isNone()) {
    result->ForceSet(TRI_V8_ASCII_STRING("stats"),
                     TRI_VPackToV8(isolate, stats));
  }
  if (queryResult.profile != nullptr) {
    result->ForceSet(TRI_V8_ASCII_STRING("profile"),
                     TRI_ObjectJson(isolate, queryResult.profile));
  }
  if (queryResult.warnings == nullptr) {
    result->ForceSet(TRI_V8_ASCII_STRING("warnings"), v8::Array::New(isolate));
  } else {
    result->ForceSet(TRI_V8_ASCII_STRING("warnings"),
                     TRI_ObjectJson(isolate, queryResult.warnings));
  }
  result->ForceSet(TRI_V8_ASCII_STRING("cached"),
                   v8::Boolean::New(isolate, queryResult.cached));

  TRI_V8_RETURN(result);
  TRI_V8_TRY_CATCH_END
}

////////////////////////////////////////////////////////////////////////////////
/// @brief executes an AQL query
////////////////////////////////////////////////////////////////////////////////

static void JS_ExecuteAql(const v8::FunctionCallbackInfo<v8::Value>& args) {
  TRI_V8_TRY_CATCH_BEGIN(isolate);
  v8::HandleScope scope(isolate);

  TRI_vocbase_t* vocbase = GetContextVocBase(isolate);

  if (vocbase == nullptr) {
    TRI_V8_THROW_EXCEPTION(TRI_ERROR_ARANGO_DATABASE_NOT_FOUND);
  }

  if (args.Length() < 1 || args.Length() > 3) {
    TRI_V8_THROW_EXCEPTION_USAGE(
        "AQL_EXECUTE(<querystring>, <bindvalues>, <options>)");
  }

  // get the query string
  if (!args[0]->IsString()) {
    TRI_V8_THROW_TYPE_ERROR("expecting string for <querystring>");
  }

  string const&& queryString = TRI_ObjectToString(args[0]);

  // bind parameters
  std::unique_ptr<TRI_json_t> parameters;

  // options
  std::unique_ptr<TRI_json_t> options;

  if (args.Length() > 1) {
    if (!args[1]->IsUndefined() && !args[1]->IsNull() && !args[1]->IsObject()) {
      TRI_V8_THROW_TYPE_ERROR("expecting object for <bindvalues>");
    }
    if (args[1]->IsObject()) {
      parameters.reset(TRI_ObjectToJson(isolate, args[1]));
    }
  }

  if (args.Length() > 2) {
    // we have options! yikes!
    if (!args[2]->IsObject()) {
      TRI_V8_THROW_TYPE_ERROR("expecting object for <options>");
    }

    options.reset(TRI_ObjectToJson(isolate, args[2]));
  }

  // bind parameters will be freed by the query later
  TRI_GET_GLOBALS();
  triagens::aql::Query query(v8g->_applicationV8, true, vocbase,
                             queryString.c_str(), queryString.size(),
                             parameters.get(), options.get(),
                             triagens::aql::PART_MAIN);

  options.release();
  parameters.release();

  auto queryResult = query.executeV8(
      isolate, static_cast<triagens::aql::QueryRegistry*>(v8g->_queryRegistry));

  if (queryResult.code != TRI_ERROR_NO_ERROR) {
    if (queryResult.code == TRI_ERROR_REQUEST_CANCELED) {
      TRI_GET_GLOBALS();
      v8g->_canceled = true;
      TRI_V8_THROW_EXCEPTION(TRI_ERROR_REQUEST_CANCELED);
    }

    TRI_V8_THROW_EXCEPTION_FULL(queryResult.code, queryResult.details);
  }

  // return the array value as it is. this is a performance optimisation
  v8::Handle<v8::Object> result = v8::Object::New(isolate);

  result->ForceSet(TRI_V8_ASCII_STRING("json"), queryResult.result);

  VPackSlice stats = queryResult.stats.slice();
  if (!stats.isNone()) {
    result->ForceSet(TRI_V8_ASCII_STRING("stats"),
                     TRI_VPackToV8(isolate, stats));
  }
  if (queryResult.profile != nullptr) {
    result->ForceSet(TRI_V8_ASCII_STRING("profile"),
                     TRI_ObjectJson(isolate, queryResult.profile));
  }
  if (queryResult.warnings == nullptr) {
    result->ForceSet(TRI_V8_ASCII_STRING("warnings"), v8::Array::New(isolate));
  } else {
    result->ForceSet(TRI_V8_ASCII_STRING("warnings"),
                     TRI_ObjectJson(isolate, queryResult.warnings));
  }
  result->ForceSet(TRI_V8_ASCII_STRING("cached"),
                   v8::Boolean::New(isolate, queryResult.cached));

  TRI_V8_RETURN(result);
  TRI_V8_TRY_CATCH_END
}

////////////////////////////////////////////////////////////////////////////////
/// @brief retrieve global query options or configure them
////////////////////////////////////////////////////////////////////////////////

static void JS_QueriesPropertiesAql(
    const v8::FunctionCallbackInfo<v8::Value>& args) {
  TRI_V8_TRY_CATCH_BEGIN(isolate);
  v8::HandleScope scope(isolate);

  TRI_vocbase_t* vocbase = GetContextVocBase(isolate);

  if (vocbase == nullptr) {
    TRI_V8_THROW_EXCEPTION(TRI_ERROR_ARANGO_DATABASE_NOT_FOUND);
  }

  auto queryList = static_cast<triagens::aql::QueryList*>(vocbase->_queries);
  TRI_ASSERT(queryList != nullptr);

  if (args.Length() > 1) {
    TRI_V8_THROW_EXCEPTION_USAGE("AQL_QUERIES_PROPERTIES(<options>)");
  }

  if (args.Length() == 1) {
    // store options
    if (!args[0]->IsObject()) {
      TRI_V8_THROW_EXCEPTION_USAGE("AQL_QUERIES_PROPERTIES(<options>)");
    }

    auto obj = args[0]->ToObject();
    if (obj->Has(TRI_V8_ASCII_STRING("enabled"))) {
      queryList->enabled(
          TRI_ObjectToBoolean(obj->Get(TRI_V8_ASCII_STRING("enabled"))));
    }
    if (obj->Has(TRI_V8_ASCII_STRING("trackSlowQueries"))) {
      queryList->trackSlowQueries(TRI_ObjectToBoolean(
          obj->Get(TRI_V8_ASCII_STRING("trackSlowQueries"))));
    }
    if (obj->Has(TRI_V8_ASCII_STRING("maxSlowQueries"))) {
      queryList->maxSlowQueries(static_cast<size_t>(
          TRI_ObjectToInt64(obj->Get(TRI_V8_ASCII_STRING("maxSlowQueries")))));
    }
    if (obj->Has(TRI_V8_ASCII_STRING("slowQueryThreshold"))) {
      queryList->slowQueryThreshold(TRI_ObjectToDouble(
          obj->Get(TRI_V8_ASCII_STRING("slowQueryThreshold"))));
    }
    if (obj->Has(TRI_V8_ASCII_STRING("maxQueryStringLength"))) {
      queryList->maxQueryStringLength(static_cast<size_t>(TRI_ObjectToInt64(
          obj->Get(TRI_V8_ASCII_STRING("maxQueryStringLength")))));
    }

    // fall-through intentional
  }

  // return current settings
  auto result = v8::Object::New(isolate);
  result->Set(TRI_V8_ASCII_STRING("enabled"),
              v8::Boolean::New(isolate, queryList->enabled()));
  result->Set(TRI_V8_ASCII_STRING("trackSlowQueries"),
              v8::Boolean::New(isolate, queryList->trackSlowQueries()));
  result->Set(TRI_V8_ASCII_STRING("maxSlowQueries"),
              v8::Number::New(
                  isolate, static_cast<double>(queryList->maxSlowQueries())));
  result->Set(TRI_V8_ASCII_STRING("slowQueryThreshold"),
              v8::Number::New(isolate, queryList->slowQueryThreshold()));
  result->Set(TRI_V8_ASCII_STRING("maxQueryStringLength"),
              v8::Number::New(isolate, static_cast<double>(
                                           queryList->maxQueryStringLength())));

  TRI_V8_RETURN(result);
  TRI_V8_TRY_CATCH_END
}

////////////////////////////////////////////////////////////////////////////////
/// @brief returns the list of currently running queries
////////////////////////////////////////////////////////////////////////////////

static void JS_QueriesCurrentAql(
    const v8::FunctionCallbackInfo<v8::Value>& args) {
  TRI_V8_TRY_CATCH_BEGIN(isolate);
  v8::HandleScope scope(isolate);

  TRI_vocbase_t* vocbase = GetContextVocBase(isolate);

  if (vocbase == nullptr) {
    TRI_V8_THROW_EXCEPTION(TRI_ERROR_ARANGO_DATABASE_NOT_FOUND);
  }

  if (args.Length() != 0) {
    TRI_V8_THROW_EXCEPTION_USAGE("AQL_QUERIES_CURRENT()");
  }

  auto queryList = static_cast<triagens::aql::QueryList*>(vocbase->_queries);
  TRI_ASSERT(queryList != nullptr);

  try {
    auto const&& queries = queryList->listCurrent();

    uint32_t i = 0;
    auto result = v8::Array::New(isolate, static_cast<int>(queries.size()));

    for (auto q : queries) {
      auto const&& timeString = TRI_StringTimeStamp(q.started);
      auto const& queryState = q.queryState.substr(8, q.queryState.size()-9);

      v8::Handle<v8::Object> obj = v8::Object::New(isolate);
      obj->Set(TRI_V8_ASCII_STRING("id"), V8TickId(isolate, q.id));
      obj->Set(TRI_V8_ASCII_STRING("query"), TRI_V8_STD_STRING(q.queryString));
      obj->Set(TRI_V8_ASCII_STRING("started"), TRI_V8_STD_STRING(timeString));
<<<<<<< HEAD
      obj->Set(TRI_V8_ASCII_STRING("runTime"), v8::Number::New(isolate, q.runTime));
      obj->Set(TRI_V8_ASCII_STRING("state"), TRI_V8_STD_STRING(queryState));
   
=======
      obj->Set(TRI_V8_ASCII_STRING("runTime"),
               v8::Number::New(isolate, it.runTime));

>>>>>>> e6149f1f
      result->Set(i++, obj);
    }

    TRI_V8_RETURN(result);
  } catch (...) {
    TRI_V8_THROW_EXCEPTION_MEMORY();
  }
  TRI_V8_TRY_CATCH_END
}

////////////////////////////////////////////////////////////////////////////////
/// @brief returns the list of slow running queries or clears the list
////////////////////////////////////////////////////////////////////////////////

static void JS_QueriesSlowAql(const v8::FunctionCallbackInfo<v8::Value>& args) {
  TRI_V8_TRY_CATCH_BEGIN(isolate);
  v8::HandleScope scope(isolate);

  TRI_vocbase_t* vocbase = GetContextVocBase(isolate);

  if (vocbase == nullptr) {
    TRI_V8_THROW_EXCEPTION(TRI_ERROR_ARANGO_DATABASE_NOT_FOUND);
  }

  auto queryList = static_cast<triagens::aql::QueryList*>(vocbase->_queries);
  TRI_ASSERT(queryList != nullptr);

  if (args.Length() == 1) {
    queryList->clearSlow();
    TRI_V8_RETURN_TRUE();
  }

  if (args.Length() != 0) {
    TRI_V8_THROW_EXCEPTION_USAGE("AQL_QUERIES_SLOW()");
  }

  try {
    auto const&& queries = queryList->listSlow();

    uint32_t i = 0;
    auto result = v8::Array::New(isolate, static_cast<int>(queries.size()));

    for (auto q : queries) {
      auto const&& timeString = TRI_StringTimeStamp(q.started);
      auto const& queryState = q.queryState.substr(8, q.queryState.size()-9);

      v8::Handle<v8::Object> obj = v8::Object::New(isolate);
      obj->Set(TRI_V8_ASCII_STRING("id"), V8TickId(isolate, q.id));
      obj->Set(TRI_V8_ASCII_STRING("query"), TRI_V8_STD_STRING(q.queryString));
      obj->Set(TRI_V8_ASCII_STRING("started"), TRI_V8_STD_STRING(timeString));
<<<<<<< HEAD
      obj->Set(TRI_V8_ASCII_STRING("runTime"), v8::Number::New(isolate, q.runTime));
      obj->Set(TRI_V8_ASCII_STRING("state"), TRI_V8_STD_STRING(queryState));
   
=======
      obj->Set(TRI_V8_ASCII_STRING("runTime"),
               v8::Number::New(isolate, it.runTime));

>>>>>>> e6149f1f
      result->Set(i++, obj);
    }

    TRI_V8_RETURN(result);
  } catch (...) {
    TRI_V8_THROW_EXCEPTION_MEMORY();
  }
  TRI_V8_TRY_CATCH_END
}

////////////////////////////////////////////////////////////////////////////////
/// @brief kills an AQL query
////////////////////////////////////////////////////////////////////////////////

static void JS_QueriesKillAql(const v8::FunctionCallbackInfo<v8::Value>& args) {
  TRI_V8_TRY_CATCH_BEGIN(isolate);
  v8::HandleScope scope(isolate);

  TRI_vocbase_t* vocbase = GetContextVocBase(isolate);

  if (vocbase == nullptr) {
    TRI_V8_THROW_EXCEPTION(TRI_ERROR_ARANGO_DATABASE_NOT_FOUND);
  }

  if (args.Length() != 1) {
    TRI_V8_THROW_EXCEPTION_USAGE("AQL_QUERIES_KILL(<id>)");
  }

  auto id = TRI_ObjectToUInt64(args[0], true);

  auto queryList = static_cast<triagens::aql::QueryList*>(vocbase->_queries);
  TRI_ASSERT(queryList != nullptr);

  auto res = queryList->kill(id);

  if (res == TRI_ERROR_NO_ERROR) {
    TRI_V8_RETURN_TRUE();
  }

  TRI_V8_THROW_EXCEPTION(res);
  TRI_V8_TRY_CATCH_END
}

////////////////////////////////////////////////////////////////////////////////
/// @brief whether or not a query is killed
////////////////////////////////////////////////////////////////////////////////

static void JS_QueryIsKilledAql(
    const v8::FunctionCallbackInfo<v8::Value>& args) {
  TRI_V8_TRY_CATCH_BEGIN(isolate);
  v8::HandleScope scope(isolate);

  TRI_GET_GLOBALS();
  if (v8g->_query != nullptr &&
      static_cast<triagens::aql::Query*>(v8g->_query)->killed()) {
    TRI_V8_RETURN_TRUE();
  }

  TRI_V8_RETURN_FALSE();
  TRI_V8_TRY_CATCH_END
}

////////////////////////////////////////////////////////////////////////////////
/// @brief configures the AQL query cache
////////////////////////////////////////////////////////////////////////////////

static void JS_QueryCachePropertiesAql(
    const v8::FunctionCallbackInfo<v8::Value>& args) {
  TRI_V8_TRY_CATCH_BEGIN(isolate);
  v8::HandleScope scope(isolate);

  TRI_vocbase_t* vocbase = GetContextVocBase(isolate);

  if (vocbase == nullptr) {
    TRI_V8_THROW_EXCEPTION(TRI_ERROR_ARANGO_DATABASE_NOT_FOUND);
  }

  if (args.Length() > 1 || (args.Length() == 1 && !args[0]->IsObject())) {
    TRI_V8_THROW_EXCEPTION_USAGE("AQL_QUERY_CACHE_PROPERTIES(<properties>)");
  }

  auto queryCache = triagens::aql::QueryCache::instance();

  if (args.Length() == 1) {
    // called with options
    auto obj = args[0]->ToObject();

    std::pair<std::string, size_t> cacheProperties;
    // fetch current configuration
    queryCache->properties(cacheProperties);

    if (obj->Has(TRI_V8_ASCII_STRING("mode"))) {
      cacheProperties.first =
          TRI_ObjectToString(obj->Get(TRI_V8_ASCII_STRING("mode")));
    }

    if (obj->Has(TRI_V8_ASCII_STRING("maxResults"))) {
      cacheProperties.second = static_cast<size_t>(
          TRI_ObjectToInt64(obj->Get(TRI_V8_ASCII_STRING("maxResults"))));
    }

    // set mode and max elements
    queryCache->setProperties(cacheProperties);
  }

  auto properties = queryCache->properties();
  TRI_V8_RETURN(TRI_VPackToV8(isolate, properties.slice()));

  // fetch current configuration and return it
  TRI_V8_TRY_CATCH_END
}

////////////////////////////////////////////////////////////////////////////////
/// @brief invalidates the AQL query cache
////////////////////////////////////////////////////////////////////////////////

static void JS_QueryCacheInvalidateAql(
    const v8::FunctionCallbackInfo<v8::Value>& args) {
  TRI_V8_TRY_CATCH_BEGIN(isolate);
  v8::HandleScope scope(isolate);

  TRI_vocbase_t* vocbase = GetContextVocBase(isolate);

  if (vocbase == nullptr) {
    TRI_V8_THROW_EXCEPTION(TRI_ERROR_ARANGO_DATABASE_NOT_FOUND);
  }

  if (args.Length() != 0) {
    TRI_V8_THROW_EXCEPTION_USAGE("AQL_QUERY_CACHE_INVALIDATE()");
  }

  triagens::aql::QueryCache::instance()->invalidate();
  TRI_V8_TRY_CATCH_END
}

////////////////////////////////////////////////////////////////////////////////
/// @brief throw collection not loaded
////////////////////////////////////////////////////////////////////////////////

static void JS_ThrowCollectionNotLoaded(
    const v8::FunctionCallbackInfo<v8::Value>& args) {
  TRI_V8_TRY_CATCH_BEGIN(isolate);
  v8::HandleScope scope(isolate);

  TRI_vocbase_t* vocbase = GetContextVocBase(isolate);

  if (vocbase == nullptr) {
    TRI_V8_THROW_EXCEPTION(TRI_ERROR_ARANGO_DATABASE_NOT_FOUND);
  }

  if (args.Length() == 0) {
    bool value = TRI_GetThrowCollectionNotLoadedVocBase(vocbase);
    TRI_V8_RETURN(v8::Boolean::New(isolate, value));
  } else if (args.Length() == 1) {
    TRI_SetThrowCollectionNotLoadedVocBase(vocbase,
                                           TRI_ObjectToBoolean(args[0]));
  } else {
    TRI_V8_THROW_EXCEPTION_USAGE("THROW_COLLECTION_NOT_LOADED(<value>)");
  }

  TRI_V8_TRY_CATCH_END
}

////////////////////////////////////////////////////////////////////////////////
/// @brief Transforms VertexId to v8String
////////////////////////////////////////////////////////////////////////////////

static v8::Local<v8::String> VertexIdToString(
    v8::Isolate* isolate, CollectionNameResolver const* resolver,
    VertexId const& id) {
  return TRI_V8_STD_STRING(
      (resolver->getCollectionName(id.cid) + "/" + string(id.key)));
}
////////////////////////////////////////////////////////////////////////////////
/// @brief Transforms EdgeId to v8String
////////////////////////////////////////////////////////////////////////////////

static v8::Local<v8::String> EdgeIdToString(
    v8::Isolate* isolate, CollectionNameResolver const* resolver,
    EdgeId const& id) {
  return TRI_V8_STD_STRING(
      (resolver->getCollectionName(id.cid) + "/" + string(id.key)));
}

////////////////////////////////////////////////////////////////////////////////
/// @brief Transforms VertexId to v8 json
////////////////////////////////////////////////////////////////////////////////

static v8::Handle<v8::Value> VertexIdToData(
    v8::Isolate* isolate, CollectionNameResolver const* resolver,
    ExplicitTransaction* trx,
    unordered_map<TRI_voc_cid_t, CollectionDitchInfo> const& ditches,
    VertexId const& vertexId) {
  auto i = ditches.find(vertexId.cid);

  if (i == ditches.end()) {
    v8::EscapableHandleScope scope(isolate);
    return scope.Escape<v8::Value>(v8::Null(isolate));
  }

  TRI_doc_mptr_copy_t document;

  int res = trx->readSingle(i->second.col, &document, vertexId.key);

  if (res != TRI_ERROR_NO_ERROR) {
    v8::EscapableHandleScope scope(isolate);
    return scope.Escape<v8::Value>(v8::Null(isolate));
  }

  return TRI_WrapShapedJson(isolate, resolver, i->second.ditch, vertexId.cid,
                            i->second.col->_collection->_collection,
                            document.getDataPtr());
}

////////////////////////////////////////////////////////////////////////////////
/// @brief Transforms EdgeId to v8 json
////////////////////////////////////////////////////////////////////////////////

static v8::Handle<v8::Value> EdgeIdToData(
    v8::Isolate* isolate, CollectionNameResolver const* resolver,
    ExplicitTransaction* trx,
    unordered_map<TRI_voc_cid_t, CollectionDitchInfo> const& ditches,
    EdgeId const& edgeId) {
  // EdgeId is a typedef of VertexId.
  return VertexIdToData(isolate, resolver, trx, ditches, edgeId);
}

////////////////////////////////////////////////////////////////////////////////
/// @brief Extracts all touched collections from ArangoDBPathFinder::Path
////////////////////////////////////////////////////////////////////////////////

static void ExtractCidsFromPath(TRI_vocbase_t* vocbase,
                                ArangoDBPathFinder::Path const& p,
                                vector<TRI_voc_cid_t>& result) {
  unordered_set<TRI_voc_cid_t> found;
  uint32_t const vn = static_cast<uint32_t>(p.vertices.size());
  uint32_t const en = static_cast<uint32_t>(p.edges.size());

  for (uint32_t j = 0; j < vn; ++j) {
    TRI_voc_cid_t cid = p.vertices[j].cid;
    auto it = found.find(cid);

    if (it == found.end()) {
      // Not yet found. Insert it if it exists
      if (TRI_LookupCollectionByIdVocBase(vocbase, cid) != nullptr) {
        result.emplace_back(cid);
        found.insert(cid);
      }
    }
  }

  for (uint32_t j = 0; j < en; ++j) {
    TRI_voc_cid_t cid = p.edges[j].cid;
    auto it = found.find(cid);

    if (it == found.end()) {
      // Not yet found. Insert it if it exists
      if (TRI_LookupCollectionByIdVocBase(vocbase, cid) != nullptr) {
        result.emplace_back(cid);
        found.insert(cid);
      }
    }
  }
}

////////////////////////////////////////////////////////////////////////////////
/// @brief Extracts all touched collections from ArangoDBPathFinder::Path
////////////////////////////////////////////////////////////////////////////////

static void ExtractCidsFromPath(TRI_vocbase_t* vocbase,
                                ArangoDBConstDistancePathFinder::Path const& p,
                                vector<TRI_voc_cid_t>& result) {
  unordered_set<TRI_voc_cid_t> found;
  uint32_t const vn = static_cast<uint32_t>(p.vertices.size());
  uint32_t const en = static_cast<uint32_t>(p.edges.size());

  for (uint32_t j = 0; j < vn; ++j) {
    TRI_voc_cid_t cid = p.vertices[j].cid;
    auto it = found.find(cid);

    if (it == found.end()) {
      // Not yet found. Insert it if it exists
      if (TRI_LookupCollectionByIdVocBase(vocbase, cid) != nullptr) {
        result.emplace_back(cid);
        found.insert(cid);
      }
    }
  }

  for (uint32_t j = 0; j < en; ++j) {
    TRI_voc_cid_t cid = p.edges[j].cid;
    auto it = found.find(cid);

    if (it == found.end()) {
      // Not yet found. Insert it if it exists
      if (TRI_LookupCollectionByIdVocBase(vocbase, cid) != nullptr) {
        result.emplace_back(cid);
        found.insert(cid);
      }
    }
  }
}

////////////////////////////////////////////////////////////////////////////////
/// @brief Request a ditch for the given collection
////////////////////////////////////////////////////////////////////////////////

static void AddDitch(
    ExplicitTransaction* trx, TRI_voc_cid_t const& cid,
    unordered_map<TRI_voc_cid_t, CollectionDitchInfo>& ditches) {
  TRI_transaction_collection_t* col = trx->trxCollection(cid);

  auto ditch = trx->orderDitch(col);

  if (ditch == nullptr) {
    THROW_ARANGO_EXCEPTION(TRI_ERROR_OUT_OF_MEMORY);
  }

  ditches.emplace(cid, CollectionDitchInfo(ditch, col));
}

////////////////////////////////////////////////////////////////////////////////
/// @brief Start a new transaction for the given collections and request
///        all necessary ditches.
///        The caller is responsible to finish and delete the transaction.
///        If this function throws the transaction is non-existent.
////////////////////////////////////////////////////////////////////////////////

static ExplicitTransaction* BeginTransaction(
    TRI_vocbase_t* vocbase, vector<TRI_voc_cid_t> const& readCollections,
    vector<TRI_voc_cid_t> const& writeCollections,
    CollectionNameResolver const* resolver,
    unordered_map<TRI_voc_cid_t, CollectionDitchInfo>& ditches) {
  // IHHF isCoordinator
  double lockTimeout =
      (double)(TRI_TRANSACTION_DEFAULT_LOCK_TIMEOUT / 1000000ULL);
  bool embed = true;
  bool waitForSync = false;

  // Start Transaction to collect all parts of the path
  auto trx = std::make_unique<ExplicitTransaction>(
      vocbase, readCollections, writeCollections, lockTimeout, waitForSync,
      embed);

  int res = trx->begin();

  if (res != TRI_ERROR_NO_ERROR) {
    trx->finish(res);
    THROW_ARANGO_EXCEPTION(res);
  }

  // Get all ditches at once
  for (auto const& it : readCollections) {
    AddDitch(trx.get(), it, ditches);
  }
  for (auto const& it : writeCollections) {
    AddDitch(trx.get(), it, ditches);
  }

  return trx.release();
}

////////////////////////////////////////////////////////////////////////////////
/// @brief Transforms an ArangoDBPathFinder::Path to v8 json values
////////////////////////////////////////////////////////////////////////////////

static v8::Handle<v8::Value> PathIdsToV8(
    v8::Isolate* isolate, TRI_vocbase_t* vocbase,
    CollectionNameResolver const* resolver, ArangoDBPathFinder::Path const& p,
    unordered_map<TRI_voc_cid_t, CollectionDitchInfo>& ditches,
    bool& includeData) {
  v8::EscapableHandleScope scope(isolate);
  v8::Handle<v8::Object> result = v8::Object::New(isolate);

  uint32_t const vn = static_cast<uint32_t>(p.vertices.size());
  v8::Handle<v8::Array> vertices =
      v8::Array::New(isolate, static_cast<int>(vn));

  uint32_t const en = static_cast<uint32_t>(p.edges.size());
  v8::Handle<v8::Array> edges = v8::Array::New(isolate, static_cast<int>(en));

  if (includeData) {
    vector<TRI_voc_cid_t> readCollections;
    ExtractCidsFromPath(vocbase, p, readCollections);
    vector<TRI_voc_cid_t> writeCollections;
    unordered_map<TRI_voc_cid_t, CollectionDitchInfo> ditches;

    std::unique_ptr<ExplicitTransaction> trx;
    trx.reset(BeginTransaction(vocbase, readCollections, writeCollections,
                               resolver, ditches));
    for (uint32_t j = 0; j < vn; ++j) {
      vertices->Set(j, VertexIdToData(isolate, resolver, trx.get(), ditches,
                                      p.vertices[j]));
    }
    for (uint32_t j = 0; j < en; ++j) {
      edges->Set(
          j, EdgeIdToData(isolate, resolver, trx.get(), ditches, p.edges[j]));
    }
    trx->finish(TRI_ERROR_NO_ERROR);
  } else {
    for (uint32_t j = 0; j < vn; ++j) {
      vertices->Set(j, VertexIdToString(isolate, resolver, p.vertices[j]));
    }
    for (uint32_t j = 0; j < en; ++j) {
      edges->Set(j, EdgeIdToString(isolate, resolver, p.edges[j]));
    }
  }

  result->Set(TRI_V8_STRING("vertices"), vertices);
  result->Set(TRI_V8_STRING("edges"), edges);
  result->Set(TRI_V8_STRING("distance"),
              v8::Number::New(isolate, static_cast<double>(p.weight)));

  return scope.Escape<v8::Value>(result);
}

////////////////////////////////////////////////////////////////////////////////
/// @brief Transforms an ConstDistanceFinder::Path to v8 json values
////////////////////////////////////////////////////////////////////////////////

static v8::Handle<v8::Value> PathIdsToV8(
    v8::Isolate* isolate, TRI_vocbase_t* vocbase,
    CollectionNameResolver const* resolver,
    ArangoDBConstDistancePathFinder::Path const& p,
    unordered_map<TRI_voc_cid_t, CollectionDitchInfo>& ditches,
    bool& includeData) {
  v8::EscapableHandleScope scope(isolate);
  v8::Handle<v8::Object> result = v8::Object::New(isolate);

  uint32_t const vn = static_cast<uint32_t>(p.vertices.size());
  v8::Handle<v8::Array> vertices =
      v8::Array::New(isolate, static_cast<int>(vn));

  uint32_t const en = static_cast<uint32_t>(p.edges.size());
  v8::Handle<v8::Array> edges = v8::Array::New(isolate, static_cast<int>(en));

  if (includeData) {
    vector<TRI_voc_cid_t> readCollections;
    ExtractCidsFromPath(vocbase, p, readCollections);
    vector<TRI_voc_cid_t> writeCollections;
    unordered_map<TRI_voc_cid_t, CollectionDitchInfo> ditches;

    std::unique_ptr<ExplicitTransaction> trx;
    trx.reset(BeginTransaction(vocbase, readCollections, writeCollections,
                               resolver, ditches));
    for (uint32_t j = 0; j < vn; ++j) {
      vertices->Set(j, VertexIdToData(isolate, resolver, trx.get(), ditches,
                                      p.vertices[j]));
    }
    for (uint32_t j = 0; j < en; ++j) {
      edges->Set(
          j, EdgeIdToData(isolate, resolver, trx.get(), ditches, p.edges[j]));
    }
    trx->finish(TRI_ERROR_NO_ERROR);
  } else {
    for (uint32_t j = 0; j < vn; ++j) {
      vertices->Set(j, VertexIdToString(isolate, resolver, p.vertices[j]));
    }
    for (uint32_t j = 0; j < en; ++j) {
      edges->Set(j, EdgeIdToString(isolate, resolver, p.edges[j]));
    }
  }

  result->Set(TRI_V8_STRING("vertices"), vertices);
  result->Set(TRI_V8_STRING("edges"), edges);
  result->Set(TRI_V8_STRING("distance"),
              v8::Number::New(isolate, static_cast<double>(p.weight)));

  return scope.Escape<v8::Value>(result);
}

////////////////////////////////////////////////////////////////////////////////
/// @brief Extract collection names from v8 array.
////////////////////////////////////////////////////////////////////////////////

static void V8ArrayToStrings(const v8::Handle<v8::Value>& parameter,
                             unordered_set<string>& result) {
  v8::Handle<v8::Array> array = v8::Handle<v8::Array>::Cast(parameter);
  uint32_t const n = array->Length();
  for (uint32_t i = 0; i < n; ++i) {
    if (array->Get(i)->IsString()) {
      result.emplace(TRI_ObjectToString(array->Get(i)));
    }
  }
}

////////////////////////////////////////////////////////////////////////////////
/// @brief Define edge weight by the number of hops.
///        Respectively 1 for any edge.
////////////////////////////////////////////////////////////////////////////////

class HopWeightCalculator {
 public:
  HopWeightCalculator(){};

  ////////////////////////////////////////////////////////////////////////////////
  /// @brief Callable weight calculator for edge
  ////////////////////////////////////////////////////////////////////////////////

  double operator()(TRI_doc_mptr_copy_t& edge) { return 1; }
};

////////////////////////////////////////////////////////////////////////////////
/// @brief Define edge weight by ony special attribute.
///        Respectively 1 for any edge.
////////////////////////////////////////////////////////////////////////////////

class AttributeWeightCalculator {
  TRI_shape_pid_t _shapePid;
  double _defaultWeight;
  VocShaper* _shaper;

 public:
  AttributeWeightCalculator(string const& keyWeight, double defaultWeight,
                            VocShaper* shaper)
      : _defaultWeight(defaultWeight), _shaper(shaper) {
    _shapePid = _shaper->lookupAttributePathByName(keyWeight.c_str());
  }

  ////////////////////////////////////////////////////////////////////////////////
  /// @brief Callable weight calculator for edge
  ////////////////////////////////////////////////////////////////////////////////

  double operator()(TRI_doc_mptr_copy_t const& edge) {
    if (_shapePid == 0) {
      return _defaultWeight;
    }

    TRI_shape_sid_t sid;
    TRI_EXTRACT_SHAPE_IDENTIFIER_MARKER(sid, edge.getDataPtr());
    TRI_shape_access_t const* accessor = _shaper->findAccessor(sid, _shapePid);
    TRI_shaped_json_t shapedJson;
    TRI_EXTRACT_SHAPED_JSON_MARKER(shapedJson, edge.getDataPtr());
    TRI_shaped_json_t resultJson;
    TRI_ExecuteShapeAccessor(accessor, &shapedJson, &resultJson);

    if (resultJson._sid != TRI_SHAPE_NUMBER) {
      return _defaultWeight;
    }

    std::unique_ptr<TRI_json_t> json(TRI_JsonShapedJson(_shaper, &resultJson));

    if (json == nullptr) {
      return _defaultWeight;
    }

    return json.get()->_value._number;
  }
};

////////////////////////////////////////////////////////////////////////////////
/// @brief Executes a shortest Path Traversal
////////////////////////////////////////////////////////////////////////////////

static void JS_QueryShortestPath(
    const v8::FunctionCallbackInfo<v8::Value>& args) {
  TRI_V8_TRY_CATCH_BEGIN(isolate);
  v8::HandleScope scope(isolate);

  if (args.Length() < 4 || args.Length() > 5) {
    TRI_V8_THROW_EXCEPTION_USAGE(
        "CPP_SHORTEST_PATH(<vertexcollcetions[]>, <edgecollections[]>, "
        "<start>, <end>, <options>)");
  }

  // get the vertex collections
  if (!args[0]->IsArray()) {
    TRI_V8_THROW_TYPE_ERROR("expecting array for <vertexcollections[]>");
  }
  unordered_set<string> vertexCollectionNames;
  V8ArrayToStrings(args[0], vertexCollectionNames);

  // get the edge collections
  if (!args[1]->IsArray()) {
    TRI_V8_THROW_TYPE_ERROR("expecting array for <edgecollections[]>");
  }
  unordered_set<string> edgeCollectionNames;
  V8ArrayToStrings(args[1], edgeCollectionNames);

  TRI_vocbase_t* vocbase = GetContextVocBase(isolate);

  if (vocbase == nullptr) {
    TRI_V8_THROW_EXCEPTION(TRI_ERROR_ARANGO_DATABASE_NOT_FOUND);
  }

  if (!args[2]->IsString()) {
    TRI_V8_THROW_TYPE_ERROR("expecting id for <startVertex>");
  }
  string const startVertex = TRI_ObjectToString(args[2]);

  if (!args[3]->IsString()) {
    TRI_V8_THROW_TYPE_ERROR("expecting id for <targetVertex>");
  }
  string const targetVertex = TRI_ObjectToString(args[3]);

  traverser::ShortestPathOptions opts;

  bool includeData = false;
  v8::Handle<v8::Object> edgeExample;
  v8::Handle<v8::Object> vertexExample;
  if (args.Length() == 5) {
    if (!args[4]->IsObject()) {
      TRI_V8_THROW_TYPE_ERROR("expecting json for <options>");
    }
    v8::Handle<v8::Object> options = args[4]->ToObject();

    // Parse direction
    v8::Local<v8::String> keyDirection = TRI_V8_ASCII_STRING("direction");
    if (options->Has(keyDirection)) {
      opts.direction = TRI_ObjectToString(options->Get(keyDirection));
      if (opts.direction != "outbound" && opts.direction != "inbound" &&
          opts.direction != "any") {
        TRI_V8_THROW_TYPE_ERROR(
            "expecting direction to be 'outbound', 'inbound' or 'any'");
      }
    }

    // Parse Distance
    v8::Local<v8::String> keyWeight = TRI_V8_ASCII_STRING("weight");
    v8::Local<v8::String> keyDefaultWeight =
        TRI_V8_ASCII_STRING("defaultWeight");
    if (options->Has(keyWeight) && options->Has(keyDefaultWeight)) {
      opts.useWeight = true;
      opts.weightAttribute = TRI_ObjectToString(options->Get(keyWeight));
      opts.defaultWeight = TRI_ObjectToDouble(options->Get(keyDefaultWeight));
    }

    // Parse includeData
    v8::Local<v8::String> keyIncludeData = TRI_V8_ASCII_STRING("includeData");
    if (options->Has(keyIncludeData)) {
      includeData = TRI_ObjectToBoolean(options->Get(keyIncludeData));
    }

    // Parse bidirectional
    v8::Local<v8::String> keyBidirectional =
        TRI_V8_ASCII_STRING("bidirectional");
    if (options->Has(keyBidirectional)) {
      opts.bidirectional = TRI_ObjectToBoolean(options->Get(keyBidirectional));
    }

    // Parse multiThreaded
    v8::Local<v8::String> keyMultiThreaded =
        TRI_V8_ASCII_STRING("multiThreaded");
    if (options->Has(keyMultiThreaded)) {
      opts.multiThreaded = TRI_ObjectToBoolean(options->Get(keyMultiThreaded));
    }

    // Parse filterEdges
    // note: only works with edge examples and not with user-defined AQL
    // functions
    v8::Local<v8::String> keyFilterEdges = TRI_V8_ASCII_STRING("filterEdges");
    if (options->Has(keyFilterEdges)) {
      opts.useEdgeFilter = true;
      edgeExample = v8::Handle<v8::Object>::Cast(options->Get(keyFilterEdges));
    }

    // Parse vertexFilter
    // note: only works with vertex examples and not with user-defined AQL
    // functions
    v8::Local<v8::String> keyFilterVertices =
        TRI_V8_ASCII_STRING("filterVertices");
    if (options->Has(keyFilterVertices)) {
      opts.useVertexFilter = true;
      vertexExample =
          v8::Handle<v8::Object>::Cast(options->Get(keyFilterVertices));
    }
  }

  vector<TRI_voc_cid_t> readCollections;
  vector<TRI_voc_cid_t> writeCollections;

  V8ResolverGuard resolverGuard(vocbase);

  int res = TRI_ERROR_NO_ERROR;
  CollectionNameResolver const* resolver = resolverGuard.getResolver();

  for (auto const& it : edgeCollectionNames) {
    readCollections.emplace_back(resolver->getCollectionId(it));
  }
  for (auto const& it : vertexCollectionNames) {
    readCollections.emplace_back(resolver->getCollectionId(it));
  }

  // Start the transaction and order ditches
  unordered_map<TRI_voc_cid_t, CollectionDitchInfo> ditches;

  std::unique_ptr<ExplicitTransaction> trx;

  try {
    trx.reset(BeginTransaction(vocbase, readCollections, writeCollections,
                               resolver, ditches));
  } catch (Exception& e) {
    TRI_V8_THROW_EXCEPTION(e.code());
  }

  vector<EdgeCollectionInfo*> edgeCollectionInfos;
  vector<VertexCollectionInfo*> vertexCollectionInfos;

  triagens::basics::ScopeGuard guard{
      []() -> void {},
      [&edgeCollectionInfos, &vertexCollectionInfos]() -> void {
        for (auto& p : edgeCollectionInfos) {
          delete p;
        }
        for (auto& p : vertexCollectionInfos) {
          delete p;
        }
      }};

  if (opts.useWeight) {
    for (auto const& it : edgeCollectionNames) {
      auto cid = resolver->getCollectionId(it);
      auto colObj = ditches.find(cid)->second.col->_collection->_collection;
      edgeCollectionInfos.emplace_back(new EdgeCollectionInfo(
          trx.get(), cid, colObj,
          AttributeWeightCalculator(opts.weightAttribute, opts.defaultWeight,
                                    colObj->getShaper())));
    }
  } else {
    for (auto const& it : edgeCollectionNames) {
      auto cid = resolver->getCollectionId(it);
      auto colObj = ditches.find(cid)->second.col->_collection->_collection;
      edgeCollectionInfos.emplace_back(new EdgeCollectionInfo(
          trx.get(), cid, colObj, HopWeightCalculator()));
    }
  }

  for (auto const& it : vertexCollectionNames) {
    auto cid = resolver->getCollectionId(it);
    auto colObj = ditches.find(cid)->second.col;
    vertexCollectionInfos.emplace_back(new VertexCollectionInfo(cid, colObj));
  }

  if (opts.useEdgeFilter) {
    string errorMessage;
    for (auto const& it : edgeCollectionInfos) {
      try {
        opts.addEdgeFilter(isolate, edgeExample, it->getShaper(), it->getCid(),
                           errorMessage);
      } catch (Exception& e) {
        // ELEMENT not found is expected, if there is no shape of this type in
        // this collection
        if (e.code() != TRI_RESULT_ELEMENT_NOT_FOUND) {
          TRI_V8_THROW_EXCEPTION(e.code());
        }
      }
    }
  }

  if (opts.useVertexFilter) {
    string errorMessage;
    for (auto const& it : vertexCollectionInfos) {
      try {
        opts.addVertexFilter(isolate, vertexExample, trx.get(),
                             it->getCollection(), it->getShaper(), it->getCid(),
                             errorMessage);
      } catch (Exception& e) {
        // ELEMENT not found is expected, if there is no shape of this type in
        // this collection
        if (e.code() != TRI_RESULT_ELEMENT_NOT_FOUND) {
          TRI_V8_THROW_EXCEPTION(e.code());
        }
      }
    }
  }

  try {
    opts.start = IdStringToVertexId(resolver, startVertex);
    opts.end = IdStringToVertexId(resolver, targetVertex);
  } catch (Exception& e) {
    // Id string might have illegal collection name
    trx->finish(e.code());
    TRI_V8_THROW_EXCEPTION(e.code());
  }

  if (opts.useVertexFilter || opts.useEdgeFilter || opts.useWeight) {
    // Compute the path
    unique_ptr<ArangoDBPathFinder::Path> path;

    try {
      path = TRI_RunShortestPathSearch(edgeCollectionInfos, opts);
    } catch (Exception& e) {
      trx->finish(e.code());
      TRI_V8_THROW_EXCEPTION(e.code());
    }

    // Lift the result to v8
    if (path.get() == nullptr) {
      v8::EscapableHandleScope scope(isolate);
      trx->finish(res);
      TRI_V8_RETURN(scope.Escape<v8::Value>(v8::Null(isolate)));
    }

    trx->finish(res);
    // must finish "old" transaction first before starting a new in PathIdsToV8
    delete trx.release();

    // Potential inconsistency here. Graph is outside a transaction in this very
    // second.
    // Adding additional locks on vertex collections at this point to the
    // transaction
    // would cause dead-locks.
    // Will be fixed automatically with new MVCC version.
    try {
      auto result =
          PathIdsToV8(isolate, vocbase, resolver, *path, ditches, includeData);
      TRI_V8_RETURN(result);
    } catch (Exception& e) {
      TRI_V8_THROW_EXCEPTION(e.code());
    }
  } else {
    // No Data reading required for this path. Use shortcuts.
    // Compute the path
    unique_ptr<ArangoDBConstDistancePathFinder::Path> path;

    try {
      path = TRI_RunSimpleShortestPathSearch(edgeCollectionInfos, opts);
    } catch (Exception& e) {
      trx->finish(e.code());
      TRI_V8_THROW_EXCEPTION(e.code());
    }

    // Lift the result to v8
    if (path.get() == nullptr) {
      v8::EscapableHandleScope scope(isolate);
      trx->finish(res);
      TRI_V8_RETURN(scope.Escape<v8::Value>(v8::Null(isolate)));
    }

    trx->finish(res);
    // must finish "old" transaction first before starting a new in PathIdsToV8
    delete trx.release();

    // Potential inconsistency here. Graph is outside a transaction in this very
    // second.
    // Adding additional locks on vertex collections at this point to the
    // transaction
    // would cause dead-locks.
    // Will be fixed automatically with new MVCC version.
    try {
      auto result =
          PathIdsToV8(isolate, vocbase, resolver, *path, ditches, includeData);
      TRI_V8_RETURN(result);
    } catch (Exception& e) {
      TRI_V8_THROW_EXCEPTION(e.code());
    }
  }
  TRI_V8_TRY_CATCH_END
}

////////////////////////////////////////////////////////////////////////////////
/// @brief Transforms an vector<VertexId> to v8 json values
////////////////////////////////////////////////////////////////////////////////

static v8::Handle<v8::Value> VertexIdsToV8(
    v8::Isolate* isolate, ExplicitTransaction* trx,
    CollectionNameResolver const* resolver, unordered_set<VertexId>& ids,
    unordered_map<TRI_voc_cid_t, CollectionDitchInfo>& ditches,
    bool includeData = false) {
  v8::EscapableHandleScope scope(isolate);
  uint32_t const vn = static_cast<uint32_t>(ids.size());
  v8::Handle<v8::Array> vertices =
      v8::Array::New(isolate, static_cast<int>(vn));

  uint32_t j = 0;
  if (includeData) {
    for (auto& it : ids) {
      vertices->Set(j, VertexIdToData(isolate, resolver, trx, ditches, it));
      ++j;
    }
  } else {
    for (auto& it : ids) {
      vertices->Set(j, VertexIdToString(isolate, resolver, it));
      ++j;
    }
  }
  return scope.Escape<v8::Value>(vertices);
}

////////////////////////////////////////////////////////////////////////////////
/// @brief Executes a Neighbors computation
////////////////////////////////////////////////////////////////////////////////

static void JS_QueryNeighbors(const v8::FunctionCallbackInfo<v8::Value>& args) {
  TRI_V8_TRY_CATCH_BEGIN(isolate);
  v8::HandleScope scope(isolate);

  if (args.Length() < 3 || args.Length() > 4) {
    TRI_V8_THROW_EXCEPTION_USAGE(
        "CPP_NEIGHBORS(<vertexcollections[]>, <edgecollections[]>, <start>, "
        "<options>)");
  }

  // get the vertex collections
  if (!args[0]->IsArray()) {
    TRI_V8_THROW_TYPE_ERROR("expecting array for <vertexcollections[]>");
  }
  unordered_set<string> vertexCollectionNames;
  V8ArrayToStrings(args[0], vertexCollectionNames);

  // get the edge collections
  if (!args[1]->IsArray()) {
    TRI_V8_THROW_TYPE_ERROR("expecting array for <edgecollections[]>");
  }
  unordered_set<string> edgeCollectionNames;
  V8ArrayToStrings(args[1], edgeCollectionNames);

  TRI_vocbase_t* vocbase = GetContextVocBase(isolate);

  if (vocbase == nullptr) {
    TRI_V8_THROW_EXCEPTION(TRI_ERROR_ARANGO_DATABASE_NOT_FOUND);
  }

  vector<string> startVertices;
  if (args[2]->IsString()) {
    startVertices.emplace_back(TRI_ObjectToString(args[2]));
  } else if (args[2]->IsArray()) {
    auto list = v8::Handle<v8::Array>::Cast(args[2]);
    for (uint32_t i = 0; i < list->Length(); i++) {
      if (list->Get(i)->IsString()) {
        startVertices.emplace_back(TRI_ObjectToString(list->Get(i)));
      } else {
        TRI_V8_THROW_TYPE_ERROR("expecting array of IDs for <startVertex>");
      }
    }
  } else {
    TRI_V8_THROW_TYPE_ERROR("expecting string ID for <startVertex>");
  }

  traverser::NeighborsOptions opts;
  bool includeData = false;
  v8::Handle<v8::Value> edgeExample;
  v8::Handle<v8::Value> vertexExample;

  if (args.Length() == 4) {
    if (!args[3]->IsObject()) {
      TRI_V8_THROW_TYPE_ERROR("expecting json for <options>");
    }
    v8::Handle<v8::Object> options = args[3]->ToObject();

    // Parse direction
    v8::Local<v8::String> keyDirection = TRI_V8_ASCII_STRING("direction");
    if (options->Has(keyDirection)) {
      string dir = TRI_ObjectToString(options->Get(keyDirection));
      if (dir == "outbound") {
        opts.direction = TRI_EDGE_OUT;
      } else if (dir == "inbound") {
        opts.direction = TRI_EDGE_IN;
      } else if (dir == "any") {
        opts.direction = TRI_EDGE_ANY;
      } else {
        TRI_V8_THROW_TYPE_ERROR(
            "expecting direction to be 'outbound', 'inbound' or 'any'");
      }
    }

    // Parse includeData
    v8::Local<v8::String> keyIncludeData = TRI_V8_ASCII_STRING("includeData");
    if (options->Has(keyIncludeData)) {
      includeData = TRI_ObjectToBoolean(options->Get(keyIncludeData));
    }

    // Parse filterEdges
    v8::Local<v8::String> keyFilterEdges = TRI_V8_ASCII_STRING("filterEdges");
    if (options->Has(keyFilterEdges)) {
      opts.useEdgeFilter = true;
      edgeExample = options->Get(keyFilterEdges);
    }

    // Parse vertexFilter
    v8::Local<v8::String> keyFilterVertices =
        TRI_V8_ASCII_STRING("filterVertices");
    if (options->Has(keyFilterVertices)) {
      opts.useVertexFilter = true;
      // note: only works with vertex examples and not with user-defined AQL
      // functions
      vertexExample =
          v8::Handle<v8::Object>::Cast(options->Get(keyFilterVertices));
    }

    // Parse minDepth
    v8::Local<v8::String> keyMinDepth = TRI_V8_ASCII_STRING("minDepth");
    if (options->Has(keyMinDepth)) {
      opts.minDepth = TRI_ObjectToUInt64(options->Get(keyMinDepth), false);
    }

    // Parse maxDepth
    v8::Local<v8::String> keyMaxDepth = TRI_V8_ASCII_STRING("maxDepth");
    if (options->Has(keyMaxDepth)) {
      opts.maxDepth = TRI_ObjectToUInt64(options->Get(keyMaxDepth), false);
    }
  }

  vector<TRI_voc_cid_t> readCollections;
  vector<TRI_voc_cid_t> writeCollections;

  V8ResolverGuard resolverGuard(vocbase);

  int res = TRI_ERROR_NO_ERROR;
  CollectionNameResolver const* resolver = resolverGuard.getResolver();

  for (auto const& it : edgeCollectionNames) {
    readCollections.emplace_back(resolver->getCollectionId(it));
  }
  for (auto const& it : vertexCollectionNames) {
    readCollections.emplace_back(resolver->getCollectionId(it));
  }

  unordered_map<TRI_voc_cid_t, CollectionDitchInfo> ditches;
  // Start the transaction
  std::unique_ptr<ExplicitTransaction> trx;
  try {
    trx.reset(BeginTransaction(vocbase, readCollections, writeCollections,
                               resolver, ditches));
  } catch (Exception& e) {
    TRI_V8_THROW_EXCEPTION(e.code());
  }

  vector<EdgeCollectionInfo*> edgeCollectionInfos;
  vector<VertexCollectionInfo*> vertexCollectionInfos;

  triagens::basics::ScopeGuard guard{
      []() -> void {},
      [&edgeCollectionInfos, &vertexCollectionInfos]() -> void {
        for (auto& p : edgeCollectionInfos) {
          delete p;
        }
        for (auto& p : vertexCollectionInfos) {
          delete p;
        }
      }};

  for (auto const& it : edgeCollectionNames) {
    auto cid = resolver->getCollectionId(it);
    auto colObj = ditches.find(cid)->second.col->_collection->_collection;
    edgeCollectionInfos.emplace_back(
        new EdgeCollectionInfo(trx.get(), cid, colObj, HopWeightCalculator()));
    TRI_IF_FAILURE("EdgeCollectionDitchOOM") {
      THROW_ARANGO_EXCEPTION(TRI_ERROR_DEBUG);
    }
  }

  for (auto it : vertexCollectionNames) {
    auto cid = resolver->getCollectionId(it);
    auto colObj = ditches.find(cid)->second.col;
    vertexCollectionInfos.emplace_back(new VertexCollectionInfo(cid, colObj));
    // Explicitly allow all collections.
    opts.addCollectionRestriction(cid);
    TRI_IF_FAILURE("VertexCollectionDitchOOM") {
      THROW_ARANGO_EXCEPTION(TRI_ERROR_DEBUG);
    }
  }

  unordered_set<VertexId> neighbors;

  if (opts.useEdgeFilter) {
    string errorMessage;
    for (auto const& it : edgeCollectionInfos) {
      try {
        opts.addEdgeFilter(isolate, edgeExample, it->getShaper(), it->getCid(),
                           errorMessage);
      } catch (Exception& e) {
        // ELEMENT not found is expected, if there is no shape of this type in
        // this collection
        if (e.code() != TRI_RESULT_ELEMENT_NOT_FOUND) {
          TRI_V8_THROW_EXCEPTION(e.code());
        }
      }
    }
  }

  if (opts.useVertexFilter) {
    string errorMessage;
    for (auto const& it : vertexCollectionInfos) {
      try {
        opts.addVertexFilter(isolate, vertexExample, trx.get(),
                             it->getCollection(), it->getShaper(), it->getCid(),
                             errorMessage);
      } catch (Exception& e) {
        // ELEMENT not found is expected, if there is no shape of this type in
        // this collection
        if (e.code() != TRI_RESULT_ELEMENT_NOT_FOUND) {
          TRI_V8_THROW_EXCEPTION(e.code());
        }
      }
    }
  }

  for (auto const& startVertex : startVertices) {
    try {
      opts.start = IdStringToVertexId(resolver, startVertex);
    } catch (Exception& e) {
      // Id string might have illegal collection name
      trx->finish(e.code());
      TRI_V8_THROW_EXCEPTION(e.code());
    }
    try {
      TRI_RunNeighborsSearch(edgeCollectionInfos, opts, neighbors);
    } catch (Exception& e) {
      trx->finish(e.code());
      TRI_V8_THROW_EXCEPTION(e.code());
    }
  }

  auto result = VertexIdsToV8(isolate, trx.get(), resolver, neighbors, ditches,
                              includeData);

  trx->finish(res);

  TRI_V8_RETURN(result);
  TRI_V8_TRY_CATCH_END
}

////////////////////////////////////////////////////////////////////////////////
/// @brief sleeps and checks for query abortion in between
////////////////////////////////////////////////////////////////////////////////

static void JS_QuerySleepAql(const v8::FunctionCallbackInfo<v8::Value>& args) {
  TRI_V8_TRY_CATCH_BEGIN(isolate);
  v8::HandleScope scope(isolate);

  // extract arguments
  if (args.Length() != 1) {
    TRI_V8_THROW_EXCEPTION_USAGE("sleep(<seconds>)");
  }

  TRI_GET_GLOBALS();
  triagens::aql::Query* query = static_cast<triagens::aql::Query*>(v8g->_query);

  if (query == nullptr) {
    TRI_V8_THROW_EXCEPTION(TRI_ERROR_QUERY_NOT_FOUND);
  }

  double n = TRI_ObjectToDouble(args[0]);
  double const until = TRI_microtime() + n;

  while (TRI_microtime() < until) {
    usleep(10000);

    if (query != nullptr) {
      if (query->killed()) {
        TRI_V8_THROW_EXCEPTION(TRI_ERROR_QUERY_KILLED);
      }
    }
  }

  TRI_V8_RETURN_UNDEFINED();
  TRI_V8_TRY_CATCH_END
}



////////////////////////////////////////////////////////////////////////////////
/// @brief wraps a TRI_vocbase_t
////////////////////////////////////////////////////////////////////////////////

static v8::Handle<v8::Object> WrapVocBase(v8::Isolate* isolate,
                                          TRI_vocbase_t const* database) {
  TRI_GET_GLOBALS();

  v8::Handle<v8::Object> result =
      WrapClass(isolate, v8g->VocbaseTempl, WRP_VOCBASE_TYPE,
                const_cast<TRI_vocbase_t*>(database));
  return result;
}

////////////////////////////////////////////////////////////////////////////////
/// @brief selects a collection from the vocbase
/// @startDocuBlock collectionDatabaseCollectionName
/// `db.collection-name`
///
/// Returns the collection with the given *collection-name*. If no such
/// collection exists, create a collection named *collection-name* with the
/// default properties.
///
/// @EXAMPLES
///
/// @EXAMPLE_ARANGOSH_OUTPUT{collectionDatabaseCollectionName}
/// ~ db._create("example");
///   db.example;
/// ~ db._drop("example");
/// @END_EXAMPLE_ARANGOSH_OUTPUT
///
/// @endDocuBlock
////////////////////////////////////////////////////////////////////////////////

static void MapGetVocBase(v8::Local<v8::String> const name,
                          v8::PropertyCallbackInfo<v8::Value> const& args) {
  v8::Isolate* isolate = args.GetIsolate();
  v8::HandleScope scope(isolate);

  TRI_vocbase_t* vocbase = GetContextVocBase(isolate);

  if (vocbase == nullptr) {
    TRI_V8_THROW_EXCEPTION(TRI_ERROR_ARANGO_DATABASE_NOT_FOUND);
  }

  // convert the JavaScript string to a string
  v8::String::Utf8Value s(name);
  char* key = *s;

  size_t keyLength = s.length();
  if (keyLength > 2 && key[keyLength - 2] == '(') {
    keyLength -= 2;
    key[keyLength] = '\0';
  }

  // empty or null
  if (key == nullptr || *key == '\0') {
    TRI_V8_RETURN(v8::Handle<v8::Value>());
  }

  if (strcmp(key, "hasOwnProperty") == 0 ||  // this prevents calling the
                                             // property getter again (i.e.
                                             // recursion!)
      strcmp(key, "toString") == 0 || strcmp(key, "toJSON") == 0) {
    TRI_V8_RETURN(v8::Handle<v8::Value>());
  }

  TRI_vocbase_col_t* collection = nullptr;

  // generate a name under which the cached property is stored
  string cacheKey(key, keyLength);
  cacheKey.push_back('*');

  v8::Local<v8::String> cacheName = TRI_V8_STD_STRING(cacheKey);
  v8::Handle<v8::Object> holder = args.Holder()->ToObject();

  if (*key == '_') {
    // special treatment for all properties starting with _
    v8::Local<v8::String> const l = TRI_V8_PAIR_STRING(key, (int)keyLength);

    if (holder->HasRealNamedProperty(l)) {
      // some internal function inside db
      TRI_V8_RETURN(v8::Handle<v8::Value>());
    }

    // something in the prototype chain?
    v8::Local<v8::Value> v = holder->GetRealNamedPropertyInPrototypeChain(l);

    if (!v.IsEmpty()) {
      if (!v->IsExternal()) {
        // something but an external... this means we can directly return this
        TRI_V8_RETURN(v8::Handle<v8::Value>());
      }
    }
  }

  auto globals = isolate->GetCurrentContext()->Global();

  v8::Handle<v8::Object> cacheObject;
  if (globals->Has(TRI_V8_ASCII_STRING("__dbcache__"))) {
    cacheObject = globals->Get(TRI_V8_ASCII_STRING("__dbcache__"))->ToObject();
  } else {
    cacheObject = v8::Object::New(isolate);
  }

  if (!cacheObject.IsEmpty() && cacheObject->HasRealNamedProperty(cacheName)) {
    v8::Handle<v8::Object> value =
        cacheObject->GetRealNamedProperty(cacheName)->ToObject();

    collection =
        TRI_UnwrapClass<TRI_vocbase_col_t>(value, WRP_VOCBASE_COL_TYPE);

    // check if the collection is from the same database
    if (collection != nullptr && collection->_vocbase == vocbase) {
      TRI_READ_LOCK_STATUS_VOCBASE_COL(collection);
      TRI_vocbase_col_status_e status = collection->_status;
      TRI_voc_cid_t cid = collection->_cid;
      uint32_t internalVersion = collection->_internalVersion;
      TRI_READ_UNLOCK_STATUS_VOCBASE_COL(collection);

      // check if the collection is still alive
      if (status != TRI_VOC_COL_STATUS_DELETED && cid > 0 &&
          collection->_isLocal) {
        TRI_GET_GLOBALS();

        TRI_GET_GLOBAL_STRING(_IdKey);
        TRI_GET_GLOBAL_STRING(VersionKeyHidden);
        if (value->Has(_IdKey)) {
          auto cachedCid = static_cast<TRI_voc_cid_t>(
              TRI_ObjectToUInt64(value->Get(_IdKey), true));
          uint32_t cachedVersion =
              (uint32_t)TRI_ObjectToInt64(value->Get(VersionKeyHidden));

          if (cachedCid == cid && cachedVersion == internalVersion) {
            // cache hit
            TRI_V8_RETURN(value);
          }

          // store the updated version number in the object for future
          // comparisons
          value->ForceSet(VersionKeyHidden,
                          v8::Number::New(isolate, (double)internalVersion),
                          v8::DontEnum);

          // cid has changed (i.e. collection has been dropped and re-created)
          // or version has changed
        }
      }
    }

    // cache miss
    cacheObject->Delete(cacheName);
  }

  if (ServerState::instance()->isCoordinator()) {
    shared_ptr<CollectionInfo> const ci =
        ClusterInfo::instance()->getCollection(vocbase->_name,
                                               std::string(key));

    if ((*ci).empty()) {
      collection = nullptr;
    } else {
      collection = CoordinatorCollection(vocbase, *ci);

      if (collection != nullptr && collection->_cid == 0) {
        FreeCoordinatorCollection(collection);
        TRI_V8_RETURN(v8::Handle<v8::Value>());
      }
    }
  } else {
    collection = TRI_LookupCollectionByNameVocBase(vocbase, key);
  }

  if (collection == nullptr) {
    if (*key == '_') {
      TRI_V8_RETURN(v8::Handle<v8::Value>());
    }

    TRI_V8_RETURN_UNDEFINED();
  }

  v8::Handle<v8::Value> result = WrapCollection(isolate, collection);

  if (result.IsEmpty()) {
    if (ServerState::instance()->isCoordinator()) {
      FreeCoordinatorCollection(collection);
    }
    TRI_V8_RETURN_UNDEFINED();
  }

  if (!cacheObject.IsEmpty()) {
    cacheObject->ForceSet(cacheName, result);
  }

  TRI_V8_RETURN(result);
}

////////////////////////////////////////////////////////////////////////////////
/// @brief return the server version string
/// @startDocuBlock databaseVersion
/// `db._version()`
///
/// Returns the server version string. Note that this is not the version of the
/// database.
///
/// @EXAMPLES
///
/// @EXAMPLE_ARANGOSH_OUTPUT{dbVersion}
///   require("internal").db._version();
/// @END_EXAMPLE_ARANGOSH_OUTPUT
/// @endDocuBlock
////////////////////////////////////////////////////////////////////////////////

static void JS_VersionServer(const v8::FunctionCallbackInfo<v8::Value>& args) {
  v8::Isolate* isolate = args.GetIsolate();
  v8::HandleScope scope(isolate);

  TRI_V8_RETURN(TRI_V8_ASCII_STRING(TRI_VERSION));
}

////////////////////////////////////////////////////////////////////////////////
/// @brief return the path to database files
/// @startDocuBlock databasePath
/// `db._path()`
///
/// Returns the filesystem path of the current database as a string.
///
/// @EXAMPLES
///
/// @EXAMPLE_ARANGOSH_OUTPUT{dbPath}
///   require("internal").db._path();
/// @END_EXAMPLE_ARANGOSH_OUTPUT
/// @endDocuBlock
////////////////////////////////////////////////////////////////////////////////

static void JS_PathDatabase(const v8::FunctionCallbackInfo<v8::Value>& args) {
  v8::Isolate* isolate = args.GetIsolate();
  v8::HandleScope scope(isolate);

  TRI_vocbase_t* vocbase = GetContextVocBase(isolate);

  if (vocbase == nullptr) {
    TRI_V8_THROW_EXCEPTION(TRI_ERROR_ARANGO_DATABASE_NOT_FOUND);
  }

  TRI_V8_RETURN_STRING(vocbase->_path);
}

////////////////////////////////////////////////////////////////////////////////
/// @brief return the database id
/// @startDocuBlock databaseId
/// `db._id()`
///
/// Returns the id of the current database as a string.
///
/// @EXAMPLES
///
/// @EXAMPLE_ARANGOSH_OUTPUT{dbId}
///   require("internal").db._id();
/// @END_EXAMPLE_ARANGOSH_OUTPUT
/// @endDocuBlock
////////////////////////////////////////////////////////////////////////////////

static void JS_IdDatabase(const v8::FunctionCallbackInfo<v8::Value>& args) {
  v8::Isolate* isolate = args.GetIsolate();
  v8::HandleScope scope(isolate);

  TRI_vocbase_t* vocbase = GetContextVocBase(isolate);

  if (vocbase == nullptr) {
    TRI_V8_THROW_EXCEPTION(TRI_ERROR_ARANGO_DATABASE_NOT_FOUND);
  }

  TRI_V8_RETURN(V8TickId(isolate, vocbase->_id));
}

////////////////////////////////////////////////////////////////////////////////
/// @brief return the database name
/// @startDocuBlock databaseName
/// `db._name()`
///
/// Returns the name of the current database as a string.
///
/// @EXAMPLES
///
/// @EXAMPLE_ARANGOSH_OUTPUT{dbName}
///   require("internal").db._name();
/// @END_EXAMPLE_ARANGOSH_OUTPUT
/// @endDocuBlock
////////////////////////////////////////////////////////////////////////////////

static void JS_NameDatabase(const v8::FunctionCallbackInfo<v8::Value>& args) {
  v8::Isolate* isolate = args.GetIsolate();
  v8::HandleScope scope(isolate);

  TRI_vocbase_t* vocbase = GetContextVocBase(isolate);

  if (vocbase == nullptr) {
    TRI_V8_THROW_EXCEPTION(TRI_ERROR_ARANGO_DATABASE_NOT_FOUND);
  }

  TRI_V8_RETURN_STRING(vocbase->_name);
}

////////////////////////////////////////////////////////////////////////////////
/// @brief return the database type
/// @startDocuBlock databaseIsSystem
/// `db._isSystem()`
///
/// Returns whether the currently used database is the *_system* database.
/// The system database has some special privileges and properties, for example,
/// database management operations such as create or drop can only be executed
/// from within this database. Additionally, the *_system* database itself
/// cannot be dropped.
/// @endDocuBlock
////////////////////////////////////////////////////////////////////////////////

static void JS_IsSystemDatabase(
    const v8::FunctionCallbackInfo<v8::Value>& args) {
  v8::Isolate* isolate = args.GetIsolate();
  v8::HandleScope scope(isolate);

  TRI_vocbase_t* vocbase = GetContextVocBase(isolate);

  if (vocbase == nullptr) {
    TRI_V8_THROW_EXCEPTION(TRI_ERROR_ARANGO_DATABASE_NOT_FOUND);
  }

  TRI_V8_RETURN(v8::Boolean::New(isolate, TRI_IsSystemVocBase(vocbase)));
}

////////////////////////////////////////////////////////////////////////////////
/// @brief change the current database
/// @startDocuBlock databaseUseDatabase
/// `db._useDatabase(name)`
///
/// Changes the current database to the database specified by *name*. Note
/// that the database specified by *name* must already exist.
///
/// Changing the database might be disallowed in some contexts, for example
/// server-side actions (including Foxx).
///
/// When performing this command from arangosh, the current credentials
/// (username
/// and password) will be re-used. These credentials might not be valid to
/// connect to the database specified by *name*. Additionally, the database
/// only be accessed from certain endpoints only. In this case, switching the
/// database might not work, and the connection / session should be closed and
/// restarted with different username and password credentials and/or
/// endpoint data.
/// @endDocuBlock
////////////////////////////////////////////////////////////////////////////////

static void JS_UseDatabase(const v8::FunctionCallbackInfo<v8::Value>& args) {
  v8::Isolate* isolate = args.GetIsolate();
  v8::HandleScope scope(isolate);

  if (args.Length() != 1) {
    TRI_V8_THROW_EXCEPTION_USAGE("db._useDatabase(<name>)");
  }

  TRI_GET_GLOBALS();

  if (!v8g->_allowUseDatabase) {
    TRI_V8_THROW_EXCEPTION(TRI_ERROR_FORBIDDEN);
  }

  string&& name = TRI_ObjectToString(args[0]);

  TRI_vocbase_t* vocbase = GetContextVocBase(isolate);

  if (vocbase == nullptr) {
    TRI_V8_THROW_EXCEPTION(TRI_ERROR_INTERNAL);
  }

  if (TRI_IsDeletedVocBase(vocbase)) {
    TRI_V8_THROW_EXCEPTION(TRI_ERROR_ARANGO_DATABASE_NOT_FOUND);
  }

  if (TRI_EqualString(name.c_str(), vocbase->_name)) {
    // same database. nothing to do
    TRI_V8_RETURN(WrapVocBase(isolate, vocbase));
  }

  if (ServerState::instance()->isCoordinator()) {
    vocbase = TRI_UseCoordinatorDatabaseServer(
        static_cast<TRI_server_t*>(v8g->_server), name.c_str());
  } else {
    // check if the other database exists, and increase its refcount
    vocbase = TRI_UseDatabaseServer(static_cast<TRI_server_t*>(v8g->_server),
                                    name.c_str());
  }

  if (vocbase == nullptr) {
    TRI_V8_THROW_EXCEPTION(TRI_ERROR_ARANGO_DATABASE_NOT_FOUND);
  }

  // switch databases
  void* orig = v8g->_vocbase;
  TRI_ASSERT(orig != nullptr);

  v8g->_vocbase = vocbase;
  TRI_ASSERT(orig != vocbase);
  TRI_ReleaseDatabaseServer(static_cast<TRI_server_t*>(v8g->_server),
                            static_cast<TRI_vocbase_t*>(orig));

  TRI_V8_RETURN(WrapVocBase(isolate, vocbase));
}

////////////////////////////////////////////////////////////////////////////////
/// @brief return the list of all existing databases in a coordinator
////////////////////////////////////////////////////////////////////////////////

static void ListDatabasesCoordinator(
    const v8::FunctionCallbackInfo<v8::Value>& args) {
  v8::Isolate* isolate = args.GetIsolate();
  v8::HandleScope scope(isolate);

  // Arguments are already checked, there are 0 or 3.

  ClusterInfo* ci = ClusterInfo::instance();

  if (args.Length() == 0) {
    vector<DatabaseID> list = ci->listDatabases(true);
    v8::Handle<v8::Array> result = v8::Array::New(isolate);
    for (size_t i = 0; i < list.size(); ++i) {
      result->Set((uint32_t)i, TRI_V8_STD_STRING(list[i]));
    }
    TRI_V8_RETURN(result);
  } else {
    // We have to ask a DBServer, any will do:
    int tries = 0;
    vector<ServerID> DBServers;
    while (true) {
      DBServers = ci->getCurrentDBServers();

      if (!DBServers.empty()) {
        ServerID sid = DBServers[0];
        ClusterComm* cc = ClusterComm::instance();

        std::map<std::string, std::string> headers;
        headers["Authentication"] = TRI_ObjectToString(args[2]);
        auto res =
            cc->syncRequest("", 0, "server:" + sid,
                            triagens::rest::HttpRequest::HTTP_REQUEST_GET,
                            "/_api/database/user", string(""), headers, 0.0);

        if (res->status == CL_COMM_SENT) {
          // We got an array back as JSON, let's parse it and build a v8
          StringBuffer& body = res->result->getBody();

          TRI_json_t* json = JsonHelper::fromString(body.c_str());

          if (json != 0 && JsonHelper::isObject(json)) {
            TRI_json_t const* dotresult =
                JsonHelper::getObjectElement(json, "result");

            if (dotresult != 0) {
              vector<string> list = JsonHelper::stringArray(dotresult);
              TRI_FreeJson(TRI_UNKNOWN_MEM_ZONE, json);
              v8::Handle<v8::Array> result = v8::Array::New(isolate);
              for (size_t i = 0; i < list.size(); ++i) {
                result->Set((uint32_t)i, TRI_V8_STD_STRING(list[i]));
              }
              TRI_V8_RETURN(result);
            }
            TRI_FreeJson(TRI_UNKNOWN_MEM_ZONE, json);
          }
        }
      }
      if (++tries >= 2) {
        break;
      }
      ci->loadCurrentDBServers();  // just in case some new have arrived
    }
    // Give up:
    TRI_V8_RETURN_UNDEFINED();
  }
}

////////////////////////////////////////////////////////////////////////////////
/// @brief return the list of all existing databases
/// @startDocuBlock databaseListDatabase
/// `db._listDatabases()`
///
/// Returns the list of all databases. This method can only be used from within
/// the *_system* database.
/// @endDocuBlock
////////////////////////////////////////////////////////////////////////////////

static void JS_ListDatabases(const v8::FunctionCallbackInfo<v8::Value>& args) {
  v8::Isolate* isolate = args.GetIsolate();
  v8::HandleScope scope(isolate);

  uint32_t const argc = args.Length();
  if (argc > 1) {
    TRI_V8_THROW_EXCEPTION_USAGE("db._listDatabases()");
  }

  TRI_vocbase_t* vocbase = GetContextVocBase(isolate);

  if (vocbase == nullptr) {
    TRI_V8_THROW_EXCEPTION(TRI_ERROR_ARANGO_DATABASE_NOT_FOUND);
  }

  if (argc == 0 && !TRI_IsSystemVocBase(vocbase)) {
    TRI_V8_THROW_EXCEPTION(TRI_ERROR_ARANGO_USE_SYSTEM_DATABASE);
  }

  // If we are a coordinator in a cluster, we have to behave differently:
  if (ServerState::instance()->isCoordinator()) {
    ListDatabasesCoordinator(args);
    return;
  }

  TRI_GET_GLOBALS();

  std::vector<std::string> names;

  int res;

  if (argc == 0) {
    // return all databases
    res = TRI_GetDatabaseNamesServer(static_cast<TRI_server_t*>(v8g->_server),
                                     names);
  } else {
    // return all databases for a specific user
    std::string&& username = TRI_ObjectToString(args[0]);

    res = TRI_GetUserDatabasesServer(static_cast<TRI_server_t*>(v8g->_server),
                                     username.c_str(), names);
  }

  if (res != TRI_ERROR_NO_ERROR) {
    TRI_V8_THROW_EXCEPTION(res);
  }

  v8::Handle<v8::Array> result = v8::Array::New(isolate, (int)names.size());
  for (size_t i = 0; i < names.size(); ++i) {
    result->Set((uint32_t)i, TRI_V8_STD_STRING(names[i]));
  }

  TRI_V8_RETURN(result);
}

////////////////////////////////////////////////////////////////////////////////
/// @brief create a new database, case of a coordinator in a cluster
////////////////////////////////////////////////////////////////////////////////

////////////////////////////////////////////////////////////////////////////////
/// @brief helper function for the agency
///
/// `place` can be "/Target", "/Plan" or "/Current" and name is the database
/// name.
////////////////////////////////////////////////////////////////////////////////

static void CreateDatabaseCoordinator(
    const v8::FunctionCallbackInfo<v8::Value>& args) {
  v8::Isolate* isolate = args.GetIsolate();
  v8::HandleScope scope(isolate);

  // First work with the arguments to create a JSON entry:
  string const name = TRI_ObjectToString(args[0]);

  if (!TRI_IsAllowedNameVocBase(false, name.c_str())) {
    TRI_V8_THROW_EXCEPTION(TRI_ERROR_ARANGO_DATABASE_NAME_INVALID);
  }

  std::unique_ptr<TRI_json_t> json(TRI_CreateObjectJson(TRI_UNKNOWN_MEM_ZONE));

  if (json == nullptr) {
    TRI_V8_THROW_EXCEPTION_MEMORY();
  }

  uint64_t const id = ClusterInfo::instance()->uniqid();
  std::string const idString(StringUtils::itoa(id));

  TRI_Insert3ObjectJson(
      TRI_UNKNOWN_MEM_ZONE, json.get(), "id",
      TRI_CreateStringCopyJson(TRI_UNKNOWN_MEM_ZONE, idString.c_str(),
                               idString.size()));

  std::string const valueString(TRI_ObjectToString(args[0]));
  TRI_Insert3ObjectJson(
      TRI_UNKNOWN_MEM_ZONE, json.get(), "name",
      TRI_CreateStringCopyJson(TRI_UNKNOWN_MEM_ZONE, valueString.c_str(),
                               valueString.size()));

  if (args.Length() > 1) {
    TRI_Insert3ObjectJson(TRI_UNKNOWN_MEM_ZONE, json.get(), "options",
                          TRI_ObjectToJson(isolate, args[1]));
  }

  std::string const serverId(ServerState::instance()->getId());
  TRI_Insert3ObjectJson(
      TRI_UNKNOWN_MEM_ZONE, json.get(), "coordinator",
      TRI_CreateStringCopyJson(TRI_UNKNOWN_MEM_ZONE, serverId.c_str(),
                               serverId.size()));

  ClusterInfo* ci = ClusterInfo::instance();
  string errorMsg;

  int res = ci->createDatabaseCoordinator(name, json.get(), errorMsg, 120.0);

  if (res != TRI_ERROR_NO_ERROR) {
    TRI_V8_THROW_EXCEPTION_MESSAGE(res, errorMsg);
  }

  // database was created successfully in agency

  TRI_GET_GLOBALS();

  // now wait for heartbeat thread to create the database object
  TRI_vocbase_t* vocbase = nullptr;
  int tries = 0;

  while (++tries <= 6000) {
    vocbase = TRI_UseByIdCoordinatorDatabaseServer(
        static_cast<TRI_server_t*>(v8g->_server), id);

    if (vocbase != nullptr) {
      break;
    }

    // sleep
    usleep(10000);
  }

  if (vocbase == nullptr) {
    TRI_V8_THROW_EXCEPTION(TRI_ERROR_INTERNAL);
  }

  // now run upgrade and copy users into context
  if (args.Length() >= 3 && args[2]->IsArray()) {
    v8::Handle<v8::Object> users = v8::Object::New(isolate);
    users->Set(TRI_V8_ASCII_STRING("users"), args[2]);

    isolate->GetCurrentContext()->Global()->Set(
        TRI_V8_ASCII_STRING("UPGRADE_ARGS"), users);
  } else {
    isolate->GetCurrentContext()->Global()->Set(
        TRI_V8_ASCII_STRING("UPGRADE_ARGS"), v8::Object::New(isolate));
  }

  // switch databases
  TRI_vocbase_t* orig = v8g->_vocbase;
  TRI_ASSERT(orig != nullptr);

  v8g->_vocbase = vocbase;

  // initalise database
  bool allowUseDatabase = v8g->_allowUseDatabase;
  v8g->_allowUseDatabase = true;

  v8g->_loader->executeGlobalScript(isolate, isolate->GetCurrentContext(),
                                    "server/bootstrap/coordinator-database.js");

  v8g->_allowUseDatabase = allowUseDatabase;

  // and switch back
  v8g->_vocbase = orig;

  TRI_ReleaseVocBase(vocbase);

  TRI_V8_RETURN_TRUE();
}

////////////////////////////////////////////////////////////////////////////////
/// @brief create a new database
/// @startDocuBlock databaseCreateDatabase
/// `db._createDatabase(name, options, users)`
///
/// Creates a new database with the name specified by *name*.
/// There are restrictions for database names
/// (see [DatabaseNames](../NamingConventions/DatabaseNames.md)).
///
/// Note that even if the database is created successfully, there will be no
/// change into the current database to the new database. Changing the current
/// database must explicitly be requested by using the
/// *db._useDatabase* method.
///
/// The *options* attribute currently has no meaning and is reserved for
/// future use.
///
/// The optional *users* attribute can be used to create initial users for
/// the new database. If specified, it must be a list of user objects. Each user
/// object can contain the following attributes:
///
/// * *username*: the user name as a string. This attribute is mandatory.
/// * *passwd*: the user password as a string. If not specified, then it
/// defaults
///   to the empty string.
/// * *active*: a boolean flag indicating whether the user account should be
///   active or not. The default value is *true*.
/// * *extra*: an optional JSON object with extra user information. The data
///   contained in *extra* will be stored for the user but not be interpreted
///   further by ArangoDB.
///
/// If no initial users are specified, a default user *root* will be created
/// with an empty string password. This ensures that the new database will be
/// accessible via HTTP after it is created.
///
/// You can create users in a database if no initial user is specified. Switch
/// into the new database (username and password must be identical to the
/// current
/// session) and add or modify users with the following commands.
///
/// ```js
///   require("@arangodb/users").save(username, password, true);
///   require("@arangodb/users").update(username, password, true);
///   require("@arangodb/users").remove(username);
/// ```
/// Alternatively, you can specify user data directly. For example:
///
/// ```js
///   db._createDatabase("newDB", [], [{ username: "newUser", passwd: "123456",
///   active: true}])
/// ```
///
/// Those methods can only be used from within the *_system* database.
/// @endDocuBlock
////////////////////////////////////////////////////////////////////////////////

static void JS_CreateDatabase(const v8::FunctionCallbackInfo<v8::Value>& args) {
  v8::Isolate* isolate = args.GetIsolate();
  v8::HandleScope scope(isolate);

  if (args.Length() < 1 || args.Length() > 3) {
    TRI_V8_THROW_EXCEPTION_USAGE(
        "db._createDatabase(<name>, <options>, <users>)");
  }

  TRI_vocbase_t* vocbase = GetContextVocBase(isolate);

  if (vocbase == nullptr) {
    TRI_V8_THROW_EXCEPTION(TRI_ERROR_ARANGO_DATABASE_NOT_FOUND);
  }

  if (TRI_GetOperationModeServer() == TRI_VOCBASE_MODE_NO_CREATE) {
    TRI_V8_THROW_EXCEPTION(TRI_ERROR_ARANGO_READ_ONLY);
  }

  if (!TRI_IsSystemVocBase(vocbase)) {
    TRI_V8_THROW_EXCEPTION(TRI_ERROR_ARANGO_USE_SYSTEM_DATABASE);
  }

  if (ServerState::instance()->isCoordinator()) {
    CreateDatabaseCoordinator(args);
    return;
  }

  TRI_GET_GLOBALS();
  TRI_voc_tick_t id = 0;

  // get database defaults from server
  TRI_vocbase_defaults_t defaults;
  TRI_GetDatabaseDefaultsServer(static_cast<TRI_server_t*>(v8g->_server),
                                &defaults);

  v8::Local<v8::String> keyDefaultMaximalSize =
      TRI_V8_ASCII_STRING("defaultMaximalSize");
  v8::Local<v8::String> keyDefaultWaitForSync =
      TRI_V8_ASCII_STRING("defaultWaitForSync");
  v8::Local<v8::String> keyRequireAuthentication =
      TRI_V8_ASCII_STRING("requireAuthentication");
  v8::Local<v8::String> keyRequireAuthenticationUnixSockets =
      TRI_V8_ASCII_STRING("requireAuthenticationUnixSockets");
  v8::Local<v8::String> keyAuthenticateSystemOnly =
      TRI_V8_ASCII_STRING("authenticateSystemOnly");
  v8::Local<v8::String> keyForceSyncProperties =
      TRI_V8_ASCII_STRING("forceSyncProperties");

  // overwrite database defaults from args[2]
  if (args.Length() > 1 && args[1]->IsObject()) {
    v8::Handle<v8::Object> options = args[1]->ToObject();

    if (options->Has(keyDefaultMaximalSize)) {
      defaults.defaultMaximalSize =
          (TRI_voc_size_t)options->Get(keyDefaultMaximalSize)->IntegerValue();
    }

    if (options->Has(keyDefaultWaitForSync)) {
      defaults.defaultWaitForSync =
          options->Get(keyDefaultWaitForSync)->BooleanValue();
    }

    if (options->Has(keyRequireAuthentication)) {
      defaults.requireAuthentication =
          options->Get(keyRequireAuthentication)->BooleanValue();
    }

    if (options->Has(keyRequireAuthenticationUnixSockets)) {
      defaults.requireAuthenticationUnixSockets =
          options->Get(keyRequireAuthenticationUnixSockets)->BooleanValue();
    }

    if (options->Has(keyAuthenticateSystemOnly)) {
      defaults.authenticateSystemOnly =
          options->Get(keyAuthenticateSystemOnly)->BooleanValue();
    }

    if (options->Has(keyForceSyncProperties)) {
      defaults.forceSyncProperties =
          options->Get(keyForceSyncProperties)->BooleanValue();
    }

    TRI_GET_GLOBAL_STRING(IdKey);
    if (options->Has(IdKey)) {
      // only used for testing to create database with a specific id
      id = TRI_ObjectToUInt64(options->Get(IdKey), true);
    }
  }

  string const name = TRI_ObjectToString(args[0]);

  TRI_vocbase_t* database;
  int res =
      TRI_CreateDatabaseServer(static_cast<TRI_server_t*>(v8g->_server), id,
                               name.c_str(), &defaults, &database, true);

  if (res != TRI_ERROR_NO_ERROR) {
    TRI_V8_THROW_EXCEPTION(res);
  }

  TRI_ASSERT(database != nullptr);

  // copy users into context
  if (args.Length() >= 3 && args[2]->IsArray()) {
    v8::Handle<v8::Object> users = v8::Object::New(isolate);
    users->Set(TRI_V8_ASCII_STRING("users"), args[2]);

    isolate->GetCurrentContext()->Global()->Set(
        TRI_V8_ASCII_STRING("UPGRADE_ARGS"), users);
  } else {
    isolate->GetCurrentContext()->Global()->Set(
        TRI_V8_ASCII_STRING("UPGRADE_ARGS"), v8::Object::New(isolate));
  }

  // switch databases
  TRI_vocbase_t* orig = v8g->_vocbase;
  TRI_ASSERT(orig != nullptr);

  v8g->_vocbase = database;

  // initalise database
  v8g->_loader->executeGlobalScript(isolate, isolate->GetCurrentContext(),
                                    "server/bootstrap/local-database.js");

  // and switch back
  v8g->_vocbase = orig;

  // populate the authentication cache. otherwise no one can access the new
  // database
  TRI_ReloadAuthInfo(database);

  // finally decrease the reference-counter
  TRI_ReleaseVocBase(database);

  TRI_V8_RETURN_TRUE();
}

////////////////////////////////////////////////////////////////////////////////
/// @brief drop a database, case of a coordinator in a cluster
////////////////////////////////////////////////////////////////////////////////

static void DropDatabaseCoordinator(
    const v8::FunctionCallbackInfo<v8::Value>& args) {
  v8::Isolate* isolate = args.GetIsolate();
  v8::HandleScope scope(isolate);

  TRI_GET_GLOBALS();

  // Arguments are already checked, there is exactly one argument
  string const name = TRI_ObjectToString(args[0]);
  TRI_vocbase_t* vocbase = TRI_UseCoordinatorDatabaseServer(
      static_cast<TRI_server_t*>(v8g->_server), name.c_str());

  if (vocbase == nullptr) {
    // no such database
    TRI_V8_THROW_EXCEPTION(TRI_ERROR_ARANGO_DATABASE_NOT_FOUND);
  }

  TRI_voc_tick_t const id = vocbase->_id;
  TRI_ReleaseVocBase(vocbase);

  ClusterInfo* ci = ClusterInfo::instance();
  string errorMsg;

  // clear local sid cache for database
  triagens::arango::VocbaseContext::clearSid(name);

  int res = ci->dropDatabaseCoordinator(name, errorMsg, 120.0);

  if (res != TRI_ERROR_NO_ERROR) {
    TRI_V8_THROW_EXCEPTION_MESSAGE(res, errorMsg);
  }

  // now wait for heartbeat thread to drop the database object
  int tries = 0;

  while (++tries <= 6000) {
    TRI_vocbase_t* vocbase = TRI_UseByIdCoordinatorDatabaseServer(
        static_cast<TRI_server_t*>(v8g->_server), id);

    if (vocbase == nullptr) {
      // object has vanished
      break;
    }

    // sleep
    usleep(10000);
  }

  TRI_V8_RETURN_TRUE();
}

////////////////////////////////////////////////////////////////////////////////
/// @brief drop an existing database
/// @startDocuBlock databaseDropDatabase
/// `db._dropDatabase(name)`
///
/// Drops the database specified by *name*. The database specified by
/// *name* must exist.
///
/// **Note**: Dropping databases is only possible from within the *_system*
/// database. The *_system* database itself cannot be dropped.
///
/// Databases are dropped asynchronously, and will be physically removed if
/// all clients have disconnected and references have been garbage-collected.
/// @endDocuBlock
////////////////////////////////////////////////////////////////////////////////

static void JS_DropDatabase(const v8::FunctionCallbackInfo<v8::Value>& args) {
  v8::Isolate* isolate = args.GetIsolate();
  v8::HandleScope scope(isolate);

  if (args.Length() != 1) {
    TRI_V8_THROW_EXCEPTION_USAGE("db._dropDatabase(<name>)");
  }

  TRI_vocbase_t* vocbase = GetContextVocBase(isolate);

  if (vocbase == nullptr) {
    TRI_V8_THROW_EXCEPTION(TRI_ERROR_ARANGO_DATABASE_NOT_FOUND);
  }

  if (!TRI_IsSystemVocBase(vocbase)) {
    TRI_V8_THROW_EXCEPTION(TRI_ERROR_ARANGO_USE_SYSTEM_DATABASE);
  }

  // clear collections in cache object
  TRI_ClearObjectCacheV8(isolate);

  // If we are a coordinator in a cluster, we have to behave differently:
  if (ServerState::instance()->isCoordinator()) {
    DropDatabaseCoordinator(args);
    return;
  }

  string const name = TRI_ObjectToString(args[0]);
  TRI_GET_GLOBALS();

  int res = TRI_DropDatabaseServer(static_cast<TRI_server_t*>(v8g->_server),
                                   name.c_str(), true, true);

  if (res != TRI_ERROR_NO_ERROR) {
    TRI_V8_THROW_EXCEPTION(res);
  }

  // clear local sid cache for the database
  triagens::arango::VocbaseContext::clearSid(name);

  // run the garbage collection in case the database held some objects which can
  // now be freed
  TRI_RunGarbageCollectionV8(isolate, 0.25);

  TRI_V8ReloadRouting(isolate);

  TRI_V8_RETURN_TRUE();
}

////////////////////////////////////////////////////////////////////////////////
/// @brief returns a list of all endpoints
///
/// @FUN{LIST_ENDPOINTS}
////////////////////////////////////////////////////////////////////////////////

static void JS_ListEndpoints(const v8::FunctionCallbackInfo<v8::Value>& args) {
  TRI_V8_TRY_CATCH_BEGIN(isolate);
  v8::HandleScope scope(isolate);

  if (args.Length() != 0) {
    TRI_V8_THROW_EXCEPTION_USAGE("db._listEndpoints()");
  }

  TRI_GET_GLOBALS();
  TRI_server_t* server = static_cast<TRI_server_t*>(v8g->_server);
  ApplicationEndpointServer* s = static_cast<ApplicationEndpointServer*>(
      server->_applicationEndpointServer);

  if (s == nullptr) {
    // not implemented in console mode
    TRI_V8_THROW_EXCEPTION(TRI_ERROR_NOT_IMPLEMENTED);
  }

  TRI_vocbase_t* vocbase = GetContextVocBase(isolate);

  if (vocbase == nullptr) {
    TRI_V8_THROW_EXCEPTION(TRI_ERROR_ARANGO_DATABASE_NOT_FOUND);
  }

  if (!TRI_IsSystemVocBase(vocbase)) {
    TRI_V8_THROW_EXCEPTION(TRI_ERROR_ARANGO_USE_SYSTEM_DATABASE);
  }

  auto const& endpoints = s->getEndpoints();

  v8::Handle<v8::Array> result = v8::Array::New(isolate);
  uint32_t j = 0;

  map<string, vector<string>>::const_iterator it;
  for (it = endpoints.begin(); it != endpoints.end(); ++it) {
    v8::Handle<v8::Array> dbNames = v8::Array::New(isolate);

    for (uint32_t i = 0; i < (*it).second.size(); ++i) {
      dbNames->Set(i, TRI_V8_STD_STRING((*it).second.at(i)));
    }

    v8::Handle<v8::Object> item = v8::Object::New(isolate);
    item->Set(TRI_V8_ASCII_STRING("endpoint"), TRI_V8_STD_STRING((*it).first));
    item->Set(TRI_V8_ASCII_STRING("databases"), dbNames);

    result->Set(j++, item);
  }

  TRI_V8_RETURN(result);
  TRI_V8_TRY_CATCH_END
}


////////////////////////////////////////////////////////////////////////////////
/// @brief parse vertex handle from a v8 value (string | object)
////////////////////////////////////////////////////////////////////////////////

int TRI_ParseVertex(const v8::FunctionCallbackInfo<v8::Value>& args,
                    CollectionNameResolver const* resolver, TRI_voc_cid_t& cid,
                    std::unique_ptr<char[]>& key,
                    v8::Handle<v8::Value> const val) {
  v8::Isolate* isolate = args.GetIsolate();
  v8::HandleScope scope(isolate);

  TRI_ASSERT(key.get() == nullptr);

  // reset everything
  string collectionName;
  TRI_voc_rid_t rid = 0;

  // try to extract the collection name, key, and revision from the object
  // passed
  if (!ExtractDocumentHandle(isolate, val, collectionName, key, rid)) {
    return TRI_ERROR_ARANGO_DOCUMENT_HANDLE_BAD;
  }

  // we have at least a key, we also might have a collection name
  TRI_ASSERT(key.get() != nullptr);

  if (collectionName.empty()) {
    // we do not know the collection
    return TRI_ERROR_ARANGO_DOCUMENT_HANDLE_BAD;
  }

  if (ServerState::instance()->isDBServer()) {
    cid = resolver->getCollectionIdCluster(collectionName);
  } else {
    cid = resolver->getCollectionId(collectionName);
  }

  if (cid == 0) {
    return TRI_ERROR_ARANGO_COLLECTION_NOT_FOUND;
  }

  return TRI_ERROR_NO_ERROR;
}

////////////////////////////////////////////////////////////////////////////////
/// @brief return the private WRP_VOCBASE_COL_TYPE value
////////////////////////////////////////////////////////////////////////////////

int32_t TRI_GetVocBaseColType() { return WRP_VOCBASE_COL_TYPE; }

////////////////////////////////////////////////////////////////////////////////
/// @brief run version check
////////////////////////////////////////////////////////////////////////////////

bool TRI_UpgradeDatabase(TRI_vocbase_t* vocbase, JSLoader* startupLoader,
                         v8::Handle<v8::Context> context) {
  TRI_ASSERT(startupLoader != nullptr);
  auto isolate = context->GetIsolate();

  v8::HandleScope scope(isolate);
  TRI_GET_GLOBALS();
  TRI_vocbase_t* orig = v8g->_vocbase;
  v8g->_vocbase = vocbase;

  v8::Handle<v8::Value> result = startupLoader->executeGlobalScript(
      isolate, isolate->GetCurrentContext(), "server/upgrade-database.js");
  bool ok = TRI_ObjectToBoolean(result);

  if (!ok) {
    vocbase->_state = (sig_atomic_t)TRI_VOCBASE_STATE_FAILED_VERSION;
  }

  v8g->_vocbase = orig;

  return ok;
}

////////////////////////////////////////////////////////////////////////////////
/// @brief run upgrade check
////////////////////////////////////////////////////////////////////////////////

int TRI_CheckDatabaseVersion(TRI_vocbase_t* vocbase, JSLoader* startupLoader,
                             v8::Handle<v8::Context> context) {
  TRI_ASSERT(startupLoader != nullptr);

  auto isolate = context->GetIsolate();
  v8::HandleScope scope(isolate);
  TRI_GET_GLOBALS();
  TRI_vocbase_t* orig = v8g->_vocbase;
  v8g->_vocbase = vocbase;

  v8::Handle<v8::Value> result = startupLoader->executeGlobalScript(
      isolate, isolate->GetCurrentContext(), "server/check-version.js");
  int code = (int)TRI_ObjectToInt64(result);

  v8g->_vocbase = orig;

  return code;
}

////////////////////////////////////////////////////////////////////////////////
/// @brief reloads routing
////////////////////////////////////////////////////////////////////////////////

void TRI_V8ReloadRouting(v8::Isolate* isolate) {
  TRI_ExecuteJavaScriptString(
      isolate, isolate->GetCurrentContext(),
      TRI_V8_ASCII_STRING(
          "require('internal').executeGlobalContextFunction('reloadRouting')"),
      TRI_V8_ASCII_STRING("reload routing"), false);
}

////////////////////////////////////////////////////////////////////////////////
/// @brief creates a TRI_vocbase_t global context
////////////////////////////////////////////////////////////////////////////////

void TRI_InitV8VocBridge(v8::Isolate* isolate,
                         triagens::arango::ApplicationV8* applicationV8,
                         v8::Handle<v8::Context> context,
                         triagens::aql::QueryRegistry* queryRegistry,
                         TRI_server_t* server, TRI_vocbase_t* vocbase,
                         JSLoader* loader, size_t threadNumber) {
  v8::HandleScope scope(isolate);

  // check the isolate
  TRI_v8_global_t* v8g = TRI_CreateV8Globals(isolate);

  TRI_ASSERT(v8g->_transactionContext == nullptr);
  v8g->_transactionContext = new V8TransactionContext(true);
  static_cast<V8TransactionContext*>(v8g->_transactionContext)->makeGlobal();

  // register the query registry
  v8g->_queryRegistry = queryRegistry;

  // register the server
  v8g->_server = server;

  // register the database
  v8g->_vocbase = vocbase;

  // register the startup loader
  v8g->_loader = loader;

  // register the context dealer
  v8g->_applicationV8 = applicationV8;

  v8::Handle<v8::ObjectTemplate> ArangoNS;
  v8::Handle<v8::ObjectTemplate> rt;
  v8::Handle<v8::FunctionTemplate> ft;
  v8::Handle<v8::Template> pt;

  // .............................................................................
  // generate the TRI_vocbase_t template
  // .............................................................................

  ft = v8::FunctionTemplate::New(isolate);
  ft->SetClassName(TRI_V8_ASCII_STRING("ArangoDatabase"));

  ArangoNS = ft->InstanceTemplate();
  ArangoNS->SetInternalFieldCount(2);
  ArangoNS->SetNamedPropertyHandler(MapGetVocBase);

  // for any database function added here, be sure to add it to in function
  // JS_CompletionsVocbase, too for the auto-completion

  TRI_AddMethodVocbase(isolate, ArangoNS, TRI_V8_ASCII_STRING("_version"),
                       JS_VersionServer);
  TRI_AddMethodVocbase(isolate, ArangoNS, TRI_V8_ASCII_STRING("_id"),
                       JS_IdDatabase);
  TRI_AddMethodVocbase(isolate, ArangoNS, TRI_V8_ASCII_STRING("_isSystem"),
                       JS_IsSystemDatabase);
  TRI_AddMethodVocbase(isolate, ArangoNS, TRI_V8_ASCII_STRING("_name"),
                       JS_NameDatabase);
  TRI_AddMethodVocbase(isolate, ArangoNS, TRI_V8_ASCII_STRING("_path"),
                       JS_PathDatabase);
  TRI_AddMethodVocbase(isolate, ArangoNS,
                       TRI_V8_ASCII_STRING("_createDatabase"),
                       JS_CreateDatabase);
  TRI_AddMethodVocbase(isolate, ArangoNS, TRI_V8_ASCII_STRING("_dropDatabase"),
                       JS_DropDatabase);
  TRI_AddMethodVocbase(isolate, ArangoNS, TRI_V8_ASCII_STRING("_listDatabases"),
                       JS_ListDatabases);
  TRI_AddMethodVocbase(isolate, ArangoNS, TRI_V8_ASCII_STRING("_useDatabase"),
                       JS_UseDatabase);

  TRI_InitV8Statistics(isolate, context);

  TRI_InitV8indexArangoDB(isolate, ArangoNS);

  TRI_InitV8collection(context, server, vocbase, loader, threadNumber, v8g,
                       isolate, ArangoNS);

  v8g->VocbaseTempl.Reset(isolate, ArangoNS);
  TRI_AddGlobalFunctionVocbase(isolate, context,
                               TRI_V8_ASCII_STRING("ArangoDatabase"),
                               ft->GetFunction());

  TRI_InitV8ShapedJson(isolate, context, threadNumber, v8g);

  TRI_InitV8cursor(context, v8g);

  // .............................................................................
  // generate global functions
  // .............................................................................

  // AQL functions. not intended to be used directly by end users
  TRI_AddGlobalFunctionVocbase(isolate, context,
                               TRI_V8_ASCII_STRING("AQL_EXECUTE"),
                               JS_ExecuteAql, true);
  TRI_AddGlobalFunctionVocbase(isolate, context,
                               TRI_V8_ASCII_STRING("AQL_EXECUTEJSON"),
                               JS_ExecuteAqlJson, true);
  TRI_AddGlobalFunctionVocbase(isolate, context,
                               TRI_V8_ASCII_STRING("AQL_EXPLAIN"),
                               JS_ExplainAql, true);
  TRI_AddGlobalFunctionVocbase(
      isolate, context, TRI_V8_ASCII_STRING("AQL_PARSE"), JS_ParseAql, true);
  TRI_AddGlobalFunctionVocbase(isolate, context,
                               TRI_V8_ASCII_STRING("AQL_WARNING"),
                               JS_WarningAql, true);
  TRI_AddGlobalFunctionVocbase(isolate, context,
                               TRI_V8_ASCII_STRING("AQL_QUERIES_PROPERTIES"),
                               JS_QueriesPropertiesAql, true);
  TRI_AddGlobalFunctionVocbase(isolate, context,
                               TRI_V8_ASCII_STRING("AQL_QUERIES_CURRENT"),
                               JS_QueriesCurrentAql, true);
  TRI_AddGlobalFunctionVocbase(isolate, context,
                               TRI_V8_ASCII_STRING("AQL_QUERIES_SLOW"),
                               JS_QueriesSlowAql, true);
  TRI_AddGlobalFunctionVocbase(isolate, context,
                               TRI_V8_ASCII_STRING("AQL_QUERIES_KILL"),
                               JS_QueriesKillAql, true);
  TRI_AddGlobalFunctionVocbase(isolate, context,
                               TRI_V8_ASCII_STRING("AQL_QUERY_SLEEP"),
                               JS_QuerySleepAql, true);
  TRI_AddGlobalFunctionVocbase(isolate, context,
                               TRI_V8_ASCII_STRING("AQL_QUERY_IS_KILLED"),
                               JS_QueryIsKilledAql, true);
  TRI_AddGlobalFunctionVocbase(
      isolate, context, TRI_V8_ASCII_STRING("AQL_QUERY_CACHE_PROPERTIES"),
      JS_QueryCachePropertiesAql, true);
  TRI_AddGlobalFunctionVocbase(
      isolate, context, TRI_V8_ASCII_STRING("AQL_QUERY_CACHE_INVALIDATE"),
      JS_QueryCacheInvalidateAql, true);

  TRI_AddGlobalFunctionVocbase(
      isolate, context, TRI_V8_ASCII_STRING("THROW_COLLECTION_NOT_LOADED"),
      JS_ThrowCollectionNotLoaded, true);

  TRI_AddGlobalFunctionVocbase(isolate, context,
                               TRI_V8_ASCII_STRING("CPP_SHORTEST_PATH"),
                               JS_QueryShortestPath, true);
  TRI_AddGlobalFunctionVocbase(isolate, context,
                               TRI_V8_ASCII_STRING("CPP_NEIGHBORS"),
                               JS_QueryNeighbors, true);

  TRI_InitV8Replication(isolate, context, server, vocbase, loader, threadNumber,
                        v8g);

  TRI_AddGlobalFunctionVocbase(isolate, context,
                               TRI_V8_ASCII_STRING("COMPARE_STRING"),
                               JS_CompareString);
  TRI_AddGlobalFunctionVocbase(isolate, context,
                               TRI_V8_ASCII_STRING("NORMALIZE_STRING"),
                               JS_NormalizeString);
  TRI_AddGlobalFunctionVocbase(
      isolate, context, TRI_V8_ASCII_STRING("TIMEZONES"), JS_GetIcuTimezones);
  TRI_AddGlobalFunctionVocbase(isolate, context, TRI_V8_ASCII_STRING("LOCALES"),
                               JS_GetIcuLocales);
  TRI_AddGlobalFunctionVocbase(isolate, context,
                               TRI_V8_ASCII_STRING("FORMAT_DATETIME"),
                               JS_FormatDatetime);
  TRI_AddGlobalFunctionVocbase(isolate, context,
                               TRI_V8_ASCII_STRING("PARSE_DATETIME"),
                               JS_ParseDatetime);

  TRI_AddGlobalFunctionVocbase(isolate, context,
                               TRI_V8_ASCII_STRING("LIST_ENDPOINTS"),
                               JS_ListEndpoints, true);
  TRI_AddGlobalFunctionVocbase(isolate, context,
                               TRI_V8_ASCII_STRING("RELOAD_AUTH"),
                               JS_ReloadAuth, true);
  TRI_AddGlobalFunctionVocbase(isolate, context,
                               TRI_V8_ASCII_STRING("TRANSACTION"),
                               JS_Transaction, true);
  TRI_AddGlobalFunctionVocbase(
      isolate, context, TRI_V8_ASCII_STRING("WAL_FLUSH"), JS_FlushWal, true);
  TRI_AddGlobalFunctionVocbase(isolate, context,
                               TRI_V8_ASCII_STRING("WAL_WAITCOLLECTOR"),
                               JS_WaitCollectorWal, true);
  TRI_AddGlobalFunctionVocbase(isolate, context,
                               TRI_V8_ASCII_STRING("WAL_PROPERTIES"),
                               JS_PropertiesWal, true);
  TRI_AddGlobalFunctionVocbase(isolate, context,
                               TRI_V8_ASCII_STRING("WAL_TRANSACTIONS"),
                               JS_TransactionsWal, true);

  TRI_AddGlobalFunctionVocbase(isolate, context,
                               TRI_V8_ASCII_STRING("ENABLE_NATIVE_BACKTRACES"),
                               JS_EnableNativeBacktraces, true);

  TRI_AddGlobalFunctionVocbase(isolate, context, TRI_V8_ASCII_STRING("Debug"),
                               JS_Debug, true);

  // .............................................................................
  // create global variables
  // .............................................................................

  v8::Handle<v8::Object> v = WrapVocBase(isolate, vocbase);
  if (v.IsEmpty()) {
    LOG_ERROR("out of memory when initializing VocBase");
  } else {
    TRI_AddGlobalVariableVocbase(isolate, context, TRI_V8_ASCII_STRING("db"),
                                 v);
  }

  // add collections cache object
  context->Global()->ForceSet(TRI_V8_ASCII_STRING("__dbcache__"),
                              v8::Object::New(isolate), v8::DontEnum);

  // current thread number
  context->Global()->ForceSet(TRI_V8_ASCII_STRING("THREAD_NUMBER"),
                              v8::Number::New(isolate, (double)threadNumber),
                              v8::ReadOnly);

  // whether or not statistics are enabled
  context->Global()->ForceSet(TRI_V8_ASCII_STRING("ENABLE_STATISTICS"),
                              v8::Boolean::New(isolate, TRI_ENABLE_STATISTICS),
                              v8::ReadOnly);

  // a thread-global variable that will is supposed to contain the AQL module
  // do not remove this, otherwise AQL queries will break
  context->Global()->ForceSet(TRI_V8_ASCII_STRING("_AQL"),
                              v8::Undefined(isolate), v8::DontEnum);
}

<|MERGE_RESOLUTION|>--- conflicted
+++ resolved
@@ -1550,15 +1550,9 @@
       obj->Set(TRI_V8_ASCII_STRING("id"), V8TickId(isolate, q.id));
       obj->Set(TRI_V8_ASCII_STRING("query"), TRI_V8_STD_STRING(q.queryString));
       obj->Set(TRI_V8_ASCII_STRING("started"), TRI_V8_STD_STRING(timeString));
-<<<<<<< HEAD
-      obj->Set(TRI_V8_ASCII_STRING("runTime"), v8::Number::New(isolate, q.runTime));
+      obj->Set(TRI_V8_ASCII_STRING("runTime"),
+               v8::Number::New(isolate, q.runTime));
       obj->Set(TRI_V8_ASCII_STRING("state"), TRI_V8_STD_STRING(queryState));
-   
-=======
-      obj->Set(TRI_V8_ASCII_STRING("runTime"),
-               v8::Number::New(isolate, it.runTime));
-
->>>>>>> e6149f1f
       result->Set(i++, obj);
     }
 
@@ -1609,15 +1603,9 @@
       obj->Set(TRI_V8_ASCII_STRING("id"), V8TickId(isolate, q.id));
       obj->Set(TRI_V8_ASCII_STRING("query"), TRI_V8_STD_STRING(q.queryString));
       obj->Set(TRI_V8_ASCII_STRING("started"), TRI_V8_STD_STRING(timeString));
-<<<<<<< HEAD
-      obj->Set(TRI_V8_ASCII_STRING("runTime"), v8::Number::New(isolate, q.runTime));
+      obj->Set(TRI_V8_ASCII_STRING("runTime"),
+               v8::Number::New(isolate, q.runTime));
       obj->Set(TRI_V8_ASCII_STRING("state"), TRI_V8_STD_STRING(queryState));
-   
-=======
-      obj->Set(TRI_V8_ASCII_STRING("runTime"),
-               v8::Number::New(isolate, it.runTime));
-
->>>>>>> e6149f1f
       result->Set(i++, obj);
     }
 
