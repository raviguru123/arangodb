////////////////////////////////////////////////////////////////////////////////
/// DISCLAIMER
///
/// Copyright 2014-2016 ArangoDB GmbH, Cologne, Germany
/// Copyright 2004-2014 triAGENS GmbH, Cologne, Germany
///
/// Licensed under the Apache License, Version 2.0 (the "License");
/// you may not use this file except in compliance with the License.
/// You may obtain a copy of the License at
///
///     http://www.apache.org/licenses/LICENSE-2.0
///
/// Unless required by applicable law or agreed to in writing, software
/// distributed under the License is distributed on an "AS IS" BASIS,
/// WITHOUT WARRANTIES OR CONDITIONS OF ANY KIND, either express or implied.
/// See the License for the specific language governing permissions and
/// limitations under the License.
///
/// Copyright holder is ArangoDB GmbH, Cologne, Germany
///
/// @author Michael Hackstein
////////////////////////////////////////////////////////////////////////////////

#include "LogicalCollection.h"

#include "Basics/Barrier.h"
#include "Basics/ReadLocker.h"
#include "Basics/StringUtils.h"
#include "Basics/StaticStrings.h"
#include "Basics/Timers.h"
#include "Basics/ThreadPool.h"
#include "Basics/VelocyPackHelper.h"
#include "Basics/WriteLocker.h"
#include "Aql/QueryCache.h"
#include "Cluster/ClusterInfo.h"
#include "Cluster/ClusterMethods.h"
#include "Cluster/ServerState.h"
#include "Indexes/EdgeIndex.h"
#include "Indexes/FulltextIndex.h"
#include "Indexes/GeoIndex.h"
#include "Indexes/HashIndex.h"
#include "Indexes/PrimaryIndex.h"
#include "Indexes/RocksDBIndex.h"
#include "Indexes/SkiplistIndex.h"
#include "RestServer/DatabaseFeature.h"
#include "RestServer/RevisionCacheFeature.h"
#include "StorageEngine/EngineSelectorFeature.h"
#include "StorageEngine/StorageEngine.h"
#include "Utils/CollectionNameResolver.h"
#include "Utils/CollectionReadLocker.h"
#include "Utils/CollectionWriteLocker.h"
#include "Utils/Events.h"
#include "Utils/SingleCollectionTransaction.h"
#include "Utils/StandaloneTransactionContext.h"
#include "VocBase/CollectionRevisionsCache.h"
#include "VocBase/DatafileStatisticsContainer.h"
#include "VocBase/IndexThreadFeature.h"
#include "VocBase/KeyGenerator.h"
#include "VocBase/ManagedDocumentResult.h"
#include "VocBase/PhysicalCollection.h"
#include "VocBase/ticks.h"
#include "VocBase/transaction.h"
#include "Wal/DocumentOperation.h"
#include "Wal/LogfileManager.h"
#include "Wal/Marker.h"
#include "Wal/Slots.h"

#include <velocypack/Collection.h>
#include <velocypack/Iterator.h>
#include <velocypack/velocypack-aliases.h>

using namespace arangodb;
using Helper = arangodb::basics::VelocyPackHelper;

/// forward
int TRI_AddOperationTransaction(TRI_transaction_t*,
                                TRI_voc_rid_t,
                                arangodb::wal::DocumentOperation&, 
                                arangodb::wal::Marker const* marker,
                                bool&);

/// @brief helper struct for filling indexes
class IndexFiller {
 public:
  IndexFiller(arangodb::Transaction* trx, arangodb::LogicalCollection* collection,
              arangodb::Index* idx, std::function<void(int)> callback)
      : _trx(trx), _collection(collection), _idx(idx), _callback(callback) {}

  void operator()() {
    int res = TRI_ERROR_INTERNAL;
    TRI_ASSERT(_idx->type() != Index::IndexType::TRI_IDX_TYPE_PRIMARY_INDEX); 

    try {
      res = _collection->fillIndex(_trx, _idx);
    } catch (...) {
    }

    _callback(res);
  }

 private:
  arangodb::Transaction* _trx;
  arangodb::LogicalCollection* _collection;
  arangodb::Index* _idx;
  std::function<void(int)> _callback;
};

namespace {

template <typename T>
static T ReadNumericValue(VPackSlice info, std::string const& name, T def) {
  if (!info.isObject()) {
    return def;
  }
  return Helper::getNumericValue<T>(info, name.c_str(), def);
}

template <typename T, typename BaseType>
static T ReadNumericValue(VPackSlice info, std::string const& name, T def) {
  if (!info.isObject()) {
    return def;
  }
  // nice extra conversion required for Visual Studio pickyness
  return static_cast<T>(Helper::getNumericValue<BaseType>(info, name.c_str(), static_cast<BaseType>(def)));
}

static bool ReadBooleanValue(VPackSlice info, std::string const& name,
                             bool def) {
  if (!info.isObject()) {
    return def;
  }
  return Helper::getBooleanValue(info, name.c_str(), def);
}

static TRI_voc_cid_t ReadCid(VPackSlice info) {
  if (!info.isObject()) {
    // ERROR CASE
    return 0;
  }

  // Somehow the cid is now propagated to dbservers
  TRI_voc_cid_t cid = Helper::extractIdValue(info);

  if (cid == 0) {
    if (ServerState::instance()->isDBServer()) {
      cid = ClusterInfo::instance()->uniqid(1);
    } else if (ServerState::instance()->isCoordinator()) {
      cid = ClusterInfo::instance()->uniqid(1);
    } else {
      cid = TRI_NewTickServer();
    }
  }
  return cid;
}

static TRI_voc_cid_t ReadPlanId(VPackSlice info, TRI_voc_cid_t cid) {
  if (!info.isObject()) {
    // ERROR CASE
    return 0;
  }
  VPackSlice id = info.get("planId");
  if (id.isNone()) {
    return cid;
  }

  if (id.isString()) {
    // string cid, e.g. "9988488"
    return arangodb::basics::StringUtils::uint64(id.copyString());
  } else if (id.isNumber()) {
    // numeric cid, e.g. 9988488
    return id.getNumericValue<uint64_t>();
  }
  // TODO Throw error for invalid type?
  return cid;
}

static std::string const ReadStringValue(VPackSlice info,
                                         std::string const& name,
                                         std::string const& def) {
  if (!info.isObject()) {
    return def;
  }
  return Helper::getStringValue(info, name, def);
}

static std::shared_ptr<arangodb::velocypack::Buffer<uint8_t> const> CopySliceValue(VPackSlice info,
    std::string const& name) {
  if (!info.isObject()) {
    return nullptr;
  }
  info = info.get(name);
  if (info.isNone()) {
    return nullptr;
  }
  return VPackBuilder::clone(info).steal();
}

// Creates an index object.
// It does not modify anything and does not insert things into
// the index.
// Is also save to use in cluster case.
static std::shared_ptr<Index> PrepareIndexFromSlice(VPackSlice info,
                                                    bool generateKey,
                                                    LogicalCollection* col,
                                                    bool isClusterConstructor = false) {
  if (!info.isObject()) {
    THROW_ARANGO_EXCEPTION(TRI_ERROR_BAD_PARAMETER);
  }

  // extract type
  VPackSlice value = info.get("type");

  if (!value.isString()) {
    // Compatibility with old v8-vocindex.
    if (generateKey) {
      THROW_ARANGO_EXCEPTION(TRI_ERROR_OUT_OF_MEMORY);
    } else {
      THROW_ARANGO_EXCEPTION_MESSAGE(TRI_ERROR_INTERNAL, "invalid index type definition");
    }
  }

  std::string tmp = value.copyString();
  arangodb::Index::IndexType const type = arangodb::Index::type(tmp.c_str());

  std::shared_ptr<Index> newIdx;

  TRI_idx_iid_t iid = 0;
  value = info.get("id");
  if (value.isString()) {
    iid = basics::StringUtils::uint64(value.copyString());
  } else if (value.isNumber()) { 
    iid = Helper::getNumericValue<TRI_idx_iid_t>(info, "id", 0);
  } else if (!generateKey) {
    // In the restore case it is forbidden to NOT have id
    THROW_ARANGO_EXCEPTION_MESSAGE(TRI_ERROR_INTERNAL, "cannot restore index without index identifier");
  }

  if (iid == 0 && !isClusterConstructor) {
    // Restore is not allowed to generate in id
    TRI_ASSERT(generateKey);
    iid = arangodb::Index::generateId();
  }
  
  switch (type) {
    case arangodb::Index::TRI_IDX_TYPE_UNKNOWN: {
      THROW_ARANGO_EXCEPTION(TRI_ERROR_INTERNAL);
    }
    case arangodb::Index::TRI_IDX_TYPE_PRIMARY_INDEX: {
      if (!isClusterConstructor) {
        // this indexes cannot be created directly
        THROW_ARANGO_EXCEPTION_MESSAGE(TRI_ERROR_INTERNAL, "cannot create primary index");
      }
      newIdx.reset(new arangodb::PrimaryIndex(col));
      break;
    }
    case arangodb::Index::TRI_IDX_TYPE_EDGE_INDEX: {
      if (!isClusterConstructor) {
        // this indexes cannot be created directly
        THROW_ARANGO_EXCEPTION_MESSAGE(TRI_ERROR_INTERNAL, "cannot create edge index");
      }
      newIdx.reset(new arangodb::EdgeIndex(iid, col));
      break;
    }
    case arangodb::Index::TRI_IDX_TYPE_GEO1_INDEX:
    case arangodb::Index::TRI_IDX_TYPE_GEO2_INDEX: {
      newIdx.reset(new arangodb::GeoIndex(iid, col, info));
      break;
    }
    case arangodb::Index::TRI_IDX_TYPE_HASH_INDEX: {
      newIdx.reset(new arangodb::HashIndex(iid, col, info));
      break;
    }
    case arangodb::Index::TRI_IDX_TYPE_SKIPLIST_INDEX: {
      newIdx.reset(new arangodb::SkiplistIndex(iid, col, info));
      break;
    }
    case arangodb::Index::TRI_IDX_TYPE_ROCKSDB_INDEX: {
      newIdx.reset(new arangodb::RocksDBIndex(iid, col, info));
      break;
    }
    case arangodb::Index::TRI_IDX_TYPE_FULLTEXT_INDEX: {
      newIdx.reset(new arangodb::FulltextIndex(iid, col, info));
      break;
    }
  }
  if (newIdx == nullptr) {
    THROW_ARANGO_EXCEPTION(TRI_ERROR_OUT_OF_MEMORY);
  }
  return newIdx;
};

}

/// @brief This the "copy" constructor used in the cluster
///        it is required to create objects that survive plan
///        modifications and can be freed
///        Can only be given to V8, cannot be used for functionality.
LogicalCollection::LogicalCollection(
    LogicalCollection const& other)
    : _internalVersion(0),
      _cid(other.cid()),
      _planId(other.planId()),
      _type(other.type()),
      _name(other.name()),
      _distributeShardsLike(other.distributeShardsLike()),
      _isSmart(other.isSmart()),
      _status(other.status()),
      _isLocal(false),
      _isDeleted(other._isDeleted),
      _doCompact(other.doCompact()),
      _isSystem(other.isSystem()),
      _isVolatile(other.isVolatile()),
      _waitForSync(other.waitForSync()),
      _journalSize(static_cast<TRI_voc_size_t>(other.journalSize())),
      _keyOptions(other._keyOptions),
      _version(other._version),
      _indexBuckets(other.indexBuckets()),
      _indexes(),
      _replicationFactor(other.replicationFactor()),
      _numberOfShards(other.numberOfShards()),
      _allowUserKeys(other.allowUserKeys()),
      _shardIds(new ShardMap()),  // Not needed
      _vocbase(other.vocbase()),
      _cleanupIndexes(0),
      _persistentIndexes(0),
      _physical(EngineSelectorFeature::ENGINE->createPhysicalCollection(this)),
      _revisionsCache(nullptr),
      _useSecondaryIndexes(true),
      _maxTick(0),
      _keyGenerator(),
      _nextCompactionStartIndex(0),
      _lastCompactionStatus(nullptr),
      _lastCompactionStamp(0.0),
      _uncollectedLogfileEntries(0),
<<<<<<< HEAD
      _isInitialIteration(false) {
  _keyGenerator.reset(KeyGenerator::factory(other.keyOptions()));

=======
      _revisionError(false) {
  _keyGenerator.reset(KeyGenerator::factory(other.keyOptions()));
>>>>>>> b2fab0e7
  
  // TODO Only DBServer? Is this correct?
  if (ServerState::instance()->isDBServer()) {
    _followers.reset(new FollowerInfo(this));
  }

  // Copy over index definitions
  _indexes.reserve(other._indexes.size());
  for (auto const& idx : other._indexes) {
    _indexes.emplace_back(idx);
  }

  setCompactionStatus("compaction not yet started");
}

// @brief Constructor used in coordinator case.
// The Slice contains the part of the plan that
// is relevant for this collection.
LogicalCollection::LogicalCollection(TRI_vocbase_t* vocbase,
                                     VPackSlice const& info, bool isPhysical)
    : _internalVersion(0),
      _cid(ReadCid(info)),
      _planId(ReadPlanId(info, _cid)),
      _type(ReadNumericValue<TRI_col_type_e, int>(info, "type",
                                                  TRI_COL_TYPE_UNKNOWN)),
      _name(ReadStringValue(info, "name", "")),
      _distributeShardsLike(ReadStringValue(info, "distributeShardsLike", "")),
      _isSmart(ReadBooleanValue(info, "isSmart", false)),
      _status(ReadNumericValue<TRI_vocbase_col_status_e, int>(
          info, "status", TRI_VOC_COL_STATUS_CORRUPTED)),
      _isLocal(!ServerState::instance()->isCoordinator()),
      _isDeleted(ReadBooleanValue(info, "deleted", false)),
      _doCompact(ReadBooleanValue(info, "doCompact", true)),
      _isSystem(IsSystemName(_name) &&
                ReadBooleanValue(info, "isSystem", false)),
      _isVolatile(ReadBooleanValue(info, "isVolatile", false)),
      _waitForSync(ReadBooleanValue(info, "waitForSync", false)),
      _journalSize(ReadNumericValue<TRI_voc_size_t>(
          info, "maximalSize",  // Backwards compatibility. Agency uses
                                // journalSize. paramters.json uses maximalSize
          ReadNumericValue<TRI_voc_size_t>(info, "journalSize",
                                           TRI_JOURNAL_DEFAULT_SIZE))),
      _keyOptions(CopySliceValue(info, "keyOptions")),
      _version(ReadNumericValue<uint32_t>(info, "version", currentVersion())),
      _indexBuckets(ReadNumericValue<uint32_t>(
          info, "indexBuckets", DatabaseFeature::defaultIndexBuckets())),
      _replicationFactor(ReadNumericValue<int>(info, "replicationFactor", 1)),
      _numberOfShards(ReadNumericValue<size_t>(info, "numberOfShards", 1)),
      _allowUserKeys(ReadBooleanValue(info, "allowUserKeys", true)),
      _shardIds(new ShardMap()),
      _vocbase(vocbase),
      _cleanupIndexes(0),
      _persistentIndexes(0),
      _path(ReadStringValue(info, "path", "")),
      _physical(EngineSelectorFeature::ENGINE->createPhysicalCollection(this)),
      _revisionsCache(nullptr),
      _useSecondaryIndexes(true),
      _maxTick(0),
      _keyGenerator(),
      _nextCompactionStartIndex(0),
      _lastCompactionStatus(nullptr),
      _lastCompactionStamp(0.0),
      _uncollectedLogfileEntries(0),
<<<<<<< HEAD
      _isInitialIteration(false) {

=======
      _revisionError(false) {
      
>>>>>>> b2fab0e7
  if (!IsAllowedName(info)) {
    THROW_ARANGO_EXCEPTION(TRI_ERROR_ARANGO_ILLEGAL_NAME);
  }
  
  if (_version < minimumVersion()) { 
    // collection is too "old"
    std::string errorMsg(std::string("collection '") + _name +
                         "' has a too old version. Please start the server "
                         "with the --database.auto-upgrade option.");

    THROW_ARANGO_EXCEPTION_MESSAGE(TRI_ERROR_FAILED, errorMsg);
  } 

  if (_isVolatile && _waitForSync) {
    // Illegal collection configuration
    THROW_ARANGO_EXCEPTION_MESSAGE(
        TRI_ERROR_BAD_PARAMETER,
        "volatile collections do not support the waitForSync option");
  }

  if (_journalSize < TRI_JOURNAL_MINIMAL_SIZE) {
    THROW_ARANGO_EXCEPTION_MESSAGE(TRI_ERROR_BAD_PARAMETER,
                                   "<properties>.journalSize too small");
  }

  VPackSlice shardKeysSlice = info.get("shardKeys");

  bool const isCluster = ServerState::instance()->isRunningInCluster();

  if (shardKeysSlice.isNone()) {
    // Use default.
    _shardKeys.emplace_back(StaticStrings::KeyString);
  } else {
    if (shardKeysSlice.isArray()) {
      for (auto const& sk : VPackArrayIterator(shardKeysSlice)) {
        if (sk.isString()) {
          std::string key = sk.copyString();
          // remove : char at the beginning or end (for enterprise)
          std::string stripped;
          if (!key.empty()) {
            if (key.front() == ':') {
              stripped = key.substr(1);
            } else if (key.back() == ':') {
              stripped = key.substr(0, key.size()-1);
            } else {
              stripped = key;
            }
          }
          // system attributes are not allowed (except _key)
          if (!stripped.empty() && stripped != StaticStrings::IdString &&
              stripped != StaticStrings::RevString) {
            _shardKeys.emplace_back(key);
          }
        }
      }
      if (_shardKeys.empty() && !isCluster) {
        // Compatibility. Old configs might store empty shard-keys locally.
        // This is translated to ["_key"]. In cluster-case this always was forbidden.
        _shardKeys.emplace_back(StaticStrings::KeyString);
      }
    }
  }

  if (_shardKeys.empty() || _shardKeys.size() > 8) {
    THROW_ARANGO_EXCEPTION_MESSAGE(TRI_ERROR_BAD_PARAMETER,
                                   "invalid number of shard keys");
  }


  // Cluster only tests
  if (ServerState::instance()->isCoordinator()) {
    if ( (_numberOfShards == 0 && !_isSmart) || _numberOfShards > 1000) {
      THROW_ARANGO_EXCEPTION_MESSAGE(TRI_ERROR_BAD_PARAMETER,
                                     "invalid number of shards");
    }

    VPackSlice keyGenSlice = info.get("keyOptions");
    if (keyGenSlice.isObject()) {
      keyGenSlice = keyGenSlice.get("type");
      if (keyGenSlice.isString()) {
        StringRef tmp(keyGenSlice);
        if (!tmp.empty() && tmp != "traditional") {
          THROW_ARANGO_EXCEPTION_MESSAGE(TRI_ERROR_CLUSTER_UNSUPPORTED,
                                         "non-traditional key generators are "
                                         "not supported for sharded "
                                         "collections");
        }
      }
    }

    if (_replicationFactor == 0 || _replicationFactor > 10) {
      THROW_ARANGO_EXCEPTION_MESSAGE(TRI_ERROR_BAD_PARAMETER,
                                     "invalid replicationFactor");
    }
  }

  _keyGenerator.reset(KeyGenerator::factory(info.get("keyOptions")));

  auto shardsSlice = info.get("shards");
  if (shardsSlice.isObject()) {
    for (auto const& shardSlice : VPackObjectIterator(shardsSlice)) {
      if (shardSlice.key.isString() && shardSlice.value.isArray()) {
        ShardID shard = shardSlice.key.copyString();

        std::vector<ServerID> servers;
        for (auto const& serverSlice : VPackArrayIterator(shardSlice.value)) {
          servers.push_back(serverSlice.copyString());
        }
        _shardIds->emplace(shard, servers);
      }
    }
  }

  auto indexesSlice = info.get("indexes");
  if (indexesSlice.isArray()) {
    for (auto const& v : VPackArrayIterator(indexesSlice)) {
      if (arangodb::basics::VelocyPackHelper::getBooleanValue(v, "error",
                                                              false)) {
        // We have an error here.
        // Do not add index.
        // TODO Handle Properly
        continue;
      }

      auto idx = PrepareIndexFromSlice(v, false, this, true);

      if (isCluster) {
        addIndexCoordinator(idx, false);
      } else {
        addIndex(idx);
      }
    }
  }

  if (_indexes.empty()) {
    createInitialIndexes();
  }

  if (!ServerState::instance()->isCoordinator() && isPhysical) {
    // If we are not in the coordinator we need a path
    // to the physical data.
    StorageEngine* engine = EngineSelectorFeature::ENGINE;
    if (_path.empty()) {
      _path = engine->createCollection(_vocbase, _cid, this);
    }
  }

  int64_t count = ReadNumericValue<int64_t>(info, "count", -1);
  if (count != -1) {
    _physical->updateCount(count);
  }

  // TODO Only DBServer? Is this correct?
  if (ServerState::instance()->isDBServer()) {
    _followers.reset(new FollowerInfo(this));
  }
  
  setCompactionStatus("compaction not yet started");
}

LogicalCollection::~LogicalCollection() {}

bool LogicalCollection::IsAllowedName(VPackSlice parameters) {
  bool allowSystem = ReadBooleanValue(parameters, "isSystem", false);
  std::string name = ReadStringValue(parameters, "name", "");
  if (name.empty()) {
    return false;
  }

  bool ok;
  char const* ptr;
  size_t length = 0;

  // check allow characters: must start with letter or underscore if system is
  // allowed
  for (ptr = name.c_str(); *ptr; ++ptr) {
    if (length == 0) {
      if (allowSystem) {
        ok = (*ptr == '_') || ('a' <= *ptr && *ptr <= 'z') ||
             ('A' <= *ptr && *ptr <= 'Z');
      } else {
        ok = ('a' <= *ptr && *ptr <= 'z') || ('A' <= *ptr && *ptr <= 'Z');
      }
    } else {
      ok = (*ptr == '_') || (*ptr == '-') || ('0' <= *ptr && *ptr <= '9') ||
           ('a' <= *ptr && *ptr <= 'z') || ('A' <= *ptr && *ptr <= 'Z');
    }

    if (!ok) {
      return false;
    }

    ++length;
  }

  // invalid name length
  if (length == 0 || length > TRI_COL_NAME_LENGTH) {
    return false;
  }

  return true;
}

void LogicalCollection::ensureRevisionsCache() {
  if (!_revisionsCache) {
    _revisionsCache.reset(new CollectionRevisionsCache(this, RevisionCacheFeature::ALLOCATOR));
  }
}

/// @brief checks if a collection name is allowed
/// Returns true if the name is allowed and false otherwise
bool LogicalCollection::IsAllowedName(bool allowSystem, std::string const& name) {
  bool ok;
  char const* ptr;
  size_t length = 0;

  // check allow characters: must start with letter or underscore if system is
  // allowed
  for (ptr = name.c_str(); *ptr; ++ptr) {
    if (length == 0) {
      if (allowSystem) {
        ok = (*ptr == '_') || ('a' <= *ptr && *ptr <= 'z') ||
             ('A' <= *ptr && *ptr <= 'Z');
      } else {
        ok = ('a' <= *ptr && *ptr <= 'z') || ('A' <= *ptr && *ptr <= 'Z');
      }
    } else {
      ok = (*ptr == '_') || (*ptr == '-') || ('0' <= *ptr && *ptr <= '9') ||
           ('a' <= *ptr && *ptr <= 'z') || ('A' <= *ptr && *ptr <= 'Z');
    }

    if (!ok) {
      return false;
    }

    ++length;
  }

  // invalid name length
  if (length == 0 || length > TRI_COL_NAME_LENGTH) {
    return false;
  }

  return true;
}

/// @brief whether or not a collection is fully collected
bool LogicalCollection::isFullyCollected() {
  int64_t uncollected = _uncollectedLogfileEntries.load();

  return (uncollected == 0);
}

void LogicalCollection::setNextCompactionStartIndex(size_t index) {
  MUTEX_LOCKER(mutexLocker, _compactionStatusLock);
  _nextCompactionStartIndex = index;
}

size_t LogicalCollection::getNextCompactionStartIndex() {
  MUTEX_LOCKER(mutexLocker, _compactionStatusLock);
  return _nextCompactionStartIndex;
}

void LogicalCollection::setCompactionStatus(char const* reason) {
  TRI_ASSERT(reason != nullptr);
  
  MUTEX_LOCKER(mutexLocker, _compactionStatusLock);
  _lastCompactionStatus = reason;
}
  
uint64_t LogicalCollection::numberDocuments() const {
  return primaryIndex()->size();
}

size_t LogicalCollection::journalSize() const {
  return _journalSize;
}

uint32_t LogicalCollection::internalVersion() const {
  return _internalVersion;
}

std::string LogicalCollection::cid_as_string() const {
  return basics::StringUtils::itoa(_cid);
}

TRI_voc_cid_t LogicalCollection::planId() const {
  return _planId;
}

TRI_col_type_e LogicalCollection::type() const {
  return _type;
}

std::string LogicalCollection::name() const {
  // TODO Activate this lock. Right now we have some locks outside.
  // READ_LOCKER(readLocker, _lock);
  return _name;
}

std::string const& LogicalCollection::distributeShardsLike() const {
  return _distributeShardsLike;
}

void LogicalCollection::distributeShardsLike(std::string const& cid) {
  _distributeShardsLike = cid;
}

std::string LogicalCollection::dbName() const {
  TRI_ASSERT(_vocbase != nullptr);
  return _vocbase->name();
}

std::string const& LogicalCollection::path() const {
  return _path;
}

TRI_vocbase_col_status_e LogicalCollection::status() const {
  return _status;
}

TRI_vocbase_col_status_e LogicalCollection::getStatusLocked() {
  READ_LOCKER(readLocker, _lock);
  return _status;
}
  
void LogicalCollection::executeWhileStatusLocked(std::function<void()> const& callback) {
  READ_LOCKER(readLocker, _lock);
  callback();
}

bool LogicalCollection::tryExecuteWhileStatusLocked(std::function<void()> const& callback) {
  TRY_READ_LOCKER(readLocker, _lock);
  if (!readLocker.isLocked()) {
    return false;
  }

  callback();
  return true;
}

TRI_vocbase_col_status_e LogicalCollection::tryFetchStatus(bool& didFetch) {
  TRY_READ_LOCKER(locker, _lock);
  if (locker.isLocked()) {
    didFetch = true;
    return _status;
  }
  didFetch = false;
  return TRI_VOC_COL_STATUS_CORRUPTED;
}

/// @brief returns a translation of a collection status
std::string LogicalCollection::statusString() {
  READ_LOCKER(readLocker, _lock);
  switch (_status) {
    case TRI_VOC_COL_STATUS_UNLOADED:
      return "unloaded";
    case TRI_VOC_COL_STATUS_LOADED:
      return "loaded";
    case TRI_VOC_COL_STATUS_UNLOADING:
      return "unloading";
    case TRI_VOC_COL_STATUS_DELETED:
      return "deleted";
    case TRI_VOC_COL_STATUS_LOADING:
      return "loading";
    case TRI_VOC_COL_STATUS_CORRUPTED:
    case TRI_VOC_COL_STATUS_NEW_BORN:
    default:
      return "unknown";
  }
}

// SECTION: Properties
TRI_voc_rid_t LogicalCollection::revision() const {
  // TODO CoordinatorCase
  return _physical->revision();
}

bool LogicalCollection::isLocal() const {
  return _isLocal;
}

bool LogicalCollection::deleted() const {
  return _isDeleted;
}

bool LogicalCollection::doCompact() const {
  return _doCompact;
}

bool LogicalCollection::isSystem() const {
  return _isSystem;
}

bool LogicalCollection::isVolatile() const {
  return _isVolatile;
}

bool LogicalCollection::waitForSync() const {
  return _waitForSync;
}

bool LogicalCollection::isSmart() const {
  return _isSmart;
}

std::unique_ptr<FollowerInfo> const& LogicalCollection::followers() const {
  return _followers;
}

void LogicalCollection::setDeleted(bool newValue) {
  _isDeleted = newValue;
}

/// @brief update statistics for a collection
void LogicalCollection::setRevision(TRI_voc_rid_t revision, bool force) {
  if (revision > 0) {
    // TODO Is this still true?
    /// note: Old version the write-lock for the collection must be held to call this
    _physical->setRevision(revision, force);
  }
}

// SECTION: Key Options
VPackSlice LogicalCollection::keyOptions() const {
  if (_keyOptions == nullptr) {
    return Helper::NullValue();
  }
  return VPackSlice(_keyOptions->data());
}

// SECTION: Indexes
uint32_t LogicalCollection::indexBuckets() const {
  return _indexBuckets;
}

std::vector<std::shared_ptr<arangodb::Index>> const&
LogicalCollection::getIndexes() const {
  return _indexes;
}

/// @brief return the primary index
// WARNING: Make sure that this LogicalCollection Instance
// is somehow protected. If it goes out of all scopes
// or it's indexes are freed the pointer returned will get invalidated.
arangodb::PrimaryIndex* LogicalCollection::primaryIndex() const {
  TRI_ASSERT(!_indexes.empty());
  TRI_ASSERT(_indexes[0]->type() == Index::IndexType::TRI_IDX_TYPE_PRIMARY_INDEX);
  // the primary index must be the index at position #0
  return static_cast<arangodb::PrimaryIndex*>(_indexes[0].get());
}

void LogicalCollection::getIndexesVPack(VPackBuilder& result,
                                        bool withFigures) const {
  result.openArray();
  for (auto const& idx : _indexes) {
    result.openObject();
    idx->toVelocyPack(result, withFigures);
    result.close();
  }
  result.close();
}


// SECTION: Replication
int LogicalCollection::replicationFactor() const {
  return _replicationFactor;
}

// SECTION: Sharding
int LogicalCollection::numberOfShards() const {
  return static_cast<int>(_numberOfShards);
}

bool LogicalCollection::allowUserKeys() const {
  return _allowUserKeys;
}

#ifndef USE_ENTERPRISE
bool LogicalCollection::usesDefaultShardKeys() const {
  return (_shardKeys.size() == 1 && _shardKeys[0] == StaticStrings::KeyString);
}
#endif

std::vector<std::string> const& LogicalCollection::shardKeys() const {
  return _shardKeys;
}

std::shared_ptr<ShardMap> LogicalCollection::shardIds() const {
  // TODO make threadsafe update on the cache.
  return _shardIds;
}

void LogicalCollection::setShardMap(std::shared_ptr<ShardMap>& map) {
  _shardIds = map;
}

// SECTION: Modification Functions

// asks the storage engine to rename the collection to the given name
// and persist the renaming info. It is guaranteed by the server 
// that no other active collection with the same name and id exists in the same
// database when this function is called. If this operation fails somewhere in 
// the middle, the storage engine is required to fully revert the rename operation
// and throw only then, so that subsequent collection creation/rename requests will 
// not fail. the WAL entry for the rename will be written *after* the call
// to "renameCollection" returns

int LogicalCollection::rename(std::string const& newName) {
  // Should only be called from inside vocbase.
  // Otherwise caching is destroyed.
  TRI_ASSERT(!ServerState::instance()->isCoordinator()); // NOT YET IMPLEMENTED

  WRITE_LOCKER_EVENTUAL(locker, _lock, 1000);

  // Check for illeagal states.
  switch (_status) {
    case TRI_VOC_COL_STATUS_CORRUPTED:
      return TRI_ERROR_ARANGO_CORRUPTED_COLLECTION;
    case TRI_VOC_COL_STATUS_DELETED:
      return TRI_ERROR_ARANGO_COLLECTION_NOT_FOUND;
    default:
      // Fall through intentional
      break;
  }

  // Check for duplicate name
  auto other = _vocbase->lookupCollection(newName);
  if (other != nullptr) {
    return TRI_ERROR_ARANGO_DUPLICATE_NAME;
  }

  switch (_status) {
    case TRI_VOC_COL_STATUS_UNLOADED:
    case TRI_VOC_COL_STATUS_LOADED:
    case TRI_VOC_COL_STATUS_UNLOADING:
    case TRI_VOC_COL_STATUS_LOADING: {
      break;
    }
    default:
      // Unknown status
      return TRI_ERROR_INTERNAL;
  }

  std::string oldName = _name;
  _name = newName;
  // Okay we can finally rename safely
  try {
    StorageEngine* engine = EngineSelectorFeature::ENGINE;
    bool const doSync =
        application_features::ApplicationServer::getFeature<DatabaseFeature>(
            "Database")
            ->forceSyncProperties();
    engine->changeCollection(_vocbase, _cid, this, doSync);
  } catch (basics::Exception const& ex) {
    // Engine Rename somehow failed. Reset to old name
    _name = oldName;
    return ex.code();
  } catch (...) {
    // Engine Rename somehow failed. Reset to old name
    _name = oldName;
    return TRI_ERROR_INTERNAL;
  }

  // CHECK if this ordering is okay. Before change the version was increased after swapping in vocbase mapping.
  increaseInternalVersion();
  return TRI_ERROR_NO_ERROR;
}

int LogicalCollection::close() {
  // This was unload() in 3.0
  auto primIdx = primaryIndex();
  auto idxSize = primIdx->size();

  if (!_isDeleted &&
      _physical->initialCount() != static_cast<int64_t>(idxSize)) {
    _physical->updateCount(idxSize);

    // save new "count" value
    StorageEngine* engine = EngineSelectorFeature::ENGINE;
    bool const doSync = application_features::ApplicationServer::getFeature<DatabaseFeature>("Database")->forceSyncProperties();
    engine->changeCollection(_vocbase, _cid, this, doSync);
  }

  // We also have to unload the indexes.
  for (auto& idx : _indexes) {
    idx->unload();
  }

  TRI_ASSERT(_revisionsCache);
  _revisionsCache->clear();

  return getPhysical()->close();
}

void LogicalCollection::unload() {
  TRI_ASSERT(_revisionsCache);
  _revisionsCache->closeWriteChunk();
}

void LogicalCollection::drop() {
  if (_revisionsCache) {
    _revisionsCache->clear();
  }

  TRI_ASSERT(!ServerState::instance()->isCoordinator());
  StorageEngine* engine = EngineSelectorFeature::ENGINE;
  engine->dropCollection(_vocbase, this);
  _isDeleted = true;

  // save some memory by freeing the revisions cache and indexes
  _keyGenerator.reset();
  _revisionsCache.reset(); 
  _indexes.clear();
  _physical.reset();
}

void LogicalCollection::setStatus(TRI_vocbase_col_status_e status) {
  _status = status;

  if (status == TRI_VOC_COL_STATUS_LOADED) {
    increaseInternalVersion(); 
  } 
}

void LogicalCollection::toVelocyPackForAgency(VPackBuilder& result) {
  _status = TRI_VOC_COL_STATUS_LOADED;
  result.openObject();
  toVelocyPackInObject(result);

  result.close(); // Base Object
}

void LogicalCollection::toVelocyPack(VPackBuilder& result, bool withPath) const {
  result.openObject();
  toVelocyPackInObject(result);
  result.add("cid", VPackValue(std::to_string(_cid))); // export cid for compatibility, too
  result.add("planId", VPackValue(std::to_string(_planId))); // export planId for cluster
  result.add("version", VPackValue(_version)); 
  result.add("count", VPackValue(_physical->initialCount()));

  if (withPath) {
    result.add("path", VPackValue(_path));
  }
  result.add("allowUserKeys", VPackValue(_allowUserKeys));

  result.close();
}

// Internal helper that inserts VPack info into an existing object and leaves the object open
void LogicalCollection::toVelocyPackInObject(VPackBuilder& result) const {
  result.add("id", VPackValue(std::to_string(_cid)));
  result.add("name", VPackValue(_name));
  result.add("type", VPackValue(static_cast<int>(_type)));
  result.add("status", VPackValue(_status));
  result.add("deleted", VPackValue(_isDeleted));
  result.add("doCompact", VPackValue(_doCompact));
  result.add("isSystem", VPackValue(_isSystem));
  result.add("isVolatile", VPackValue(_isVolatile));
  result.add("waitForSync", VPackValue(_waitForSync));
  result.add("journalSize", VPackValue(_journalSize));
  result.add("indexBuckets", VPackValue(_indexBuckets));
  result.add("replicationFactor", VPackValue(_replicationFactor));
  result.add("numberOfShards", VPackValue(_numberOfShards));
  if (!_distributeShardsLike.empty()) {
    result.add("distributeShardsLike", VPackValue(_distributeShardsLike));
  }
  
  if (_keyGenerator != nullptr) {
    result.add(VPackValue("keyOptions"));
    result.openObject();
    _keyGenerator->toVelocyPack(result);
    result.close();
  }

  result.add(VPackValue("shardKeys"));
  result.openArray();
  for (auto const& key : _shardKeys) {
    result.add(VPackValue(key));
  }
  result.close(); // shardKeys

  result.add(VPackValue("shards"));
  result.openObject();
  for (auto const& shards : *_shardIds) {
    result.add(VPackValue(shards.first));
    result.openArray();
    for (auto const& servers : shards.second) {
      result.add(VPackValue(servers));
    }
    result.close(); // server array
  }
  result.close(); // shards

  result.add(VPackValue("indexes"));
  getIndexesVPack(result, false);
}

void LogicalCollection::toVelocyPack(VPackBuilder& builder, bool includeIndexes,
                                     TRI_voc_tick_t maxTick) {
  TRI_ASSERT(!builder.isClosed());
  StorageEngine* engine = EngineSelectorFeature::ENGINE;
  engine->getCollectionInfo(_vocbase, _cid, builder, includeIndexes, maxTick);
}

void LogicalCollection::increaseInternalVersion() {
  ++_internalVersion;
}

int LogicalCollection::update(VPackSlice const& slice, bool doSync) {
  // the following collection properties are intentionally not updated as
  // updating
  // them would be very complicated:
  // - _cid
  // - _name
  // - _type
  // - _isSystem
  // - _isVolatile
  // ... probably a few others missing here ...
    
  WRITE_LOCKER(writeLocker, _infoLock);

  // some basic validation...      
  if (isVolatile() &&
    arangodb::basics::VelocyPackHelper::getBooleanValue(
        slice, "waitForSync", waitForSync())) {
    // the combination of waitForSync and isVolatile makes no sense
    THROW_ARANGO_EXCEPTION_MESSAGE(TRI_ERROR_BAD_PARAMETER,
        "volatile collections do not support the waitForSync option");
  }

  if (isVolatile() != arangodb::basics::VelocyPackHelper::getBooleanValue(
         slice, "isVolatile", isVolatile())) {
    THROW_ARANGO_EXCEPTION_MESSAGE(TRI_ERROR_BAD_PARAMETER,
        "isVolatile option cannot be changed at runtime");
  }

  uint32_t tmp =
      arangodb::basics::VelocyPackHelper::getNumericValue<uint32_t>(
          slice, "indexBuckets", 2 /*Just for validation, this default Value passes*/);
  if (tmp == 0 || tmp > 1024) {
    THROW_ARANGO_EXCEPTION_MESSAGE(TRI_ERROR_BAD_PARAMETER,
       "indexBuckets must be a two-power between 1 and 1024");
  }
  // end of validation

  _doCompact = Helper::getBooleanValue(slice, "doCompact", _doCompact);
  _waitForSync = Helper::getBooleanValue(slice, "waitForSync", _waitForSync);
  if (slice.hasKey("journalSize")) {
    _journalSize = Helper::getNumericValue<TRI_voc_size_t>(slice, "journalSize",
                                                           _journalSize);
  } else {
    _journalSize = Helper::getNumericValue<TRI_voc_size_t>(slice, "maximalSize",
                                                           _journalSize);
  }
  _indexBuckets =
      Helper::getNumericValue<uint32_t>(slice, "indexBuckets", _indexBuckets);

  if (!_isLocal) {
    // We need to inform the cluster as well
    return ClusterInfo::instance()->setCollectionPropertiesCoordinator(
        _vocbase->name(), cid_as_string(), this);
  }

  int64_t count = arangodb::basics::VelocyPackHelper::getNumericValue<int64_t>(
      slice, "count", _physical->initialCount());
  if (count != _physical->initialCount()) {
    _physical->updateCount(count);
  }
  StorageEngine* engine = EngineSelectorFeature::ENGINE;
  engine->changeCollection(_vocbase, _cid, this, doSync);

  return TRI_ERROR_NO_ERROR;
}

/// @brief return the figures for a collection
std::shared_ptr<arangodb::velocypack::Builder> LogicalCollection::figures() {
  auto builder = std::make_shared<VPackBuilder>();
  
  if (ServerState::instance()->isCoordinator()) {
    builder->openObject();
    builder->close();
    int res = figuresOnCoordinator(dbName(), cid_as_string(), builder); 
    
    if (res != TRI_ERROR_NO_ERROR) {
      THROW_ARANGO_EXCEPTION(res);
    }
  } else {
    builder->openObject();

    // add index information
    size_t sizeIndexes = getPhysical()->memory();
    size_t numIndexes = 0;
    for (auto const& idx : _indexes) {
      sizeIndexes += static_cast<size_t>(idx->memory());
      ++numIndexes;
    }

    builder->add("indexes", VPackValue(VPackValueType::Object));
    builder->add("count", VPackValue(numIndexes));
    builder->add("size", VPackValue(sizeIndexes));
    builder->close(); // indexes

    builder->add("lastTick", VPackValue(_maxTick));
    builder->add("uncollectedLogfileEntries", VPackValue(_uncollectedLogfileEntries));

    // fills in compaction status
    char const* lastCompactionStatus = "-";
    char lastCompactionStampString[21];
    lastCompactionStampString[0] = '-';
    lastCompactionStampString[1] = '\0';
    
    double lastCompactionStamp;

    {
      MUTEX_LOCKER(mutexLocker, _compactionStatusLock);
      lastCompactionStatus = _lastCompactionStatus;
      lastCompactionStamp = _lastCompactionStamp;
    }

    if (lastCompactionStatus != nullptr) {
      struct tm tb;
      time_t tt = static_cast<time_t>(lastCompactionStamp);
      TRI_gmtime(tt, &tb);
      strftime(&lastCompactionStampString[0], sizeof(lastCompactionStampString), "%Y-%m-%dT%H:%M:%SZ", &tb);
    }
  
    builder->add("compactionStatus", VPackValue(VPackValueType::Object));
    builder->add("message", VPackValue(lastCompactionStatus));
    builder->add("time", VPackValue(&lastCompactionStampString[0]));
    builder->close(); // compactionStatus

    // add engine-specific figures
    getPhysical()->figures(builder);
    builder->close();
  }

  return builder;
}

/// @brief opens an existing collection
void LogicalCollection::open(bool ignoreErrors) {
  ensureRevisionsCache();
  
  VPackBuilder builder;
  StorageEngine* engine = EngineSelectorFeature::ENGINE;
  engine->getCollectionInfo(_vocbase, cid(), builder, true, 0);

  VPackSlice initialCount = builder.slice().get(std::vector<std::string>({ "parameters", "count" }));
  if (initialCount.isNumber()) {
    int64_t count = initialCount.getNumber<int64_t>();
    if (count > 0) {
      _physical->updateCount(count);
    }
  }
  double start = TRI_microtime();

  LOG_TOPIC(TRACE, Logger::PERFORMANCE)
      << "open-document-collection { collection: " << _vocbase->name() << "/"
      << _name << " }";

  int res = openWorker(ignoreErrors);

  if (res != TRI_ERROR_NO_ERROR) {
    THROW_ARANGO_EXCEPTION_MESSAGE(res, std::string("cannot open document collection from path '") + path() + "': " + TRI_errno_string(res));
  }

  arangodb::SingleCollectionTransaction trx(
      arangodb::StandaloneTransactionContext::Create(_vocbase),
      cid(), TRI_TRANSACTION_WRITE);

  // build the primary index
  double startIterate = TRI_microtime();

  LOG_TOPIC(TRACE, Logger::PERFORMANCE)
      << "iterate-markers { collection: " << _vocbase->name() << "/"
      << _name << " }";

  _revisionsCache->allowInvalidation(false);
  _isInitialIteration = true;

  // iterate over all markers of the collection
  res = getPhysical()->iterateMarkersOnLoad(&trx);

  LOG_TOPIC(TRACE, Logger::PERFORMANCE) << "[timer] " << Logger::FIXED(TRI_microtime() - startIterate) << " s, iterate-markers { collection: " << _vocbase->name() << "/" << _name << " }";

  if (res != TRI_ERROR_NO_ERROR) {
    THROW_ARANGO_EXCEPTION_MESSAGE(res, std::string("cannot iterate data of document collection: ") + TRI_errno_string(res));
  }
  
  _isInitialIteration = false;

  // build the indexes meta-data, but do not fill the indexes yet
  {
    auto old = useSecondaryIndexes();

    // turn filling of secondary indexes off. we're now only interested in getting
    // the indexes' definition. we'll fill them below ourselves.
    useSecondaryIndexes(false);

    try {
      detectIndexes(&trx);
      useSecondaryIndexes(old);
    } catch (basics::Exception const& ex) {
      useSecondaryIndexes(old);
      THROW_ARANGO_EXCEPTION_MESSAGE(ex.code(), std::string("cannot initialize collection indexes: ") + ex.what());
    } catch (std::exception const& ex) {
      useSecondaryIndexes(old);
      THROW_ARANGO_EXCEPTION_MESSAGE(TRI_ERROR_INTERNAL, std::string("cannot initialize collection indexes: ") + ex.what());
    } catch (...) {
      useSecondaryIndexes(old);
      THROW_ARANGO_EXCEPTION_MESSAGE(TRI_ERROR_INTERNAL, "cannot initialize collection indexes: unknown exception");
    }
  }

  if (!arangodb::wal::LogfileManager::instance()->isInRecovery()) {
    // build the index structures, and fill the indexes
    fillIndexes(&trx);
  }
  
  _revisionsCache->allowInvalidation(true);

  LOG_TOPIC(TRACE, Logger::PERFORMANCE)
      << "[timer] " << Logger::FIXED(TRI_microtime() - start)
      << " s, open-document-collection { collection: " << _vocbase->name() << "/"
      << _name << " }";

  // successfully opened collection. now adjust version number
  if (_version != VERSION_31 && 
      !_revisionError &&
      application_features::ApplicationServer::server->getFeature<DatabaseFeature>("Database")->check30Revisions()) {
    _version = VERSION_31;
    bool const doSync =
        application_features::ApplicationServer::getFeature<DatabaseFeature>(
            "Database")
            ->forceSyncProperties();
    StorageEngine* engine = EngineSelectorFeature::ENGINE;
    engine->changeCollection(_vocbase, _cid, this, doSync);
  }
  
  TRI_UpdateTickServer(_cid);
}

/// @brief opens an existing collection
int LogicalCollection::openWorker(bool ignoreErrors) {
  StorageEngine* engine = EngineSelectorFeature::ENGINE;
  double start = TRI_microtime();

  LOG_TOPIC(TRACE, Logger::PERFORMANCE)
      << "open-collection { collection: " << _vocbase->name() << "/" << name() << " }";

  try {
    // check for journals and datafiles
    int res = engine->openCollection(_vocbase, this, ignoreErrors);

    if (res != TRI_ERROR_NO_ERROR) {
      LOG(DEBUG) << "cannot open '" << _path << "', check failed";
      return TRI_ERROR_INTERNAL;
    }

    LOG_TOPIC(TRACE, Logger::PERFORMANCE)
        << "[timer] " << Logger::FIXED(TRI_microtime() - start)
        << " s, open-collection { collection: " << _vocbase->name() << "/"
        << name() << " }";

    return TRI_ERROR_NO_ERROR;
  } catch (basics::Exception const& ex) {
    LOG(ERR) << "cannot load collection parameter file '" << _path << "': " << ex.what();
    return ex.code();
  } catch (std::exception const& ex) {
    LOG(ERR) << "cannot load collection parameter file '" << _path << "': " << ex.what();
    return TRI_ERROR_INTERNAL;
  }
}

/// SECTION Indexes

std::shared_ptr<Index> LogicalCollection::lookupIndex(TRI_idx_iid_t idxId) const {
  for (auto const& idx : _indexes) {
    if (idx->id() == idxId) {
      return idx;
    }
  }
  return nullptr;
}

std::shared_ptr<Index> LogicalCollection::lookupIndex(VPackSlice const& info) const {
  if (!info.isObject()) {
    // Compatibility with old v8-vocindex.
    THROW_ARANGO_EXCEPTION(TRI_ERROR_OUT_OF_MEMORY);
  }

  // extract type
  VPackSlice value = info.get("type");

  if (!value.isString()) {
    // Compatibility with old v8-vocindex.
    THROW_ARANGO_EXCEPTION(TRI_ERROR_OUT_OF_MEMORY);
  }

  std::string tmp = value.copyString();
  arangodb::Index::IndexType const type = arangodb::Index::type(tmp.c_str());

  for (auto const& idx : _indexes) {
    if (idx->type() == type) {
      // Only check relevant indices
      if (idx->matchesDefinition(info)) {
        // We found an index for this definition.
        return idx;
      }
    }
  }
  return nullptr;
}

std::shared_ptr<Index> LogicalCollection::createIndex(Transaction* trx,
                                                      VPackSlice const& info,
                                                      bool& created) {
  // TODO Get LOCK for the vocbase

  auto idx = lookupIndex(info);
  if (idx != nullptr) {
    created = false;
    // We already have this index.
    // Should we throw instead?
    return idx;
  }

  // We are sure that we do not have an index of this type.
  // We also hold the lock.
  // Create it
 
  idx = PrepareIndexFromSlice(info, true, this);
  TRI_ASSERT(idx != nullptr);
  if (ServerState::instance()->isCoordinator()) {
    // In the coordinator case we do not fill the index
    // We only inform the others.
    addIndexCoordinator(idx, true);
    created = true;
    return idx;
  }

  TRI_ASSERT(idx.get()->type() != Index::IndexType::TRI_IDX_TYPE_PRIMARY_INDEX); 
  int res = fillIndex(trx, idx.get(), false);

  if (res != TRI_ERROR_NO_ERROR) {
    THROW_ARANGO_EXCEPTION(res);
  }
 
  bool const writeMarker = !arangodb::wal::LogfileManager::instance()->isInRecovery();
  res = saveIndex(idx.get(), writeMarker);

  if (res != TRI_ERROR_NO_ERROR) {
    THROW_ARANGO_EXCEPTION(res);
  }
  // Until here no harm is done if sth fails. The shared ptr will clean up. if left before

  addIndex(idx);
  created = true;
  return idx;
}

int LogicalCollection::restoreIndex(Transaction* trx, VPackSlice const& info,
                                    std::shared_ptr<arangodb::Index>& idx) {
  // The coordinator can never get into this state!
  TRI_ASSERT(!ServerState::instance()->isCoordinator());
  idx.reset(); // Clear it to make sure.
  if (!info.isObject()) {
    return TRI_ERROR_INTERNAL;
  }
  
  // We create a new Index object to make sure that the index
  // is not handed out except for a successful case.
  std::shared_ptr<Index> newIdx;
  try {
    newIdx = PrepareIndexFromSlice(info, false, this);
  } catch (arangodb::basics::Exception const& e) {
    // Something with index creation went wrong.
    // Just report.
    return e.code();
  }
  TRI_ASSERT(newIdx != nullptr);

  TRI_UpdateTickServer(newIdx->id());

  TRI_ASSERT(newIdx.get()->type() != Index::IndexType::TRI_IDX_TYPE_PRIMARY_INDEX); 
  int res = fillIndex(trx, newIdx.get());

  if (res != TRI_ERROR_NO_ERROR) {
    return res;
  }

  addIndex(newIdx);
  idx = newIdx;
  return TRI_ERROR_NO_ERROR;
}

/// @brief saves an index
int LogicalCollection::saveIndex(arangodb::Index* idx, bool writeMarker) {
  TRI_ASSERT(!ServerState::instance()->isCoordinator());
  std::shared_ptr<VPackBuilder> builder;
  try {
    builder = idx->toVelocyPack(false);
  } catch (...) {
    LOG(ERR) << "cannot save index definition";
    return TRI_ERROR_INTERNAL;
  }
  if (builder == nullptr) {
    LOG(ERR) << "cannot save index definition";
    return TRI_ERROR_OUT_OF_MEMORY;
  }

  StorageEngine* engine = EngineSelectorFeature::ENGINE;
  engine->createIndex(_vocbase, cid(), idx->id(), builder->slice());

  if (!writeMarker) {
    return TRI_ERROR_NO_ERROR;
  }

  int res = TRI_ERROR_NO_ERROR;

  try {
    arangodb::wal::CollectionMarker marker(TRI_DF_MARKER_VPACK_CREATE_INDEX,
                                           _vocbase->id(), cid(),
                                           builder->slice());

    arangodb::wal::SlotInfoCopy slotInfo =
        arangodb::wal::LogfileManager::instance()->allocateAndWrite(marker,
                                                                    false);

    if (slotInfo.errorCode != TRI_ERROR_NO_ERROR) {
      THROW_ARANGO_EXCEPTION(slotInfo.errorCode);
    }

    return TRI_ERROR_NO_ERROR;
  } catch (arangodb::basics::Exception const& ex) {
    res = ex.code();
  } catch (...) {
    res = TRI_ERROR_INTERNAL;
  }

  // TODO: what to do here?
  return res;
}

/// @brief removes an index by id
bool LogicalCollection::removeIndex(TRI_idx_iid_t iid) {
  size_t const n = _indexes.size();

  for (size_t i = 0; i < n; ++i) {
    auto idx = _indexes[i];

    if (!idx->canBeDropped()) {
      continue;
    }

    if (idx->id() == iid) {
      // found!
      idx->drop();

      _indexes.erase(_indexes.begin() + i);

      // update statistics
      if (idx->type() == arangodb::Index::TRI_IDX_TYPE_FULLTEXT_INDEX) {
        --_cleanupIndexes;
      }
      if (idx->isPersistent()) {
        --_persistentIndexes;
      }

      return true;
    }
  }

  // not found
  return false;
}



/// @brief drops an index, including index file removal and replication
bool LogicalCollection::dropIndex(TRI_idx_iid_t iid, bool writeMarker) {
  TRI_ASSERT(!ServerState::instance()->isCoordinator());
  if (iid == 0) {
    // invalid index id or primary index
    events::DropIndex("", std::to_string(iid), TRI_ERROR_NO_ERROR);
    return true;
  }

  {
    arangodb::aql::QueryCache::instance()->invalidate(
        _vocbase, name());
    if (!removeIndex(iid)) {
      // We tried to remove an index that does not exist
      events::DropIndex("", std::to_string(iid), TRI_ERROR_ARANGO_INDEX_NOT_FOUND);
      return false;
    }
  }

  StorageEngine* engine = EngineSelectorFeature::ENGINE;
  engine->dropIndex(_vocbase, cid(), iid);

  if (writeMarker) {
    int res = TRI_ERROR_NO_ERROR;

    try {
      VPackBuilder markerBuilder;
      markerBuilder.openObject();
      markerBuilder.add("id", VPackValue(std::to_string(iid)));
      markerBuilder.close();

      arangodb::wal::CollectionMarker marker(TRI_DF_MARKER_VPACK_DROP_INDEX,
                                             _vocbase->id(), cid(),
                                             markerBuilder.slice());

      arangodb::wal::SlotInfoCopy slotInfo =
          arangodb::wal::LogfileManager::instance()->allocateAndWrite(marker,
                                                                      false);

      if (slotInfo.errorCode != TRI_ERROR_NO_ERROR) {
        THROW_ARANGO_EXCEPTION(slotInfo.errorCode);
      }

      events::DropIndex("", std::to_string(iid), TRI_ERROR_NO_ERROR);
      return true;
    } catch (basics::Exception const& ex) {
      res = ex.code();
    } catch (...) {
      res = TRI_ERROR_INTERNAL;
    }

    LOG(WARN) << "could not save index drop marker in log: " << TRI_errno_string(res);
    events::DropIndex("", std::to_string(iid), res);
    // TODO: what to do here?
  }

  return true;
}

/// @brief creates the initial indexes for the collection
void LogicalCollection::createInitialIndexes() {
  // TODO Properly fix this. The outside should make sure that only NEW collections
  // try to create the indexes.
  if (!_indexes.empty()) {
    return;
  }

  // create primary index
  auto primaryIndex = std::make_shared<arangodb::PrimaryIndex>(this);
  addIndex(primaryIndex);

  // create edges index
  if (_type == TRI_COL_TYPE_EDGE) {
    auto edgeIndex = std::make_shared<arangodb::EdgeIndex>(1, this);

    addIndex(edgeIndex);
  }
}

/// @brief iterator for index open
bool LogicalCollection::openIndex(VPackSlice const& description, arangodb::Transaction* trx) {
  // VelocyPack must be an index description
  if (!description.isObject()) {
    return false;
  }

  bool unused = false;
  auto idx = createIndex(trx, description, unused);

  if (idx == nullptr) {
    // error was already printed if we get here
    return false;
  }

  return true;
}

/// @brief enumerate all indexes of the collection, but don't fill them yet
int LogicalCollection::detectIndexes(arangodb::Transaction* trx) {
  StorageEngine* engine = EngineSelectorFeature::ENGINE;
  VPackBuilder builder;
  engine->getCollectionInfo(_vocbase, _cid, builder, true, UINT64_MAX);

  // iterate over all index files
  for (auto const& it : VPackArrayIterator(builder.slice().get("indexes"))) {
    bool ok = openIndex(it, trx);

    if (!ok) {
      LOG(ERR) << "cannot load index for collection '" << name() << "'";
    }
  }

  return TRI_ERROR_NO_ERROR;
}

int LogicalCollection::fillIndexes(arangodb::Transaction* trx) {
  // distribute the work to index threads plus this thread
  TRI_ASSERT(!ServerState::instance()->isCoordinator());
  size_t const n = _indexes.size();

  if (n == 1) {
    return TRI_ERROR_NO_ERROR;
  }

  double start = TRI_microtime();

  // only log performance infos for indexes with more than this number of
  // entries
  static size_t const NotificationSizeThreshold = 131072;
  auto primaryIndex = this->primaryIndex();

  if (primaryIndex->size() > NotificationSizeThreshold) {
    LOG_TOPIC(TRACE, Logger::PERFORMANCE)
        << "fill-indexes-document-collection { collection: "
        << _vocbase->name() << "/" << name()
        << " }, indexes: " << (n - 1);
  }

  TRI_ASSERT(n > 1);

  std::atomic<int> result(TRI_ERROR_NO_ERROR);

  {
    arangodb::basics::Barrier barrier(n - 1);

    auto indexPool = application_features::ApplicationServer::getFeature<IndexThreadFeature>("IndexThread")->getThreadPool();

    auto callback = [&barrier, &result](int res) -> void {
      // update the error code
      if (res != TRI_ERROR_NO_ERROR) {
        int expected = TRI_ERROR_NO_ERROR;
        result.compare_exchange_strong(expected, res,
                                       std::memory_order_acquire);
      }

      barrier.join();
    };

    // now actually fill the secondary indexes
    for (size_t i = 1; i < n; ++i) {
      auto idx = _indexes[i];
      TRI_ASSERT(idx->type() != Index::IndexType::TRI_IDX_TYPE_PRIMARY_INDEX); 

      // index threads must come first, otherwise this thread will block the
      // loop and
      // prevent distribution to threads
      if (indexPool != nullptr && i != (n - 1)) {
        try {
          // move task into thread pool
          IndexFiller indexTask(trx, this, idx.get(), callback);

          static_cast<arangodb::basics::ThreadPool*>(indexPool)
              ->enqueue(indexTask);
        } catch (...) {
          // set error code
          int expected = TRI_ERROR_NO_ERROR;
          result.compare_exchange_strong(expected, TRI_ERROR_INTERNAL,
                                         std::memory_order_acquire);

          barrier.join();
        }
      } else {
        // fill index in this thread
        int res;

        try {
          res = fillIndex(trx, idx.get());
        } catch (...) {
          res = TRI_ERROR_INTERNAL;
        }

        if (res != TRI_ERROR_NO_ERROR) {
          int expected = TRI_ERROR_NO_ERROR;
          result.compare_exchange_strong(expected, res,
                                         std::memory_order_acquire);
        }

        barrier.join();
      }
    }

    // barrier waits here until all threads have joined
  }

  LOG_TOPIC(TRACE, Logger::PERFORMANCE)
      << "[timer] " << Logger::FIXED(TRI_microtime() - start)
      << " s, fill-indexes-document-collection { collection: "
      << _vocbase->name() << "/" << name()
      << " }, indexes: " << (n - 1);

  return result.load();
}

void LogicalCollection::addIndex(std::shared_ptr<arangodb::Index> idx) {
  // primary index must be added at position 0
  TRI_ASSERT(idx->type() != arangodb::Index::TRI_IDX_TYPE_PRIMARY_INDEX || _indexes.empty());

  _indexes.emplace_back(idx);

  // update statistics
  if (idx->type() == arangodb::Index::TRI_IDX_TYPE_FULLTEXT_INDEX) {
    ++_cleanupIndexes;
  }
  if (idx->isPersistent()) {
    ++_persistentIndexes;
  }
}

void LogicalCollection::addIndexCoordinator(std::shared_ptr<arangodb::Index> idx,
                                            bool distribute) {
  _indexes.emplace_back(idx);
  if (distribute) {
    THROW_ARANGO_EXCEPTION(TRI_ERROR_NOT_IMPLEMENTED);
  }
}

/// @brief garbage-collect a collection's indexes
int LogicalCollection::cleanupIndexes() {
  int res = TRI_ERROR_NO_ERROR;

  // cleaning indexes is expensive, so only do it if the flag is set for the
  // collection
  if (_cleanupIndexes > 0) {
    WRITE_LOCKER(writeLocker, _idxLock);

    for (auto& idx : _indexes) {
      if (idx->type() == arangodb::Index::TRI_IDX_TYPE_FULLTEXT_INDEX) {
        res = idx->cleanup();

        if (res != TRI_ERROR_NO_ERROR) {
          break;
        }
      }
    }
  }

  return res;
}

/// @brief reads an element from the document collection
int LogicalCollection::read(Transaction* trx, std::string const& key,
                            ManagedDocumentResult& result, bool lock) {
  return read(trx, StringRef(key.c_str(), key.size()), result, lock);
}

int LogicalCollection::read(Transaction* trx, StringRef const& key,
                            ManagedDocumentResult& result, bool lock) {
  TransactionBuilderLeaser builder(trx);
  builder->add(VPackValuePair(key.data(), key.size(), VPackValueType::String));
  VPackSlice slice = builder->slice();

  TRI_IF_FAILURE("ReadDocumentNoLock") {
    // test what happens if no lock can be acquired
    return TRI_ERROR_DEBUG;
  }

  TRI_IF_FAILURE("ReadDocumentNoLockExcept") {
    THROW_ARANGO_EXCEPTION(TRI_ERROR_DEBUG);
  }

  bool const useDeadlockDetector = (lock && !trx->isSingleOperationTransaction());
  CollectionReadLocker collectionLocker(this, useDeadlockDetector, lock);

  int res = lookupDocument(trx, slice, result);

  if (res != TRI_ERROR_NO_ERROR) {
    return res;
  }

  // we found a document
  return TRI_ERROR_NO_ERROR;
}

////////////////////////////////////////////////////////////////////////////////
/// @brief processes a truncate operation (note: currently this only clears
/// the read-cache
////////////////////////////////////////////////////////////////////////////////

int LogicalCollection::truncate(Transaction* trx) {
  TRI_ASSERT(_revisionsCache);
  _revisionsCache->clear();
  return TRI_ERROR_NO_ERROR;
}

////////////////////////////////////////////////////////////////////////////////
/// @brief inserts a document or edge into the collection
////////////////////////////////////////////////////////////////////////////////

int LogicalCollection::insert(Transaction* trx, VPackSlice const slice,
                              ManagedDocumentResult& result, OperationOptions& options,
                              TRI_voc_tick_t& resultMarkerTick, bool lock) {
  resultMarkerTick = 0;
  VPackSlice fromSlice;
  VPackSlice toSlice;
    
  bool const isEdgeCollection = (_type == TRI_COL_TYPE_EDGE);

  if (isEdgeCollection) {
    // _from:
    fromSlice = slice.get(StaticStrings::FromString);
    if (!fromSlice.isString()) {
      return TRI_ERROR_ARANGO_INVALID_EDGE_ATTRIBUTE;
    }
    VPackValueLength len;
    char const* docId = fromSlice.getString(len);
    size_t split;
    if (!TRI_ValidateDocumentIdKeyGenerator(docId, static_cast<size_t>(len), &split)) {
      return TRI_ERROR_ARANGO_INVALID_EDGE_ATTRIBUTE;
    }
    // _to:
    toSlice = slice.get(StaticStrings::ToString);
    if (!toSlice.isString()) {
      return TRI_ERROR_ARANGO_INVALID_EDGE_ATTRIBUTE;
    }
    docId = toSlice.getString(len);
    if (!TRI_ValidateDocumentIdKeyGenerator(docId, static_cast<size_t>(len), &split)) {
      return TRI_ERROR_ARANGO_INVALID_EDGE_ATTRIBUTE;
    }
  }

  TransactionBuilderLeaser builder(trx);
  VPackSlice newSlice;
  int res = TRI_ERROR_NO_ERROR;
  if (options.recoveryMarker == nullptr) {
    TIMER_START(TRANSACTION_NEW_OBJECT_FOR_INSERT);
    res = newObjectForInsert(trx, slice, fromSlice, toSlice, isEdgeCollection, *builder.get(), options.isRestore);
    TIMER_STOP(TRANSACTION_NEW_OBJECT_FOR_INSERT);
    if (res != TRI_ERROR_NO_ERROR) {
      return res;
    }
    newSlice = builder->slice();
  } else {
    TRI_ASSERT(slice.isObject());
    // we can get away with the fast hash function here, as key values are 
    // restricted to strings
    newSlice = slice;
  }
    
  // create marker
  arangodb::wal::CrudMarker insertMarker(TRI_DF_MARKER_VPACK_DOCUMENT, TRI_MarkerIdTransaction(trx->getInternals()), newSlice);

  arangodb::wal::Marker const* marker;
  if (options.recoveryMarker == nullptr) {
    marker = &insertMarker;
  } else {
    marker = options.recoveryMarker;
  }

  // now insert into indexes
  TRI_IF_FAILURE("InsertDocumentNoLock") {
    // test what happens if no lock can be acquired
    return TRI_ERROR_DEBUG;
  }

  arangodb::wal::DocumentOperation operation(this, TRI_VOC_DOCUMENT_OPERATION_INSERT);

  TRI_IF_FAILURE("InsertDocumentNoHeader") {
    // test what happens if no header can be acquired
    return TRI_ERROR_DEBUG;
  }

  TRI_IF_FAILURE("InsertDocumentNoHeaderExcept") {
    // test what happens if no header can be acquired
    THROW_ARANGO_EXCEPTION(TRI_ERROR_DEBUG);
  }
  
  TRI_voc_rid_t revisionId = Transaction::extractRevFromDocument(newSlice); 
  VPackSlice doc(marker->vpack());
  operation.setRevisions(DocumentDescriptor(), DocumentDescriptor(revisionId, doc.begin()));
 
  { 
    // use lock 
    bool const useDeadlockDetector = (lock && !trx->isSingleOperationTransaction());
    arangodb::CollectionWriteLocker collectionLocker(this, useDeadlockDetector, lock);

    try {
      insertRevision(revisionId, marker->vpack(), 0, true);

      // insert into indexes
      res = insertDocument(trx, revisionId, doc, operation, marker, options.waitForSync);
    } catch (basics::Exception const& ex) {
      res = ex.code();
    } catch (std::bad_alloc const&) {
      res = TRI_ERROR_OUT_OF_MEMORY;
    } catch (...) {
      res = TRI_ERROR_INTERNAL;
    }

    if (res != TRI_ERROR_NO_ERROR) {
      operation.revert(trx);
    } else {
      readRevision(trx, result, revisionId);

      // store the tick that was used for writing the document        
      resultMarkerTick = operation.tick();
    }
  }
      
  return res;
}

/// @brief updates a document or edge in a collection
int LogicalCollection::update(Transaction* trx, VPackSlice const newSlice,
                              ManagedDocumentResult& result, OperationOptions& options,
                              TRI_voc_tick_t& resultMarkerTick, bool lock,
                              TRI_voc_rid_t& prevRev, ManagedDocumentResult& previous) {
  resultMarkerTick = 0;

  if (!newSlice.isObject()) {
    return TRI_ERROR_ARANGO_DOCUMENT_TYPE_INVALID;
  }
 
  prevRev = 0;

  TRI_voc_rid_t revisionId = 0;
  if (options.isRestore) {
    VPackSlice oldRev = TRI_ExtractRevisionIdAsSlice(newSlice);
    if (!oldRev.isString()) {
      return TRI_ERROR_ARANGO_DOCUMENT_REV_BAD;
    }
    bool isOld;
    VPackValueLength l;
    char const* p = oldRev.getString(l);
    revisionId = TRI_StringToRid(p, l, isOld, false);
    if (isOld) {
      // Do not tolerate old revision IDs
      revisionId = TRI_HybridLogicalClock();
    }
  } else {
    revisionId = TRI_HybridLogicalClock();
  }
    
  VPackSlice key = newSlice.get(StaticStrings::KeyString);
  if (key.isNone()) {
    return TRI_ERROR_ARANGO_DOCUMENT_HANDLE_BAD;
  }
  
  bool const isEdgeCollection = (type() == TRI_COL_TYPE_EDGE);
  
  TRI_IF_FAILURE("UpdateDocumentNoLock") { return TRI_ERROR_DEBUG; }

  bool const useDeadlockDetector = (lock && !trx->isSingleOperationTransaction());
  arangodb::CollectionWriteLocker collectionLocker(this, useDeadlockDetector, lock);
  
  // get the previous revision
  int res = lookupDocument(trx, key, previous);

  if (res != TRI_ERROR_NO_ERROR) {
    return res;
  }
  
  uint8_t const* vpack = previous.vpack();
  VPackSlice oldDoc(vpack);
  TRI_voc_rid_t oldRevisionId = Transaction::extractRevFromDocument(oldDoc);
  prevRev = oldRevisionId;

  TRI_IF_FAILURE("UpdateDocumentNoMarker") {
    // test what happens when no marker can be created
    return TRI_ERROR_DEBUG;
  }

  TRI_IF_FAILURE("UpdateDocumentNoMarkerExcept") {
    // test what happens when no marker can be created
    THROW_ARANGO_EXCEPTION(TRI_ERROR_DEBUG);
  }

  // Check old revision:
  if (!options.ignoreRevs) {
    TRI_voc_rid_t expectedRev = 0;
    if (newSlice.isObject()) {
      expectedRev = TRI_ExtractRevisionId(newSlice);
    }
    int res = checkRevision(trx, expectedRev, prevRev);
    if (res != TRI_ERROR_NO_ERROR) {
      return res;
    }
  }

  if (newSlice.length() <= 1) {
    // no need to do anything
    result = previous;
    return TRI_ERROR_NO_ERROR;
  }

  // merge old and new values 
  TransactionBuilderLeaser builder(trx);
  if (options.recoveryMarker == nullptr) {
    mergeObjectsForUpdate(
      trx, oldDoc, newSlice, isEdgeCollection,
      TRI_RidToString(revisionId), options.mergeObjects, options.keepNull,
      *builder.get());

    if (ServerState::isDBServer(trx->serverRole())) {
      // Need to check that no sharding keys have changed:
      if (arangodb::shardKeysChanged(
              _vocbase->name(),
              trx->resolver()->getCollectionNameCluster(planId()),
              oldDoc, builder->slice(), false)) {
        return TRI_ERROR_CLUSTER_MUST_NOT_CHANGE_SHARDING_ATTRIBUTES;
      }
    }
  }

  // create marker
  arangodb::wal::CrudMarker updateMarker(
      TRI_DF_MARKER_VPACK_DOCUMENT,
      TRI_MarkerIdTransaction(trx->getInternals()), builder->slice());

  arangodb::wal::Marker const* marker;
  if (options.recoveryMarker == nullptr) {
    marker = &updateMarker;
  } else {
    marker = options.recoveryMarker;
  }
  
  VPackSlice const newDoc(marker->vpack());
  
  arangodb::wal::DocumentOperation operation(this, TRI_VOC_DOCUMENT_OPERATION_UPDATE);
  
  try {
    insertRevision(revisionId, marker->vpack(), 0, true);
    operation.setRevisions(DocumentDescriptor(oldRevisionId, oldDoc.begin()), DocumentDescriptor(revisionId, newDoc.begin()));

    res = updateDocument(trx, oldRevisionId, oldDoc, revisionId, newDoc, operation, marker, options.waitForSync);
  } catch (basics::Exception const& ex) {
    res = ex.code();
  } catch (std::bad_alloc const&) {
    res = TRI_ERROR_OUT_OF_MEMORY;
  } catch (...) {
    res = TRI_ERROR_INTERNAL;
  }

  if (res != TRI_ERROR_NO_ERROR) {
    operation.revert(trx);
  } else {
    readRevision(trx, result, revisionId);

    if (options.waitForSync) {
      // store the tick that was used for writing the new document        
      resultMarkerTick = operation.tick();
    }
  }
  
  return res;
}

/// @brief replaces a document or edge in a collection
int LogicalCollection::replace(Transaction* trx, VPackSlice const newSlice,
                               ManagedDocumentResult& result, OperationOptions& options,
                               TRI_voc_tick_t& resultMarkerTick, bool lock,
                               TRI_voc_rid_t& prevRev, ManagedDocumentResult& previous) {
  resultMarkerTick = 0;

  if (!newSlice.isObject()) {
    return TRI_ERROR_ARANGO_DOCUMENT_TYPE_INVALID;
  }

  prevRev = 0;
  VPackSlice fromSlice;
  VPackSlice toSlice;

  bool const isEdgeCollection = (type() == TRI_COL_TYPE_EDGE);
  
  if (isEdgeCollection) {
    fromSlice = newSlice.get(StaticStrings::FromString);
    if (!fromSlice.isString()) {
      return TRI_ERROR_ARANGO_INVALID_EDGE_ATTRIBUTE;
    }
    toSlice = newSlice.get(StaticStrings::ToString);
    if (!toSlice.isString()) {
      return TRI_ERROR_ARANGO_INVALID_EDGE_ATTRIBUTE;
    }
  }

  TRI_voc_rid_t revisionId = 0;
  if (options.isRestore) {
    VPackSlice oldRev = TRI_ExtractRevisionIdAsSlice(newSlice);
    if (!oldRev.isString()) {
      return TRI_ERROR_ARANGO_DOCUMENT_REV_BAD;
    }
    bool isOld;
    VPackValueLength l;
    char const* p = oldRev.getString(l);
    revisionId = TRI_StringToRid(p, l, isOld, false);
    if (isOld) {
      // Do not tolerate old revision ticks:
      revisionId = TRI_HybridLogicalClock();
    }
  } else {
    revisionId = TRI_HybridLogicalClock();
  }
  
  TRI_IF_FAILURE("ReplaceDocumentNoLock") { return TRI_ERROR_DEBUG; }

  // get the previous revision
  VPackSlice key = newSlice.get(StaticStrings::KeyString);
  if (key.isNone()) {
    return TRI_ERROR_ARANGO_DOCUMENT_HANDLE_BAD;
  }
  
  bool const useDeadlockDetector = (lock && !trx->isSingleOperationTransaction());
  arangodb::CollectionWriteLocker collectionLocker(this, useDeadlockDetector, lock);

  // get the previous revision
  int res = lookupDocument(trx, key, previous);

  if (res != TRI_ERROR_NO_ERROR) {
    return res;
  }
  
  TRI_IF_FAILURE("ReplaceDocumentNoMarker") {
    // test what happens when no marker can be created
    return TRI_ERROR_DEBUG;
  }

  TRI_IF_FAILURE("ReplaceDocumentNoMarkerExcept") {
    // test what happens when no marker can be created
    THROW_ARANGO_EXCEPTION(TRI_ERROR_DEBUG);
  }

  uint8_t const* vpack = previous.vpack();
  VPackSlice oldDoc(vpack);
  TRI_voc_rid_t oldRevisionId = Transaction::extractRevFromDocument(oldDoc);
  prevRev = oldRevisionId;

  // Check old revision:
  if (!options.ignoreRevs) {
    TRI_voc_rid_t expectedRev = 0;
    if (newSlice.isObject()) {
      expectedRev = TRI_ExtractRevisionId(newSlice);
    }
    int res = checkRevision(trx, expectedRev, prevRev);
    if (res != TRI_ERROR_NO_ERROR) {
      return res;
    }
  }

  // merge old and new values 
  TransactionBuilderLeaser builder(trx);
  newObjectForReplace(
      trx, oldDoc, newSlice, fromSlice, toSlice, isEdgeCollection,
      TRI_RidToString(revisionId), *builder.get());

  if (ServerState::isDBServer(trx->serverRole())) {
    // Need to check that no sharding keys have changed:
    if (arangodb::shardKeysChanged(
            _vocbase->name(),
            trx->resolver()->getCollectionNameCluster(_planId),
            oldDoc, builder->slice(), false)) {
      return TRI_ERROR_CLUSTER_MUST_NOT_CHANGE_SHARDING_ATTRIBUTES;
    }
  }

  // create marker
  arangodb::wal::CrudMarker replaceMarker(TRI_DF_MARKER_VPACK_DOCUMENT, TRI_MarkerIdTransaction(trx->getInternals()), builder->slice());

  arangodb::wal::Marker const* marker;
  if (options.recoveryMarker == nullptr) {
    marker = &replaceMarker;
  } else {
    marker = options.recoveryMarker;
  }

  VPackSlice const newDoc(marker->vpack());
  
  arangodb::wal::DocumentOperation operation(this, TRI_VOC_DOCUMENT_OPERATION_REPLACE);
  
  try {
    insertRevision(revisionId, marker->vpack(), 0, true);
    operation.setRevisions(DocumentDescriptor(oldRevisionId, oldDoc.begin()), DocumentDescriptor(revisionId, newDoc.begin()));

    res = updateDocument(trx, oldRevisionId, oldDoc, revisionId, newDoc, operation, marker, options.waitForSync);
  } catch (basics::Exception const& ex) {
    res = ex.code();
  } catch (std::bad_alloc const&) {
    res = TRI_ERROR_OUT_OF_MEMORY;
  } catch (...) {
    res = TRI_ERROR_INTERNAL;
  }

  if (res != TRI_ERROR_NO_ERROR) {
    operation.revert(trx);
  } else {
    readRevision(trx, result, revisionId);
    
    if (options.waitForSync) {
      // store the tick that was used for writing the new document        
      resultMarkerTick = operation.tick();
    }
  }
  
  return res;
}

/// @brief removes a document or edge
int LogicalCollection::remove(arangodb::Transaction* trx,
                              VPackSlice const slice, OperationOptions& options,
                              TRI_voc_tick_t& resultMarkerTick, bool lock,
                              TRI_voc_rid_t& prevRev, ManagedDocumentResult& previous) {
  resultMarkerTick = 0;

  // create remove marker
  TRI_voc_rid_t revisionId = 0;
  if (options.isRestore) {
    VPackSlice oldRev = TRI_ExtractRevisionIdAsSlice(slice);
    if (!oldRev.isString()) {
      revisionId = TRI_HybridLogicalClock();
    } else {
      bool isOld;
      VPackValueLength l;
      char const* p = oldRev.getString(l);
      revisionId = TRI_StringToRid(p, l, isOld, false);
      if (isOld) {
        // Do not tolerate old revisions
        revisionId = TRI_HybridLogicalClock();
      }
    }
  } else {
    revisionId = TRI_HybridLogicalClock();
  }
  
  TransactionBuilderLeaser builder(trx);
  newObjectForRemove(
      trx, slice, TRI_RidToString(revisionId), *builder.get());

  prevRev = 0;

  TRI_IF_FAILURE("RemoveDocumentNoMarker") {
    // test what happens when no marker can be created
    return TRI_ERROR_DEBUG;
  }

  TRI_IF_FAILURE("RemoveDocumentNoMarkerExcept") {
    // test what happens if no marker can be created
    THROW_ARANGO_EXCEPTION(TRI_ERROR_DEBUG);
  }
  
  // create marker
  arangodb::wal::CrudMarker removeMarker(TRI_DF_MARKER_VPACK_REMOVE, TRI_MarkerIdTransaction(trx->getInternals()), builder->slice());
  
  arangodb::wal::Marker const* marker;
  if (options.recoveryMarker == nullptr) {
    marker = &removeMarker;
  } else {
    marker = options.recoveryMarker;
  }

  TRI_IF_FAILURE("RemoveDocumentNoLock") {
    // test what happens if no lock can be acquired
    return TRI_ERROR_DEBUG;
  }

  VPackSlice key;
  if (slice.isString()) {
    key = slice;
  } else {
    key = slice.get(StaticStrings::KeyString);
  }
  TRI_ASSERT(!key.isNone());
  
  arangodb::wal::DocumentOperation operation(this, TRI_VOC_DOCUMENT_OPERATION_REMOVE);
  
  bool const useDeadlockDetector = (lock && !trx->isSingleOperationTransaction());
  arangodb::CollectionWriteLocker collectionLocker(this, useDeadlockDetector, lock);
  
  // get the previous revision
  int res = lookupDocument(trx, key, previous);

  if (res != TRI_ERROR_NO_ERROR) {
    return res;
  }

  uint8_t const* vpack = previous.vpack();
  prevRev = Transaction::extractRevFromDocument(VPackSlice(vpack));

  // Check old revision:
  if (!options.ignoreRevs && slice.isObject()) {
    TRI_voc_rid_t expectedRev = TRI_ExtractRevisionId(slice);
    int res = checkRevision(trx, expectedRev, prevRev);

    if (res != TRI_ERROR_NO_ERROR) {
      return res;
    }
  }

  VPackSlice oldDoc(vpack);
  TRI_voc_rid_t oldRevisionId = Transaction::extractRevFromDocument(oldDoc);

  // we found a document to remove
  try {
    operation.setRevisions(DocumentDescriptor(oldRevisionId, oldDoc.begin()), DocumentDescriptor());

    // delete from indexes
    res = deleteSecondaryIndexes(trx, oldRevisionId, oldDoc, false);

    if (res != TRI_ERROR_NO_ERROR) {
      insertSecondaryIndexes(trx, oldRevisionId, oldDoc, true);
      THROW_ARANGO_EXCEPTION(res);
    }

    res = deletePrimaryIndex(trx, oldRevisionId, oldDoc);

    if (res != TRI_ERROR_NO_ERROR) {
      insertSecondaryIndexes(trx, oldRevisionId, oldDoc, true);
      THROW_ARANGO_EXCEPTION(res);
    }

    operation.indexed();

    TRI_IF_FAILURE("RemoveDocumentNoOperation") { THROW_ARANGO_EXCEPTION(TRI_ERROR_DEBUG); }

    TRI_IF_FAILURE("RemoveDocumentNoOperationExcept") {
      THROW_ARANGO_EXCEPTION(TRI_ERROR_DEBUG);
    }

    res = TRI_AddOperationTransaction(trx->getInternals(), revisionId, operation, marker, options.waitForSync);
  } catch (basics::Exception const& ex) {
    res = ex.code();
  } catch (std::bad_alloc const&) {
    res = TRI_ERROR_OUT_OF_MEMORY;
  } catch (...) {
    res = TRI_ERROR_INTERNAL;
  }

  if (res != TRI_ERROR_NO_ERROR) {
    operation.revert(trx);
  } else {
    // store the tick that was used for removing the document        
    resultMarkerTick = operation.tick();
  }

  return res;
}

/// @brief removes a document or edge, fast path function for database documents
int LogicalCollection::remove(arangodb::Transaction* trx,
                              TRI_voc_rid_t oldRevisionId, VPackSlice const oldDoc, 
                              OperationOptions& options,
                              TRI_voc_tick_t& resultMarkerTick, bool lock) {
  resultMarkerTick = 0;
      
  TRI_voc_rid_t revisionId = TRI_HybridLogicalClock();

  // create remove marker
  TransactionBuilderLeaser builder(trx);
  newObjectForRemove(
      trx, oldDoc, TRI_RidToString(revisionId), *builder.get());

  TRI_IF_FAILURE("RemoveDocumentNoMarker") {
    // test what happens when no marker can be created
    return TRI_ERROR_DEBUG;
  }

  TRI_IF_FAILURE("RemoveDocumentNoMarkerExcept") {
    // test what happens if no marker can be created
    THROW_ARANGO_EXCEPTION(TRI_ERROR_DEBUG);
  }
  
  // create marker
  arangodb::wal::CrudMarker removeMarker(TRI_DF_MARKER_VPACK_REMOVE, TRI_MarkerIdTransaction(trx->getInternals()), builder->slice());
  
  arangodb::wal::Marker const* marker = &removeMarker;

  TRI_IF_FAILURE("RemoveDocumentNoLock") {
    // test what happens if no lock can be acquired
    return TRI_ERROR_DEBUG;
  }

  VPackSlice key = Transaction::extractKeyFromDocument(oldDoc);
  TRI_ASSERT(!key.isNone());
  
  arangodb::wal::DocumentOperation operation(this, TRI_VOC_DOCUMENT_OPERATION_REMOVE);
  
  bool const useDeadlockDetector = (lock && !trx->isSingleOperationTransaction());
  arangodb::CollectionWriteLocker collectionLocker(this, useDeadlockDetector, lock);
  
  operation.setRevisions(DocumentDescriptor(oldRevisionId, oldDoc.begin()), DocumentDescriptor());

  // delete from indexes
  int res;
  try {
    res = deleteSecondaryIndexes(trx, oldRevisionId, oldDoc, false);

    if (res != TRI_ERROR_NO_ERROR) {
      insertSecondaryIndexes(trx, oldRevisionId, oldDoc, true);
      THROW_ARANGO_EXCEPTION(res);
    }

    res = deletePrimaryIndex(trx, oldRevisionId, oldDoc);

    if (res != TRI_ERROR_NO_ERROR) {
      insertSecondaryIndexes(trx, oldRevisionId, oldDoc, true);
      THROW_ARANGO_EXCEPTION(res);
    }

    operation.indexed();

    TRI_IF_FAILURE("RemoveDocumentNoOperation") { THROW_ARANGO_EXCEPTION(TRI_ERROR_DEBUG); }

    TRI_IF_FAILURE("RemoveDocumentNoOperationExcept") {
      THROW_ARANGO_EXCEPTION(TRI_ERROR_DEBUG);
    }

    res = TRI_AddOperationTransaction(trx->getInternals(), revisionId, operation, marker, options.waitForSync);
  } catch (basics::Exception const& ex) {
    res = ex.code();
  } catch (std::bad_alloc const&) {
    res = TRI_ERROR_OUT_OF_MEMORY;
  } catch (...) {
    res = TRI_ERROR_INTERNAL;
  }

  if (res != TRI_ERROR_NO_ERROR) {
    operation.revert(trx);
  } else {
    // store the tick that was used for removing the document        
    resultMarkerTick = operation.tick();
  }

  return res;
}

/// @brief rolls back a document operation
int LogicalCollection::rollbackOperation(arangodb::Transaction* trx,
                                         TRI_voc_document_operation_e type,
                                         TRI_voc_rid_t oldRevisionId,
                                         VPackSlice const& oldDoc,
                                         TRI_voc_rid_t newRevisionId,
                                         VPackSlice const& newDoc) {
  if (type == TRI_VOC_DOCUMENT_OPERATION_INSERT) {
    TRI_ASSERT(oldRevisionId == 0);
    TRI_ASSERT(oldDoc.isNone());
    TRI_ASSERT(newRevisionId != 0);
    TRI_ASSERT(!newDoc.isNone());

    // ignore any errors we're getting from this
    deletePrimaryIndex(trx, newRevisionId, newDoc);
    deleteSecondaryIndexes(trx, newRevisionId, newDoc, true);
    
    // remove new revision
    try {
      removeRevision(newRevisionId, false);
    } catch (...) {
      // TODO: decide whether we should rethrow here
    }
  
    return TRI_ERROR_NO_ERROR;
  } 
  
  if (type == TRI_VOC_DOCUMENT_OPERATION_UPDATE ||
      type == TRI_VOC_DOCUMENT_OPERATION_REPLACE) {
    TRI_ASSERT(oldRevisionId != 0);
    TRI_ASSERT(!oldDoc.isNone());
    TRI_ASSERT(newRevisionId != 0);
    TRI_ASSERT(!newDoc.isNone());
    // remove the current values from the indexes
    deleteSecondaryIndexes(trx, newRevisionId, newDoc, true);
    // re-insert old state
    return insertSecondaryIndexes(trx, oldRevisionId, oldDoc, true);
  } 
  
  if (type == TRI_VOC_DOCUMENT_OPERATION_REMOVE) {
    // re-insert old revision
    TRI_ASSERT(oldRevisionId != 0);
    TRI_ASSERT(!oldDoc.isNone());
    TRI_ASSERT(newRevisionId == 0);
    TRI_ASSERT(newDoc.isNone());

    int res = insertPrimaryIndex(trx, oldRevisionId, oldDoc);

    if (res == TRI_ERROR_NO_ERROR) {
      res = insertSecondaryIndexes(trx, oldRevisionId, oldDoc, true);
    } else {
      LOG(ERR) << "error rolling back remove operation";
    }
    return res;
  }

#ifdef ARANGODB_ENABLE_MAINTAINER_MODE
  LOG(ERR) << "logic error. invalid operation type on rollback";
#endif
  return TRI_ERROR_INTERNAL;
}

void LogicalCollection::sizeHint(Transaction* trx, int64_t hint) {
  if (hint <= 0) {
    return;
  }

  int res = primaryIndex()->resize(trx, static_cast<size_t>(hint * 1.1));

  if (res != TRI_ERROR_NO_ERROR) {
    return;
  }

  _revisionsCache->sizeHint(hint);
}

/// @brief initializes an index with all existing documents
int LogicalCollection::fillIndex(arangodb::Transaction* trx,
                                 arangodb::Index* idx,
                                 bool skipPersistent) {
  TRI_ASSERT(idx->type() != Index::IndexType::TRI_IDX_TYPE_PRIMARY_INDEX); 
  TRI_ASSERT(!ServerState::instance()->isCoordinator());
  if (!useSecondaryIndexes()) {
    return TRI_ERROR_NO_ERROR;
  }

  if (idx->isPersistent() && skipPersistent) {
    return TRI_ERROR_NO_ERROR;
  }

  try {
    size_t nrUsed = primaryIndex()->size();
    auto indexPool = application_features::ApplicationServer::getFeature<IndexThreadFeature>("IndexThread")->getThreadPool();

    int res;

    if (indexPool != nullptr && idx->hasBatchInsert() && nrUsed > 256 * 1024 &&
        _indexBuckets > 1) {
      // use batch insert if there is an index pool,
      // the collection has more than one index bucket
      // and it contains a significant amount of documents
      res = fillIndexBatch(trx, idx);
    } else {
      res = fillIndexSequential(trx, idx);
    }

    return res;
  } catch (arangodb::basics::Exception const& ex) {
    return ex.code();
  } catch (std::bad_alloc const&) {
    return TRI_ERROR_OUT_OF_MEMORY;
  } catch (std::exception const& ex) {
    LOG(WARN) << "caught exception while filling indexes: " << ex.what();
    return TRI_ERROR_INTERNAL;
  } catch (...) {
    LOG(WARN) << "caught unknown exception while filling indexes";
    return TRI_ERROR_INTERNAL;
  }
}

/// @brief fill an index in batches
int LogicalCollection::fillIndexBatch(arangodb::Transaction* trx,
                                      arangodb::Index* idx) {
  TRI_ASSERT(!ServerState::instance()->isCoordinator());
  auto indexPool = application_features::ApplicationServer::getFeature<IndexThreadFeature>("IndexThread")->getThreadPool();

  double start = TRI_microtime();

  LOG_TOPIC(TRACE, Logger::PERFORMANCE)
      << "fill-index-batch { collection: " << _vocbase->name() << "/"
      << name() << " }, " << idx->context()
      << ", threads: " << indexPool->numThreads()
      << ", buckets: " << indexBuckets();

  // give the index a size hint
  auto primaryIndex = this->primaryIndex();

  auto nrUsed = primaryIndex->size();

  idx->sizeHint(trx, nrUsed);

  // process documents a million at a time
  size_t blockSize = 1024 * 1024 * 1;

  if (nrUsed < blockSize) {
    blockSize = nrUsed;
  }
  if (blockSize == 0) {
    blockSize = 1;
  }

  int res = TRI_ERROR_NO_ERROR;
    
  ManagedDocumentResult mmdr(trx);

  std::vector<std::pair<TRI_voc_rid_t, VPackSlice>> documents;
  documents.reserve(blockSize);
  
  if (nrUsed > 0) {
    arangodb::basics::BucketPosition position;
    uint64_t total = 0;

    while (true) {
      SimpleIndexElement element = primaryIndex->lookupSequential(trx, position, total);

      if (!element) {
        break;
      }
      
      TRI_voc_rid_t revisionId = element.revisionId();

      if (readRevision(trx, mmdr, revisionId)) {
        uint8_t const* vpack = mmdr.vpack();
        TRI_ASSERT(vpack != nullptr);
        documents.emplace_back(std::make_pair(revisionId, VPackSlice(vpack)));
      
        if (documents.size() == blockSize) {
          res = idx->batchInsert(trx, documents, indexPool->numThreads());
          documents.clear();

          // some error occurred
          if (res != TRI_ERROR_NO_ERROR) {
            break;
          }
        }
      }
    }
  }

  // process the remainder of the documents
  if (res == TRI_ERROR_NO_ERROR && !documents.empty()) {
    res = idx->batchInsert(trx, documents, indexPool->numThreads());
  }

  LOG_TOPIC(TRACE, Logger::PERFORMANCE)
      << "[timer] " << Logger::FIXED(TRI_microtime() - start)
      << " s, fill-index-batch { collection: " << _vocbase->name()
      << "/" << name() << " }, " << idx->context()
      << ", threads: " << indexPool->numThreads()
      << ", buckets: " << indexBuckets();

  return res;
}

/// @brief fill an index sequentially
int LogicalCollection::fillIndexSequential(arangodb::Transaction* trx,
                                           arangodb::Index* idx) {
  TRI_ASSERT(!ServerState::instance()->isCoordinator());
  double start = TRI_microtime();

  LOG_TOPIC(TRACE, Logger::PERFORMANCE)
      << "fill-index-sequential { collection: " << _vocbase->name()
      << "/" << name() << " }, " << idx->context()
      << ", buckets: " << indexBuckets();

  // give the index a size hint
  auto primaryIndex = this->primaryIndex();
  size_t nrUsed = primaryIndex->size();

  TRI_ASSERT(idx->type() != Index::IndexType::TRI_IDX_TYPE_PRIMARY_INDEX); 
  idx->sizeHint(trx, nrUsed);

  if (nrUsed > 0) {
#ifdef ARANGODB_ENABLE_MAINTAINER_MODE
    static int const LoopSize = 10000;
    int counter = 0;
    int loops = 0;
#endif

    arangodb::basics::BucketPosition position;
    uint64_t total = 0;
    ManagedDocumentResult result(trx);

    while (true) {
      SimpleIndexElement element = primaryIndex->lookupSequential(trx, position, total);

      if (!element) {
        break;
      }

      TRI_voc_rid_t revisionId = element.revisionId();
      if (readRevision(trx, result, revisionId)) {
        uint8_t const* vpack = result.vpack();
        TRI_ASSERT(vpack != nullptr);
        int res = idx->insert(trx, revisionId, VPackSlice(vpack), false);

        if (res != TRI_ERROR_NO_ERROR) {
          return res;
        }
      } else {
        return TRI_ERROR_ARANGO_DOCUMENT_NOT_FOUND; // oops
      }
#ifdef ARANGODB_ENABLE_MAINTAINER_MODE
      if (++counter == LoopSize) {
        counter = 0;
        ++loops;
        LOG(TRACE) << "indexed " << (LoopSize * loops)
                   << " documents of collection " << cid();
      }
#endif
    }
  }

  LOG_TOPIC(TRACE, Logger::PERFORMANCE)
      << "[timer] " << Logger::FIXED(TRI_microtime() - start)
      << " s, fill-index-sequential { collection: " << _vocbase->name()
      << "/" << name() << " }, " << idx->context()
      << ", buckets: " << indexBuckets();

  return TRI_ERROR_NO_ERROR;
}

/// @brief read unlocks a collection
int LogicalCollection::endRead(bool useDeadlockDetector) {
  if (arangodb::Transaction::_makeNolockHeaders != nullptr) {
    auto it = arangodb::Transaction::_makeNolockHeaders->find(name());
    if (it != arangodb::Transaction::_makeNolockHeaders->end()) {
      // do not lock by command
      // LOCKING-DEBUG
      // std::cout << "EndRead blocked: " << _name << std::endl;
      return TRI_ERROR_NO_ERROR;
    }
  }

  if (useDeadlockDetector) {
    // unregister reader
    try {
      _vocbase->_deadlockDetector.unsetReader(this);
    } catch (...) {
    }
  }

  // LOCKING-DEBUG
  // std::cout << "EndRead: " << _name << std::endl;
  _idxLock.unlockRead();

  return TRI_ERROR_NO_ERROR;
}

/// @brief write unlocks a collection
int LogicalCollection::endWrite(bool useDeadlockDetector) {
  if (arangodb::Transaction::_makeNolockHeaders != nullptr) {
    auto it = arangodb::Transaction::_makeNolockHeaders->find(name());
    if (it != arangodb::Transaction::_makeNolockHeaders->end()) {
      // do not lock by command
      // LOCKING-DEBUG
      // std::cout << "EndWrite blocked: " << _name <<
      // std::endl;
      return TRI_ERROR_NO_ERROR;
    }
  }

  if (useDeadlockDetector) {
    // unregister writer
    try {
      _vocbase->_deadlockDetector.unsetWriter(this);
    } catch (...) {
      // must go on here to unlock the lock
    }
  }

  // LOCKING-DEBUG
  // std::cout << "EndWrite: " << _name << std::endl;
  _idxLock.unlockWrite();

  return TRI_ERROR_NO_ERROR;
}

/// @brief read locks a collection, with a timeout (in µseconds)
int LogicalCollection::beginReadTimed(bool useDeadlockDetector, uint64_t timeout, uint64_t sleepPeriod) {
  if (arangodb::Transaction::_makeNolockHeaders != nullptr) {
    auto it = arangodb::Transaction::_makeNolockHeaders->find(name());
    if (it != arangodb::Transaction::_makeNolockHeaders->end()) {
      // do not lock by command
      // LOCKING-DEBUG
      // std::cout << "BeginReadTimed blocked: " << _name <<
      // std::endl;
      return TRI_ERROR_NO_ERROR;
    }
  }
  uint64_t waited = 0;
  if (timeout == 0) {
    // we don't allow looping forever. limit waiting to 15 minutes max.
    timeout = 15 * 60 * 1000 * 1000;
  }

  // LOCKING-DEBUG
  // std::cout << "BeginReadTimed: " << _name << std::endl;
  int iterations = 0;
  bool wasBlocked = false;

  while (true) {
    TRY_READ_LOCKER(locker, _idxLock);

    if (locker.isLocked()) {
      // when we are here, we've got the read lock
      if (useDeadlockDetector) {
        _vocbase->_deadlockDetector.addReader(this, wasBlocked);
      }
      
      // keep lock and exit loop
      locker.steal();
      return TRI_ERROR_NO_ERROR;
    }

    if (useDeadlockDetector) {
      try {
        if (!wasBlocked) {
          // insert reader
          wasBlocked = true;
          if (_vocbase->_deadlockDetector.setReaderBlocked(this) ==
              TRI_ERROR_DEADLOCK) {
            // deadlock
            LOG(TRACE) << "deadlock detected while trying to acquire read-lock on collection '" << name() << "'";
            return TRI_ERROR_DEADLOCK;
          }
          LOG(TRACE) << "waiting for read-lock on collection '" << name() << "'";
        } else if (++iterations >= 5) {
          // periodically check for deadlocks
          TRI_ASSERT(wasBlocked);
          iterations = 0;
          if (_vocbase->_deadlockDetector.detectDeadlock(this, false) ==
              TRI_ERROR_DEADLOCK) {
            // deadlock
            _vocbase->_deadlockDetector.unsetReaderBlocked(this);
            LOG(TRACE) << "deadlock detected while trying to acquire read-lock on collection '" << name() << "'";
            return TRI_ERROR_DEADLOCK;
          }
        }
      } catch (...) {
        // clean up!
        if (wasBlocked) {
          _vocbase->_deadlockDetector.unsetReaderBlocked(this);
        }
        // always exit
        return TRI_ERROR_OUT_OF_MEMORY;
      }
    }

#ifdef _WIN32
    usleep((unsigned long)sleepPeriod);
#else
    usleep((useconds_t)sleepPeriod);
#endif

    waited += sleepPeriod;

    if (waited > timeout) {
      if (useDeadlockDetector) {
        _vocbase->_deadlockDetector.unsetReaderBlocked(this);
      }
      LOG(TRACE) << "timed out waiting for read-lock on collection '" << name() << "'";
      return TRI_ERROR_LOCK_TIMEOUT;
    }
  }
}

/// @brief write locks a collection, with a timeout
int LogicalCollection::beginWriteTimed(bool useDeadlockDetector, uint64_t timeout, uint64_t sleepPeriod) {
  if (arangodb::Transaction::_makeNolockHeaders != nullptr) {
    auto it = arangodb::Transaction::_makeNolockHeaders->find(name());
    if (it != arangodb::Transaction::_makeNolockHeaders->end()) {
      // do not lock by command
      // LOCKING-DEBUG
      // std::cout << "BeginWriteTimed blocked: " << _name <<
      // std::endl;
      return TRI_ERROR_NO_ERROR;
    }
  }
  uint64_t waited = 0;
  if (timeout == 0) {
    // we don't allow looping forever. limit waiting to 15 minutes max.
    timeout = 15 * 60 * 1000 * 1000;
  }

  // LOCKING-DEBUG
  // std::cout << "BeginWriteTimed: " << document->_info._name << std::endl;
  int iterations = 0;
  bool wasBlocked = false;

  while (true) {
    TRY_WRITE_LOCKER(locker, _idxLock);

    if (locker.isLocked()) {
      // register writer
      if (useDeadlockDetector) {
        _vocbase->_deadlockDetector.addWriter(this, wasBlocked);
      }
      // keep lock and exit loop
      locker.steal();
      return TRI_ERROR_NO_ERROR;
    }

    if (useDeadlockDetector) {
      try {
        if (!wasBlocked) {
          // insert writer
          wasBlocked = true;
          if (_vocbase->_deadlockDetector.setWriterBlocked(this) ==
              TRI_ERROR_DEADLOCK) {
            // deadlock
            LOG(TRACE) << "deadlock detected while trying to acquire write-lock on collection '" << name() << "'";
            return TRI_ERROR_DEADLOCK;
          }
          LOG(TRACE) << "waiting for write-lock on collection '" << name() << "'";
        } else if (++iterations >= 5) {
          // periodically check for deadlocks
          TRI_ASSERT(wasBlocked);
          iterations = 0;
          if (_vocbase->_deadlockDetector.detectDeadlock(this, true) ==
              TRI_ERROR_DEADLOCK) {
            // deadlock
            _vocbase->_deadlockDetector.unsetWriterBlocked(this);
            LOG(TRACE) << "deadlock detected while trying to acquire write-lock on collection '" << name() << "'";
            return TRI_ERROR_DEADLOCK;
          }
        }
      } catch (...) {
        // clean up!
        if (wasBlocked) {
          _vocbase->_deadlockDetector.unsetWriterBlocked(this);
        }
        // always exit
        return TRI_ERROR_OUT_OF_MEMORY;
      }
    }

#ifdef _WIN32
    usleep((unsigned long)sleepPeriod);
#else
    usleep((useconds_t)sleepPeriod);
#endif

    waited += sleepPeriod;

    if (waited > timeout) {
      if (useDeadlockDetector) {
        _vocbase->_deadlockDetector.unsetWriterBlocked(this);
      }
      LOG(TRACE) << "timed out waiting for write-lock on collection '" << name() << "'";
      return TRI_ERROR_LOCK_TIMEOUT;
    }
  }
}

/// @brief looks up a document by key, low level worker
/// the caller must make sure the read lock on the collection is held
/// the key must be a string slice, no revision check is performed
int LogicalCollection::lookupDocument(
    arangodb::Transaction* trx, VPackSlice const key,
    ManagedDocumentResult& result) {

  if (!key.isString()) {
    return TRI_ERROR_ARANGO_DOCUMENT_KEY_BAD;
  }

  SimpleIndexElement element = primaryIndex()->lookupKey(trx, key, result);
  if (element) {
    readRevision(trx, result, element.revisionId());
    return TRI_ERROR_NO_ERROR;
  }

  return TRI_ERROR_ARANGO_DOCUMENT_NOT_FOUND;
}

/// @brief checks the revision of a document
int LogicalCollection::checkRevision(Transaction* trx,
                                     TRI_voc_rid_t expected,
                                     TRI_voc_rid_t found) {
  if (expected != 0 && found != expected) {
    return TRI_ERROR_ARANGO_CONFLICT;
  }
  return TRI_ERROR_NO_ERROR;
}

/// @brief updates an existing document, low level worker
/// the caller must make sure the write lock on the collection is held
int LogicalCollection::updateDocument(
    arangodb::Transaction* trx, 
    TRI_voc_rid_t oldRevisionId, VPackSlice const& oldDoc, 
    TRI_voc_rid_t newRevisionId, VPackSlice const& newDoc, 
    arangodb::wal::DocumentOperation& operation, arangodb::wal::Marker const* marker,
    bool& waitForSync) {

  // remove old document from secondary indexes
  // (it will stay in the primary index as the key won't change)
  int res = deleteSecondaryIndexes(trx, oldRevisionId, oldDoc, false);

  if (res != TRI_ERROR_NO_ERROR) {
    // re-enter the document in case of failure, ignore errors during rollback
    insertSecondaryIndexes(trx, oldRevisionId, oldDoc, true);
    return res;
  }

  // insert new document into secondary indexes
  res = insertSecondaryIndexes(trx, newRevisionId, newDoc, false);

  if (res != TRI_ERROR_NO_ERROR) {
    removeRevision(newRevisionId, false);

    // rollback
    deleteSecondaryIndexes(trx, newRevisionId, newDoc, true);
    insertSecondaryIndexes(trx, oldRevisionId, oldDoc, true);

    return res;
  }
 
  // update the index element (primary index only - other index have been adjusted) 
  VPackSlice keySlice(Transaction::extractKeyFromDocument(newDoc));
  SimpleIndexElement* element = primaryIndex()->lookupKeyRef(trx, keySlice);
  if (element != nullptr && element->revisionId() != 0) {
    element->updateRevisionId(newRevisionId, static_cast<uint32_t>(keySlice.begin() - newDoc.begin()));
  }
  
  operation.indexed();

  TRI_IF_FAILURE("UpdateDocumentNoOperation") { return TRI_ERROR_DEBUG; }
  
  TRI_IF_FAILURE("UpdateDocumentNoOperationExcept") {
    THROW_ARANGO_EXCEPTION(TRI_ERROR_DEBUG);
  }

  return TRI_AddOperationTransaction(trx->getInternals(), newRevisionId, operation, marker, waitForSync);
}

/// @brief insert a document, low level worker
/// the caller must make sure the write lock on the collection is held
int LogicalCollection::insertDocument(
    arangodb::Transaction* trx, TRI_voc_rid_t revisionId, VPackSlice const& doc,
    arangodb::wal::DocumentOperation& operation, arangodb::wal::Marker const* marker,
    bool& waitForSync) {

  // insert into primary index first
  int res = insertPrimaryIndex(trx, revisionId, doc);

  if (res != TRI_ERROR_NO_ERROR) {
    // insert has failed
    return res;
  }

  // insert into secondary indexes
  res = insertSecondaryIndexes(trx, revisionId, doc, false);

  if (res != TRI_ERROR_NO_ERROR) {
    deleteSecondaryIndexes(trx, revisionId, doc, true);
    deletePrimaryIndex(trx, revisionId, doc);
    return res;
  }
  
  operation.indexed();

  TRI_IF_FAILURE("InsertDocumentNoOperation") { return TRI_ERROR_DEBUG; }

  TRI_IF_FAILURE("InsertDocumentNoOperationExcept") {
    THROW_ARANGO_EXCEPTION(TRI_ERROR_DEBUG);
  }

  return TRI_AddOperationTransaction(trx->getInternals(), revisionId, operation, marker, waitForSync);
}

/// @brief creates a new entry in the primary index
int LogicalCollection::insertPrimaryIndex(arangodb::Transaction* trx,
                                          TRI_voc_rid_t revisionId,
                                          VPackSlice const& doc) {
  TRI_IF_FAILURE("InsertPrimaryIndex") { return TRI_ERROR_DEBUG; }

  // insert into primary index
  return primaryIndex()->insertKey(trx, revisionId, doc);
}

/// @brief deletes an entry from the primary index
int LogicalCollection::deletePrimaryIndex(
    arangodb::Transaction* trx, TRI_voc_rid_t revisionId, VPackSlice const& doc) {
  TRI_IF_FAILURE("DeletePrimaryIndex") { return TRI_ERROR_DEBUG; }

  return primaryIndex()->removeKey(trx, revisionId, doc);
}

/// @brief creates a new entry in the secondary indexes
int LogicalCollection::insertSecondaryIndexes(
    arangodb::Transaction* trx, TRI_voc_rid_t revisionId, VPackSlice const& doc, bool isRollback) {
  // Coordintor doesn't know index internals
  TRI_ASSERT(!ServerState::instance()->isCoordinator());
  TRI_IF_FAILURE("InsertSecondaryIndexes") { return TRI_ERROR_DEBUG; }

  bool const useSecondary = useSecondaryIndexes();
  if (!useSecondary && _persistentIndexes == 0) {
    return TRI_ERROR_NO_ERROR;
  }

  int result = TRI_ERROR_NO_ERROR;

  size_t const n = _indexes.size();

  for (size_t i = 1; i < n; ++i) {
    auto idx = _indexes[i];
    TRI_ASSERT(idx->type() != Index::IndexType::TRI_IDX_TYPE_PRIMARY_INDEX); 

    if (!useSecondary && !idx->isPersistent()) {
      continue;
    }

    int res = idx->insert(trx, revisionId, doc, isRollback);

    // in case of no-memory, return immediately
    if (res == TRI_ERROR_OUT_OF_MEMORY) {
      return res;
    } 
    if (res != TRI_ERROR_NO_ERROR) {
      if (res == TRI_ERROR_ARANGO_UNIQUE_CONSTRAINT_VIOLATED ||
          result == TRI_ERROR_NO_ERROR) {
        // "prefer" unique constraint violated
        result = res;
      }
    }
  }

  return result;
}

/// @brief deletes an entry from the secondary indexes
int LogicalCollection::deleteSecondaryIndexes(
    arangodb::Transaction* trx, TRI_voc_rid_t revisionId, VPackSlice const& doc, bool isRollback) {
  // Coordintor doesn't know index internals
  TRI_ASSERT(!ServerState::instance()->isCoordinator());

  bool const useSecondary = useSecondaryIndexes();
  if (!useSecondary && _persistentIndexes == 0) {
    return TRI_ERROR_NO_ERROR;
  }

  TRI_IF_FAILURE("DeleteSecondaryIndexes") { return TRI_ERROR_DEBUG; }

  int result = TRI_ERROR_NO_ERROR;

  size_t const n = _indexes.size();

  for (size_t i = 1; i < n; ++i) {
    auto idx = _indexes[i];
    TRI_ASSERT(idx->type() != Index::IndexType::TRI_IDX_TYPE_PRIMARY_INDEX); 
    
    if (!useSecondary && !idx->isPersistent()) {
      continue;
    }

    int res = idx->remove(trx, revisionId, doc, isRollback);

    if (res != TRI_ERROR_NO_ERROR) {
      // an error occurred
      result = res;
    }
  }

  return result;
}

/// @brief new object for insert, computes the hash of the key
int LogicalCollection::newObjectForInsert(
    Transaction* trx,
    VPackSlice const& value,
    VPackSlice const& fromSlice,
    VPackSlice const& toSlice,
    bool isEdgeCollection,
    VPackBuilder& builder,
    bool isRestore) {

  TRI_voc_tick_t newRev = 0;
  builder.openObject();
  
  // add system attributes first, in this order:
  // _key, _id, _from, _to, _rev 

  // _key
  VPackSlice s = value.get(StaticStrings::KeyString);
  if (s.isNone()) {
    TRI_ASSERT(!isRestore);   // need key in case of restore
    newRev = TRI_HybridLogicalClock();
    std::string keyString = _keyGenerator->generate(TRI_NewTickServer());
    if (keyString.empty()) {
      return TRI_ERROR_ARANGO_OUT_OF_KEYS;
    }
    uint8_t* where = builder.add(StaticStrings::KeyString,
                                 VPackValue(keyString));
    s = VPackSlice(where);  // point to newly built value, the string
  } else if (!s.isString()) {
    return TRI_ERROR_ARANGO_DOCUMENT_KEY_BAD;
  } else {
    std::string keyString = s.copyString();
    int res = _keyGenerator->validate(keyString, isRestore);
    if (res != TRI_ERROR_NO_ERROR) {
      return res;
    }
    builder.add(StaticStrings::KeyString, s);
  }
  
  // _id
  uint8_t* p = builder.add(StaticStrings::IdString,
      VPackValuePair(9ULL, VPackValueType::Custom));
  *p++ = 0xf3;  // custom type for _id
  if (ServerState::isDBServer(trx->serverRole()) && !_isSystem) {
    // db server in cluster, note: the local collections _statistics,
    // _statisticsRaw and _statistics15 (which are the only system collections)
    // must not be treated as shards but as local collections
    DatafileHelper::StoreNumber<uint64_t>(p, _planId, sizeof(uint64_t));
  } else {
    // local server
    DatafileHelper::StoreNumber<uint64_t>(p, _cid, sizeof(uint64_t));
  }

  // _from and _to
  if (isEdgeCollection) {
    TRI_ASSERT(!fromSlice.isNone());
    TRI_ASSERT(!toSlice.isNone());
    builder.add(StaticStrings::FromString, fromSlice);
    builder.add(StaticStrings::ToString, toSlice);
  }

  // _rev
  std::string newRevSt;
  if (isRestore) {
    VPackSlice oldRev = TRI_ExtractRevisionIdAsSlice(value);
    if (!oldRev.isString()) {
      return TRI_ERROR_ARANGO_DOCUMENT_REV_BAD;
    }
    bool isOld;
    VPackValueLength l;
    char const* p = oldRev.getString(l);
    TRI_voc_rid_t oldRevision = TRI_StringToRid(p, l, isOld, false);
    if (isOld) {
      oldRevision = TRI_HybridLogicalClock();
    }
    newRevSt = TRI_RidToString(oldRevision);
  } else {
    if (newRev == 0) {
      newRev = TRI_HybridLogicalClock();
    }
    newRevSt = TRI_RidToString(newRev);
  }
  builder.add(StaticStrings::RevString, VPackValue(newRevSt));
  
  // add other attributes after the system attributes
  TRI_SanitizeObjectWithEdges(value, builder);

  builder.close();
  return TRI_ERROR_NO_ERROR;
} 

/// @brief new object for replace, oldValue must have _key and _id correctly set
void LogicalCollection::newObjectForReplace(
    Transaction* trx,
    VPackSlice const& oldValue,
    VPackSlice const& newValue,
    VPackSlice const& fromSlice,
    VPackSlice const& toSlice,
    bool isEdgeCollection,
    std::string const& rev,
    VPackBuilder& builder) {

  builder.openObject();

  // add system attributes first, in this order:
  // _key, _id, _from, _to, _rev
  
  // _key
  VPackSlice s = oldValue.get(StaticStrings::KeyString);
  TRI_ASSERT(!s.isNone());
  builder.add(StaticStrings::KeyString, s);

  // _id
  s = oldValue.get(StaticStrings::IdString);
  TRI_ASSERT(!s.isNone());
  builder.add(StaticStrings::IdString, s);

  // _from and _to here
  if (isEdgeCollection) {
    TRI_ASSERT(!fromSlice.isNone());
    TRI_ASSERT(!toSlice.isNone());
    builder.add(StaticStrings::FromString, fromSlice);
    builder.add(StaticStrings::ToString, toSlice);
  }
  
  // _rev
  builder.add(StaticStrings::RevString, VPackValue(rev));
  
  // add other attributes after the system attributes
  TRI_SanitizeObjectWithEdges(newValue, builder);

  builder.close();
} 

/// @brief merge two objects for update, oldValue must have correctly set
/// _key and _id attributes
void LogicalCollection::mergeObjectsForUpdate(
      arangodb::Transaction* trx,
      VPackSlice const& oldValue,
      VPackSlice const& newValue,
      bool isEdgeCollection,
      std::string const& rev,
      bool mergeObjects, bool keepNull,
      VPackBuilder& b) {

  b.openObject();

  VPackSlice keySlice = oldValue.get(StaticStrings::KeyString);
  VPackSlice idSlice = oldValue.get(StaticStrings::IdString);
  TRI_ASSERT(!keySlice.isNone());
  TRI_ASSERT(!idSlice.isNone());
  
  // Find the attributes in the newValue object:
  VPackSlice fromSlice;
  VPackSlice toSlice;

  std::unordered_map<std::string, VPackSlice> newValues;
  { 
    VPackObjectIterator it(newValue, false);
    while (it.valid()) {
      std::string key = it.key().copyString();
      if (!key.empty() && key[0] == '_' &&
          (key == StaticStrings::KeyString ||
           key == StaticStrings::IdString ||
           key == StaticStrings::RevString ||
           key == StaticStrings::FromString ||
           key == StaticStrings::ToString)) {
        // note _from and _to and ignore _id, _key and _rev
        if (key == StaticStrings::FromString) {
          fromSlice = it.value();
        } else if (key == StaticStrings::ToString) {
          toSlice = it.value();
        } // else do nothing
      } else {
        // regular attribute
        newValues.emplace(std::move(key), it.value());
      }

      it.next();
    }
  }

  if (isEdgeCollection) {
    if (fromSlice.isNone()) {
      fromSlice = oldValue.get(StaticStrings::FromString);
    }
    if (toSlice.isNone()) {
      toSlice = oldValue.get(StaticStrings::ToString);
    }
  }

  // add system attributes first, in this order:
  // _key, _id, _from, _to, _rev

  // _key
  b.add(StaticStrings::KeyString, keySlice);

  // _id
  b.add(StaticStrings::IdString, idSlice);

  // _from, _to
  if (isEdgeCollection) {
    TRI_ASSERT(!fromSlice.isNone());
    TRI_ASSERT(!toSlice.isNone());
    b.add(StaticStrings::FromString, fromSlice);
    b.add(StaticStrings::ToString, toSlice);
  }

  // _rev
  b.add(StaticStrings::RevString, VPackValue(rev));

  // add other attributes after the system attributes
  { 
    VPackObjectIterator it(oldValue, false);
    while (it.valid()) {
      std::string key = it.key().copyString();
      // exclude system attributes in old value now
      if (!key.empty() && key[0] == '_' &&
          (key == StaticStrings::KeyString ||
           key == StaticStrings::IdString ||
           key == StaticStrings::RevString ||
           key == StaticStrings::FromString ||
           key == StaticStrings::ToString)) {
        it.next();
        continue;
      }
      
      auto found = newValues.find(key);

      if (found == newValues.end()) {
        // use old value
        b.add(key, it.value());
      } else if (mergeObjects && it.value().isObject() &&
                  (*found).second.isObject()) {
        // merge both values
        auto& value = (*found).second;
        if (keepNull || (!value.isNone() && !value.isNull())) {
          VPackBuilder sub = VPackCollection::merge(it.value(), value, 
                                                    true, !keepNull);
          b.add(key, sub.slice());
        }
        // clear the value in the map so its not added again
        (*found).second = VPackSlice();
      } else {
        // use new value
        auto& value = (*found).second;
        if (keepNull || (!value.isNone() && !value.isNull())) {
          b.add(key, value);
        }
        // clear the value in the map so its not added again
        (*found).second = VPackSlice();
      }
      it.next();
    }
  }

  // add remaining values that were only in new object
  for (auto& it : newValues) {
    auto& s = it.second;
    if (s.isNone()) {
      continue;
    }
    if (!keepNull && s.isNull()) {
      continue;
    }
    b.add(std::move(it.first), s);
  }

  b.close();
}

/// @brief new object for remove, must have _key set
void LogicalCollection::newObjectForRemove(
    Transaction* trx,
    VPackSlice const& oldValue,
    std::string const& rev,
    VPackBuilder& builder) {

  // create an object consisting of _key and _rev (in this order)
  builder.openObject();
  if (oldValue.isString()) {
    builder.add(StaticStrings::KeyString, oldValue);
  } else {
    VPackSlice s = oldValue.get(StaticStrings::KeyString);
    TRI_ASSERT(s.isString());
    builder.add(StaticStrings::KeyString, s);
  }
  builder.add(StaticStrings::RevString, VPackValue(rev));
  builder.close();
}

bool LogicalCollection::readRevision(Transaction* trx, ManagedDocumentResult& result, TRI_voc_rid_t revisionId) {
  TRI_ASSERT(_revisionsCache);
  return _revisionsCache->lookupRevision(trx, result, revisionId, !_isInitialIteration);
}

bool LogicalCollection::readRevisionConditional(Transaction* trx, ManagedDocumentResult& result, TRI_voc_rid_t revisionId, TRI_voc_tick_t maxTick, bool excludeWal) {
  TRI_ASSERT(_revisionsCache);
  return _revisionsCache->lookupRevisionConditional(trx, result, revisionId, maxTick, excludeWal, true);
}

void LogicalCollection::insertRevision(TRI_voc_rid_t revisionId, uint8_t const* dataptr, TRI_voc_fid_t fid, bool isInWal) {
  // note: there is no need to insert into the cache here as the data points to temporary storage
  getPhysical()->insertRevision(revisionId, dataptr, fid, isInWal, true);
}

void LogicalCollection::updateRevision(TRI_voc_rid_t revisionId, uint8_t const* dataptr, TRI_voc_fid_t fid, bool isInWal) {
  // note: there is no need to modify the cache entry here as insertRevision has not inserted the document into the cache
  getPhysical()->updateRevision(revisionId, dataptr, fid, isInWal);
}
  
bool LogicalCollection::updateRevisionConditional(TRI_voc_rid_t revisionId, TRI_df_marker_t const* oldPosition, TRI_df_marker_t const* newPosition, TRI_voc_fid_t newFid, bool isInWal) {
  return getPhysical()->updateRevisionConditional(revisionId, oldPosition, newPosition, newFid, isInWal);
}

void LogicalCollection::removeRevision(TRI_voc_rid_t revisionId, bool updateStats) {
  // clean up cache entry
  TRI_ASSERT(_revisionsCache);
  _revisionsCache->removeRevision(revisionId); 

  // and remove from storage engine
  getPhysical()->removeRevision(revisionId, updateStats);
}

/// @brief a method to skip certain documents in AQL write operations,
/// this is only used in the enterprise edition for smart graphs
#ifndef USE_ENTERPRISE
bool LogicalCollection::skipForAqlWrite(arangodb::velocypack::Slice document,
                                        std::string const& key) const {
  return false;
}
#endif<|MERGE_RESOLUTION|>--- conflicted
+++ resolved
@@ -332,15 +332,10 @@
       _lastCompactionStatus(nullptr),
       _lastCompactionStamp(0.0),
       _uncollectedLogfileEntries(0),
-<<<<<<< HEAD
-      _isInitialIteration(false) {
-  _keyGenerator.reset(KeyGenerator::factory(other.keyOptions()));
-
-=======
+      _isInitialIteration(false),
       _revisionError(false) {
   _keyGenerator.reset(KeyGenerator::factory(other.keyOptions()));
->>>>>>> b2fab0e7
-  
+
   // TODO Only DBServer? Is this correct?
   if (ServerState::instance()->isDBServer()) {
     _followers.reset(new FollowerInfo(this));
@@ -403,13 +398,9 @@
       _lastCompactionStatus(nullptr),
       _lastCompactionStamp(0.0),
       _uncollectedLogfileEntries(0),
-<<<<<<< HEAD
-      _isInitialIteration(false) {
-
-=======
+      _isInitialIteration(false),
       _revisionError(false) {
       
->>>>>>> b2fab0e7
   if (!IsAllowedName(info)) {
     THROW_ARANGO_EXCEPTION(TRI_ERROR_ARANGO_ILLEGAL_NAME);
   }
