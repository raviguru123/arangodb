////////////////////////////////////////////////////////////////////////////////
/// @brief collections
///
/// @file
///
/// DISCLAIMER
///
/// Copyright 2014 ArangoDB GmbH, Cologne, Germany
/// Copyright 2004-2014 triAGENS GmbH, Cologne, Germany
///
/// Licensed under the Apache License, Version 2.0 (the "License");
/// you may not use this file except in compliance with the License.
/// You may obtain a copy of the License at
///
///     http://www.apache.org/licenses/LICENSE-2.0
///
/// Unless required by applicable law or agreed to in writing, software
/// distributed under the License is distributed on an "AS IS" BASIS,
/// WITHOUT WARRANTIES OR CONDITIONS OF ANY KIND, either express or implied.
/// See the License for the specific language governing permissions and
/// limitations under the License.
///
/// Copyright holder is ArangoDB GmbH, Cologne, Germany
///
/// @author Dr. Frank Celler
/// @author Copyright 2014, ArangoDB GmbH, Cologne, Germany
/// @author Copyright 2011-2013, triAGENS GmbH, Cologne, Germany
////////////////////////////////////////////////////////////////////////////////

#include "collection.h"

#include <regex.h>

#include "Basics/conversions.h"
#include "Basics/files.h"
#include "Basics/hashes.h"
#include "Basics/json.h"
#include "Basics/JsonHelper.h"
#include "Basics/logging.h"
#include "Basics/tri-strings.h"
#include "Basics/memory-map.h"
#include "Basics/VelocyPackHelper.h"
#include "Cluster/ClusterInfo.h"
#include "VocBase/document-collection.h"
#include "VocBase/server.h"
#include "VocBase/vocbase.h"

using namespace std;
using namespace triagens::arango;

// -----------------------------------------------------------------------------
// --SECTION--                                              COLLECTION MIGRATION
// -----------------------------------------------------------------------------

// -----------------------------------------------------------------------------
// --SECTION--                                                     private types
// -----------------------------------------------------------------------------

////////////////////////////////////////////////////////////////////////////////
/// @brief auxilliary struct for shape file iteration
////////////////////////////////////////////////////////////////////////////////

typedef struct {
  int      _fdout;
  ssize_t* _written;
}
shape_iterator_t;

// -----------------------------------------------------------------------------
// --SECTION--                                                 private functions
// -----------------------------------------------------------------------------

////////////////////////////////////////////////////////////////////////////////
/// @brief callback for shape iteration on upgrade
////////////////////////////////////////////////////////////////////////////////

static bool UpgradeShapeIterator (TRI_df_marker_t const* marker,
                                  void* data,
                                  TRI_datafile_t* datafile) {
  shape_iterator_t* si = static_cast<shape_iterator_t*>(data);
  ssize_t* written     = si->_written;

  // new or updated document
  if (marker->_type == TRI_DF_MARKER_SHAPE) {
    TRI_shape_t const* shape = (TRI_shape_t const*) ((char const*) marker + sizeof(TRI_df_shape_marker_t));

    // if the shape is of basic type, don't copy it
    if (Shaper::lookupSidBasicShape(shape->_sid) != nullptr) {
      return true;
    }

    // copy the shape
    *written = *written + TRI_WRITE(si->_fdout, marker, TRI_DF_ALIGN_BLOCK(marker->_size));
  }
  else if (marker->_type == TRI_DF_MARKER_ATTRIBUTE) {
    // copy any attribute found
    *written = *written + TRI_WRITE(si->_fdout, marker, TRI_DF_ALIGN_BLOCK(marker->_size));
  }

  return true;
}

// -----------------------------------------------------------------------------
// --SECTION--                                                 private functions
// -----------------------------------------------------------------------------

////////////////////////////////////////////////////////////////////////////////
/// @brief extract the numeric part from a filename
/// the filename must look like this: /.*type-abc\.ending$/, where abc is
/// a number, and type and ending are arbitrary letters
////////////////////////////////////////////////////////////////////////////////

static uint64_t GetNumericFilenamePart (const char* filename) {
  const char* pos1 = strrchr(filename, '.');

  if (pos1 == nullptr) {
    return 0;
  }

  const char* pos2 = strrchr(filename, '-');

  if (pos2 == nullptr || pos2 > pos1) {
    return 0;
  }

  return TRI_UInt64String2(pos2 + 1, pos1 - pos2 - 1);
}

////////////////////////////////////////////////////////////////////////////////
/// @brief compare two filenames, based on the numeric part contained in
/// the filename. this is used to sort datafile filenames on startup
////////////////////////////////////////////////////////////////////////////////

static int FilenameComparator (const void* lhs, const void* rhs) {
  const char* l = *((char**) lhs);
  const char* r = *((char**) rhs);

  const uint64_t numLeft  = GetNumericFilenamePart(l);
  const uint64_t numRight = GetNumericFilenamePart(r);

  if (numLeft != numRight) {
    return numLeft < numRight ? -1 : 1;
  }
  return 0;
}

////////////////////////////////////////////////////////////////////////////////
/// @brief compare two filenames, based on the numeric part contained in
/// the filename. this is used to sort datafile filenames on startup
////////////////////////////////////////////////////////////////////////////////

static bool FilenameStringComparator (std::string const& lhs, std::string const& rhs) {

  const uint64_t numLeft  = GetNumericFilenamePart(lhs.c_str());
  const uint64_t numRight = GetNumericFilenamePart(rhs.c_str());
  return numLeft < numRight;
}


////////////////////////////////////////////////////////////////////////////////
/// @brief compare two datafiles, based on the numeric part contained in
/// the filename
////////////////////////////////////////////////////////////////////////////////

static int DatafileComparator (const void* lhs, const void* rhs) {
  TRI_datafile_t* l = *((TRI_datafile_t**) lhs);
  TRI_datafile_t* r = *((TRI_datafile_t**) rhs);

  uint64_t const numLeft  = (l->_filename != nullptr ? GetNumericFilenamePart(l->_filename) : 0);
  uint64_t const numRight = (r->_filename != nullptr ? GetNumericFilenamePart(r->_filename) : 0);

  if (numLeft != numRight) {
    return numLeft < numRight ? -1 : 1;
  }
  return 0;
}

////////////////////////////////////////////////////////////////////////////////
/// @brief sort a vector of filenames, using the numeric parts contained
////////////////////////////////////////////////////////////////////////////////

static void SortFilenames (TRI_vector_string_t* files) {
  if (files->_length <= 1) {
    return;
  }

  qsort(files->_buffer, files->_length, sizeof(char*), &FilenameComparator);
}

////////////////////////////////////////////////////////////////////////////////
/// @brief sort a vector of datafiles, using the numeric parts contained
////////////////////////////////////////////////////////////////////////////////

static void SortDatafiles (TRI_vector_pointer_t* files) {
  if (files->_length <= 1) {
    return;
  }

  qsort(files->_buffer, files->_length, sizeof(TRI_datafile_t*), &DatafileComparator);
}

////////////////////////////////////////////////////////////////////////////////
/// @brief return a suitable datafile id for a new datafile, based on the
/// ids of existing datafiles/journals/compactors
////////////////////////////////////////////////////////////////////////////////

static TRI_voc_tick_t GetDatafileId (const char* path) {
  regex_t re;
  uint64_t lastId;

  if (regcomp(&re, "^(journal|datafile|compactor)-[0-9][0-9]*\\.db$", REG_EXTENDED) != 0) {
    LOG_ERROR("unable to compile regular expression");

    return (TRI_voc_tick_t) 1;
  }

  std::vector<std::string> files = TRI_FilesDirectory(path);
  lastId = 0;

  for (auto const& file : files) {
    regmatch_t matches[2];

    if (regexec(&re, file.c_str(), sizeof(matches) / sizeof(matches[1]), matches, 0) == 0) {
      uint64_t id = GetNumericFilenamePart(file.c_str());

      if (lastId == 0 || (id > 0 && id < lastId)) {
        lastId = (id - 1);
      }
    }
  }

  regfree(&re);

  return (TRI_voc_tick_t) lastId;
}

////////////////////////////////////////////////////////////////////////////////
/// @brief initializes a new collection
////////////////////////////////////////////////////////////////////////////////

static void InitCollection (TRI_vocbase_t* vocbase,
                            TRI_collection_t* collection,
                            char* directory,
                            VocbaseCollectionInfo const& info) {
  TRI_ASSERT(collection != nullptr);

  collection->_info.update(info);

  collection->_vocbase   = vocbase;
  collection->_tickMax   = 0;
  collection->_state     = TRI_COL_STATE_WRITE;
  collection->_lastError = 0;
  collection->_directory = directory;

  TRI_InitVectorPointer(&collection->_datafiles, TRI_UNKNOWN_MEM_ZONE);
  TRI_InitVectorPointer(&collection->_journals, TRI_UNKNOWN_MEM_ZONE);
  TRI_InitVectorPointer(&collection->_compactors, TRI_UNKNOWN_MEM_ZONE);
  TRI_InitVectorString(&collection->_indexFiles, TRI_CORE_MEM_ZONE);
}

////////////////////////////////////////////////////////////////////////////////
/// @brief scans a collection and locates all files
////////////////////////////////////////////////////////////////////////////////

static TRI_col_file_structure_t ScanCollectionDirectory (char const* path) {
  TRI_col_file_structure_t structure;
  regex_t re;

  TRI_InitVectorString(&structure._journals, TRI_CORE_MEM_ZONE);
  TRI_InitVectorString(&structure._compactors, TRI_CORE_MEM_ZONE);
  TRI_InitVectorString(&structure._datafiles, TRI_CORE_MEM_ZONE);
  TRI_InitVectorString(&structure._indexes, TRI_CORE_MEM_ZONE);

  if (regcomp(&re, "^(temp|compaction|journal|datafile|index|compactor)-([0-9][0-9]*)\\.(db|json)(\\.dead)?$", REG_EXTENDED) != 0) {
    LOG_ERROR("unable to compile regular expression");

    return structure;
  }

  // check files within the directory
  std::vector<std::string> files = TRI_FilesDirectory(path);

  for (auto const& file : files) {
    regmatch_t matches[5];

    if (regexec(&re, file.c_str(), sizeof(matches) / sizeof(matches[0]), matches, 0) == 0) {
      // file type: (journal|datafile|index|compactor)
      char const* first = file.c_str() + matches[1].rm_so;
      size_t firstLen = matches[1].rm_eo - matches[1].rm_so;

      // extension
      char const* third = file.c_str() + matches[3].rm_so;
      size_t thirdLen = matches[3].rm_eo - matches[3].rm_so;

      // isdead?
      size_t fourthLen = matches[4].rm_eo - matches[4].rm_so;

      // .............................................................................
      // file is dead
      // .............................................................................

      if (fourthLen > 0) {
        char* filename;

        filename = TRI_Concatenate2File(path, file.c_str());

        if (filename != nullptr) {
          LOG_TRACE("removing .dead file '%s'", filename);
          TRI_UnlinkFile(filename);
          TRI_FreeString(TRI_CORE_MEM_ZONE, filename);
        }
      }

      // .............................................................................
      // file is an index
      // .............................................................................

      else if (TRI_EqualString2("index", first, firstLen) && TRI_EqualString2("json", third, thirdLen)) {
        char* filename;

        filename = TRI_Concatenate2File(path, file.c_str());
        TRI_PushBackVectorString(&structure._indexes, filename);
      }

      // .............................................................................
      // file is a journal or datafile
      // .............................................................................

      else if (TRI_EqualString2("db", third, thirdLen)) {
        string filename = TRI_Concatenate2File(path, file.c_str());

        // file is a journal
        if (TRI_EqualString2("journal", first, firstLen)) {
          TRI_PushBackVectorString(&structure._journals, TRI_DuplicateString(filename.c_str()));
        }

        // file is a datafile
        else if (TRI_EqualString2("datafile", first, firstLen)) {
          TRI_PushBackVectorString(&structure._datafiles, TRI_DuplicateString(filename.c_str()));
        }

        // file is a left-over compaction file. rename it back
        else if (TRI_EqualString2("compaction", first, firstLen)) {
          char* relName;
          char* newName;

          relName = TRI_Concatenate2String("datafile-", file.c_str() + strlen("compaction-"));
          newName = TRI_Concatenate2File(path, relName);
          TRI_FreeString(TRI_CORE_MEM_ZONE, relName);

          if (TRI_ExistsFile(newName)) {
            // we have a compaction-xxxx and a datafile-xxxx file. we'll keep the datafile
            TRI_UnlinkFile(filename.c_str());

            LOG_WARNING("removing left-over compaction file '%s'", filename.c_str());

            TRI_FreeString(TRI_CORE_MEM_ZONE, newName);
            continue;
          }
          else {
            int res;

            // this should fail, but shouldn't do any harm either...
            TRI_UnlinkFile(newName);

            // rename the compactor to a datafile
            res = TRI_RenameFile(filename.c_str(), newName);

            if (res != TRI_ERROR_NO_ERROR) {
              LOG_ERROR("unable to rename compaction file '%s'", filename.c_str());

              TRI_FreeString(TRI_CORE_MEM_ZONE, newName);

              continue;
            }
          }

          TRI_PushBackVectorString(&structure._datafiles, newName);
        }

        // temporary file, we can delete it!
        else if (TRI_EqualString2("temp", first, firstLen)) {
          LOG_WARNING("found temporary file '%s', which is probably a left-over. deleting it", filename.c_str());
          TRI_UnlinkFile(filename.c_str());
        }

        // ups, what kind of file is that
        else {
          LOG_ERROR("unknown datafile type '%s'", file.c_str());
        }
      }
      else {
        LOG_ERROR("unknown datafile type '%s'", file.c_str());
      }
    }
  }

  regfree(&re);

  // now sort the files in the structures that we created.
  // the sorting allows us to iterate the files in the correct order
  SortFilenames(&structure._journals);
  SortFilenames(&structure._compactors);
  SortFilenames(&structure._datafiles);
  SortFilenames(&structure._indexes);

  return structure;
}

////////////////////////////////////////////////////////////////////////////////
/// @brief checks a collection
///
/// TODO: Use ScanCollectionDirectory
////////////////////////////////////////////////////////////////////////////////

static bool CheckCollection (TRI_collection_t* collection,
                             bool ignoreErrors) {
  TRI_datafile_t* datafile;
  TRI_vector_pointer_t all;
  TRI_vector_pointer_t compactors;
  TRI_vector_pointer_t datafiles;
  TRI_vector_pointer_t journals;
  TRI_vector_pointer_t sealed;
  bool stop;
  regex_t re;

  if (regcomp(&re, "^(temp|compaction|journal|datafile|index|compactor)-([0-9][0-9]*)\\.(db|json)(\\.dead)?$", REG_EXTENDED) != 0) {
    LOG_ERROR("unable to compile regular expression");

    return false;
  }

  stop = false;

  // check files within the directory
  std::vector<std::string> files = TRI_FilesDirectory(collection->_directory);

  TRI_InitVectorPointer(&journals, TRI_UNKNOWN_MEM_ZONE);
  TRI_InitVectorPointer(&compactors, TRI_UNKNOWN_MEM_ZONE);
  TRI_InitVectorPointer(&datafiles, TRI_UNKNOWN_MEM_ZONE);
  TRI_InitVectorPointer(&sealed, TRI_UNKNOWN_MEM_ZONE);
  TRI_InitVectorPointer(&all, TRI_UNKNOWN_MEM_ZONE);

  for (auto const& file : files) {
    regmatch_t matches[5];

    if (regexec(&re, file.c_str(), sizeof(matches) / sizeof(matches[0]), matches, 0) == 0) {
      char const* first = file.c_str() + matches[1].rm_so;
      size_t firstLen = matches[1].rm_eo - matches[1].rm_so;

      char const* third = file.c_str() + matches[3].rm_so;
      size_t thirdLen = matches[3].rm_eo - matches[3].rm_so;

      size_t fourthLen = matches[4].rm_eo - matches[4].rm_so;

      // check for temporary & dead files

      if (fourthLen > 0 || TRI_EqualString2("temp", first, firstLen)) {
        // found a temporary file. we can delete it!
        char* filename;

        filename = TRI_Concatenate2File(collection->_directory, file.c_str());

        LOG_TRACE("found temporary file '%s', which is probably a left-over. deleting it", filename);
        TRI_UnlinkFile(filename);
        TRI_Free(TRI_CORE_MEM_ZONE, filename);
        continue;
      }

      // .............................................................................
      // file is an index, just store the filename
      // .............................................................................

      if (TRI_EqualString2("index", first, firstLen) && TRI_EqualString2("json", third, thirdLen)) {
        char* filename;

        filename = TRI_Concatenate2File(collection->_directory, file.c_str());
        TRI_PushBackVectorString(&collection->_indexFiles, filename);
      }

      // .............................................................................
      // file is a journal or datafile, open the datafile
      // .............................................................................

      else if (TRI_EqualString2("db", third, thirdLen)) {
        char* filename;
        char* ptr;
        TRI_col_header_marker_t* cm;

        if (TRI_EqualString2("compaction", first, firstLen)) {
          // found a compaction file. now rename it back
          char* relName;
          char* newName;

          filename = TRI_Concatenate2File(collection->_directory, file.c_str());
          relName  = TRI_Concatenate2String("datafile-", file.c_str() + strlen("compaction-"));
          newName  = TRI_Concatenate2File(collection->_directory, relName);

          TRI_FreeString(TRI_CORE_MEM_ZONE, relName);

          if (TRI_ExistsFile(newName)) {
            // we have a compaction-xxxx and a datafile-xxxx file. we'll keep the datafile
            LOG_WARNING("removing unfinished compaction file '%s'", filename);
            TRI_UnlinkFile(filename);

            TRI_FreeString(TRI_CORE_MEM_ZONE, newName);
            TRI_FreeString(TRI_CORE_MEM_ZONE, filename);
            continue;
          }
          else {
            int res;

            res = TRI_RenameFile(filename, newName);

            if (res != TRI_ERROR_NO_ERROR) {
              LOG_ERROR("unable to rename compaction file '%s' to '%s'", filename, newName);
              TRI_FreeString(TRI_CORE_MEM_ZONE, newName);
              TRI_FreeString(TRI_CORE_MEM_ZONE, filename);
              stop = true;
              break;
            }
          }

          TRI_Free(TRI_CORE_MEM_ZONE, filename);
          // reuse newName
          filename = newName;
        }
        else {
          filename = TRI_Concatenate2File(collection->_directory, file.c_str());
        }

        TRI_ASSERT(filename != nullptr);
        datafile = TRI_OpenDatafile(filename, ignoreErrors);

        if (datafile == nullptr) {
          collection->_lastError = TRI_errno();
          LOG_ERROR("cannot open datafile '%s': %s", filename, TRI_last_error());

          TRI_FreeString(TRI_CORE_MEM_ZONE, filename);
          stop = true;
          break;
        }

        TRI_PushBackVectorPointer(&all, datafile);

        // check the document header
        ptr  = datafile->_data;
        // skip the datafile header
        ptr += TRI_DF_ALIGN_BLOCK(sizeof(TRI_df_header_marker_t));
        cm   = (TRI_col_header_marker_t*) ptr;

        if (cm->base._type != TRI_COL_MARKER_HEADER) {
          LOG_ERROR("collection header mismatch in file '%s', expected TRI_COL_MARKER_HEADER, found %lu",
                    filename,
                    (unsigned long) cm->base._type);

          TRI_FreeString(TRI_CORE_MEM_ZONE, filename);
          stop = true;
          break;
        }

        if (cm->_cid != collection->_info.id()) {
          LOG_ERROR("collection identifier mismatch, expected %llu, found %llu",
                    (unsigned long long) collection->_info.id(),
                    (unsigned long long) cm->_cid);

          TRI_FreeString(TRI_CORE_MEM_ZONE, filename);
          stop = true;
          break;
        }

        // file is a journal
        if (TRI_EqualString2("journal", first, firstLen)) {
          if (datafile->_isSealed) {
            if (datafile->_state != TRI_DF_STATE_READ) {
              LOG_WARNING("strange, journal '%s' is already sealed; must be a left over; will use it as datafile", filename);
            }

            TRI_PushBackVectorPointer(&sealed, datafile);
          }
          else {
            TRI_PushBackVectorPointer(&journals, datafile);
          }
        }

        // file is a compactor
        else if (TRI_EqualString2("compactor", first, firstLen)) {
          // ignore
        }

        // file is a datafile (or was a compaction file)
        else if (TRI_EqualString2("datafile", first, firstLen) ||
                 TRI_EqualString2("compaction", first, firstLen)) {
          if (! datafile->_isSealed) {
            LOG_ERROR("datafile '%s' is not sealed, this should never happen", filename);

            collection->_lastError = TRI_set_errno(TRI_ERROR_ARANGO_CORRUPTED_DATAFILE);
            TRI_FreeString(TRI_CORE_MEM_ZONE, filename);
            stop = true;
            break;
          }
          else {
            TRI_PushBackVectorPointer(&datafiles, datafile);
          }
        }

        else {
          LOG_ERROR("unknown datafile '%s'", file.c_str());
        }

        TRI_FreeString(TRI_CORE_MEM_ZONE, filename);
      }
      else {
        LOG_ERROR("unknown datafile '%s'", file.c_str());
      }
    }
  }

  regfree(&re);

  size_t i, n;
  // convert the sealed journals into datafiles
  if (! stop) {
    n = sealed._length;

    for (i = 0;  i < n;  ++i) {
      char* number;
      char* dname;
      char* filename;
      bool ok;

      datafile = static_cast<TRI_datafile_t*>(sealed._buffer[i]);

      number = TRI_StringUInt64(datafile->_fid);
      dname = TRI_Concatenate3String("datafile-", number, ".db");
      filename = TRI_Concatenate2File(collection->_directory, dname);

      TRI_FreeString(TRI_CORE_MEM_ZONE, dname);
      TRI_FreeString(TRI_CORE_MEM_ZONE, number);

      ok = TRI_RenameDatafile(datafile, filename);

      if (ok) {
        TRI_PushBackVectorPointer(&datafiles, datafile);
        LOG_DEBUG("renamed sealed journal to '%s'", filename);
      }
      else {
        collection->_lastError = datafile->_lastError;
        stop = true;
        LOG_ERROR("cannot rename sealed log-file to %s, this should not happen: %s", filename, TRI_last_error());
        break;
      }

      TRI_FreeString(TRI_CORE_MEM_ZONE, filename);
    }
  }

  TRI_DestroyVectorPointer(&sealed);

  // stop if necessary
  if (stop) {
    n = all._length;

    for (i = 0;  i < n;  ++i) {
      datafile = static_cast<TRI_datafile_t*>(all._buffer[i]);

      LOG_TRACE("closing datafile '%s'", datafile->_filename);

      TRI_CloseDatafile(datafile);
      TRI_FreeDatafile(datafile);
    }

    TRI_DestroyVectorPointer(&all);
    TRI_DestroyVectorPointer(&datafiles);

    return false;
  }

  TRI_DestroyVectorPointer(&all);

  // sort the datafiles.
  // this allows us to iterate them in the correct order
  SortDatafiles(&datafiles);
  SortDatafiles(&journals);
  SortDatafiles(&compactors);

  // add the datafiles and journals
  collection->_datafiles  = datafiles;
  collection->_journals   = journals;
  collection->_compactors = compactors;

  return true;
}

////////////////////////////////////////////////////////////////////////////////
/// @brief free all datafiles in a vector
////////////////////////////////////////////////////////////////////////////////

static void FreeDatafilesVector (TRI_vector_pointer_t* const vector) {
  TRI_ASSERT(vector != nullptr);

  size_t const n = vector->_length;
  for (size_t i = 0; i < n ; ++i) {
    TRI_datafile_t* datafile = static_cast<TRI_datafile_t*>(vector->_buffer[i]);

    LOG_TRACE("freeing collection datafile");

    TRI_ASSERT(datafile != nullptr);
    TRI_FreeDatafile(datafile);
  }

  TRI_DestroyVectorPointer(vector);
}

////////////////////////////////////////////////////////////////////////////////
/// @brief iterate over all datafiles in a vector
////////////////////////////////////////////////////////////////////////////////

static bool IterateDatafilesVector (const TRI_vector_pointer_t* const files,
                                    bool (*iterator)(TRI_df_marker_t const*, void*, TRI_datafile_t*),
                                    void* data) {
  TRI_ASSERT(iterator != nullptr);

  size_t const n = files->_length;

  for (size_t i = 0;  i < n;  ++i) {
    TRI_datafile_t* datafile = static_cast<TRI_datafile_t*>(TRI_AtVectorPointer(files, i));

    LOG_TRACE("iterating over datafile '%s', fid %llu",
              datafile->getName(datafile),
              (unsigned long long) datafile->_fid);

    if (! TRI_IterateDatafile(datafile, iterator, data)) {
      return false;
    }

    if (datafile->isPhysical(datafile) && datafile->_isSealed) {
      TRI_MMFileAdvise(datafile->_data, datafile->_maximalSize,
                       TRI_MADVISE_RANDOM);
    }
  }

  return true;
}

////////////////////////////////////////////////////////////////////////////////
/// @brief closes the datafiles passed in the vector
////////////////////////////////////////////////////////////////////////////////

static bool CloseDataFiles (const TRI_vector_pointer_t* const files) {
  bool result = true;

  size_t const n = files->_length;

  for (size_t i = 0;  i < n;  ++i) {
    TRI_datafile_t* datafile = static_cast<TRI_datafile_t*>(files->_buffer[i]);

    TRI_ASSERT(datafile != nullptr);

    result &= TRI_CloseDatafile(datafile);
  }

  return result;
}

////////////////////////////////////////////////////////////////////////////////
/// @brief iterate over a set of datafiles, identified by filenames
/// note: the files will be opened and closed
////////////////////////////////////////////////////////////////////////////////

static bool IterateFiles (TRI_vector_string_t* vector,
                          bool (*iterator)(TRI_df_marker_t const*, void*, TRI_datafile_t*),
                          void* data) {
  TRI_ASSERT(iterator != nullptr);

  size_t const n = vector->_length;

  for (size_t i = 0; i < n ; ++i) {

    char* filename = TRI_AtVectorString(vector, i);
    LOG_DEBUG("iterating over collection journal file '%s'", filename);

    TRI_datafile_t* datafile = TRI_OpenDatafile(filename, true);

    if (datafile != nullptr) {
      TRI_IterateDatafile(datafile, iterator, data);
      TRI_CloseDatafile(datafile);
      TRI_FreeDatafile(datafile);
    }
  }

  return true;
}

// -----------------------------------------------------------------------------
// --SECTION--                                                  helper functions
// -----------------------------------------------------------------------------

////////////////////////////////////////////////////////////////////////////////
/// @brief get the full directory name for a collection
///
/// it is the caller's responsibility to check if the returned string is NULL
/// and to free it if not.
////////////////////////////////////////////////////////////////////////////////

char* TRI_GetDirectoryCollection (char const* path,
                                  char const* name,
                                  TRI_col_type_e type,
                                  TRI_voc_cid_t cid) {
  TRI_ASSERT(path != nullptr);
  TRI_ASSERT(name != nullptr);

  char* tmp1 = TRI_StringUInt64(cid);

  if (tmp1 == nullptr) {
    TRI_set_errno(TRI_ERROR_OUT_OF_MEMORY);

    return nullptr;
  }

  char* tmp2 = TRI_Concatenate2String("collection-", tmp1);

  if (tmp2 == nullptr) {
    TRI_FreeString(TRI_CORE_MEM_ZONE, tmp1);

    TRI_set_errno(TRI_ERROR_OUT_OF_MEMORY);

    return nullptr;
  }

  char* filename = TRI_Concatenate2File(path, tmp2);
  TRI_FreeString(TRI_CORE_MEM_ZONE, tmp1);
  TRI_FreeString(TRI_CORE_MEM_ZONE, tmp2);

  if (filename == nullptr) {
    TRI_set_errno(TRI_ERROR_OUT_OF_MEMORY);
  }

  // might be NULL
  return filename;
}

////////////////////////////////////////////////////////////////////////////////
/// @brief creates a new collection
////////////////////////////////////////////////////////////////////////////////

TRI_collection_t* TRI_CreateCollection (TRI_vocbase_t* vocbase,
                                        TRI_collection_t* collection,
                                        char const* path,
                                        triagens::arango::VocbaseCollectionInfo const& parameters) {
  // sanity check
  if (sizeof(TRI_df_header_marker_t) + sizeof(TRI_df_footer_marker_t) > parameters.maximalSize()) {
    TRI_set_errno(TRI_ERROR_ARANGO_DATAFILE_FULL);

    LOG_ERROR("cannot create datafile '%s' in '%s', maximal size '%u' is too small",
              parameters.namec_str(),
              path,
              (unsigned int) parameters.maximalSize());

    return nullptr;
  }

  if (! TRI_IsDirectory(path)) {
    TRI_set_errno(TRI_ERROR_ARANGO_DATADIR_INVALID);

    LOG_ERROR("cannot create collection '%s', path is not a directory", path);

    return nullptr;
  }


  char* filename = TRI_GetDirectoryCollection(path,
                                              parameters.namec_str(),
                                              parameters.type(),
                                              parameters.id());

  if (filename == nullptr) {
    LOG_ERROR("cannot create collection '%s': %s", parameters.namec_str(), TRI_last_error());
    return nullptr;
  }

  // directory must not exist
  if (TRI_ExistsFile(filename)) {
    TRI_set_errno(TRI_ERROR_ARANGO_COLLECTION_DIRECTORY_ALREADY_EXISTS);

    LOG_ERROR("cannot create collection '%s' in directory '%s': directory already exists",
              parameters.namec_str(), filename);

    TRI_FreeString(TRI_CORE_MEM_ZONE, filename);

    return nullptr;
  }

  // use a temporary directory first. this saves us from leaving an empty directory
  // behind, an the server refusing to start
  char* tmpname = TRI_Concatenate2String(filename, ".tmp");

  // create directory
  std::string errorMessage;
  long systemError;
  int res = TRI_CreateDirectory(tmpname, systemError, errorMessage);

  if (res != TRI_ERROR_NO_ERROR) {
    LOG_ERROR("cannot create collection '%s' in directory '%s': %s - %ld - %s",
              parameters.namec_str(),
              path,
              TRI_errno_string(res),
              systemError,
              errorMessage.c_str());

    TRI_FreeString(TRI_CORE_MEM_ZONE, tmpname);
    TRI_FreeString(TRI_CORE_MEM_ZONE, filename);

    return nullptr;
  }

  TRI_IF_FAILURE("CreateCollection::tempDirectory") {
    TRI_FreeString(TRI_CORE_MEM_ZONE, tmpname);
    TRI_FreeString(TRI_CORE_MEM_ZONE, filename);
    return nullptr;
  }

  // create a temporary file
  char* tmpfile = TRI_Concatenate2File(tmpname, ".tmp");
  res = TRI_WriteFile(tmpfile, "", 0);
  TRI_FreeString(TRI_CORE_MEM_ZONE, tmpfile);

  TRI_IF_FAILURE("CreateCollection::tempFile") {
    TRI_FreeString(TRI_CORE_MEM_ZONE, tmpname);
    TRI_FreeString(TRI_CORE_MEM_ZONE, filename);
    return nullptr;
  }

  if (res != TRI_ERROR_NO_ERROR) {
    LOG_ERROR("cannot create collection '%s' in directory '%s': %s - %ld - %s",
              parameters.namec_str(),
              path,
              TRI_errno_string(res),
              systemError,
              errorMessage.c_str());
    TRI_RemoveDirectory(tmpname);

    TRI_FreeString(TRI_CORE_MEM_ZONE, tmpname);
    TRI_FreeString(TRI_CORE_MEM_ZONE, filename);

    return nullptr;
  }

  TRI_IF_FAILURE("CreateCollection::renameDirectory") {
    TRI_FreeString(TRI_CORE_MEM_ZONE, tmpname);
    TRI_FreeString(TRI_CORE_MEM_ZONE, filename);
    return nullptr;
  }

  res = TRI_RenameFile(tmpname, filename);

  if (res != TRI_ERROR_NO_ERROR) {
    LOG_ERROR("cannot create collection '%s' in directory '%s': %s - %ld - %s",
              parameters.namec_str(),
              path,
              TRI_errno_string(res),
              systemError,
              errorMessage.c_str());
    TRI_RemoveDirectory(tmpname);
    TRI_FreeString(TRI_CORE_MEM_ZONE, tmpname);
    TRI_FreeString(TRI_CORE_MEM_ZONE, filename);

    return nullptr;
  }

  TRI_FreeString(TRI_CORE_MEM_ZONE, tmpname);

  // now we have the collection directory in place with the correct name and a .tmp file in it


  // create collection structure
  if (collection == nullptr) {
    try {
      TRI_collection_t* tmp = new TRI_collection_t(parameters);
      collection = tmp;
     // new TRI_collection_t(parameters);
    }
    catch (std::exception&) {
      collection = nullptr;
    }

    if (collection == nullptr) {
      TRI_FreeString(TRI_CORE_MEM_ZONE, filename);

      LOG_ERROR("cannot create collection '%s': out of memory", path);

      return nullptr;
    }
  }

  // we are passing filename to this struct, so we must not free it if you use the struct later
  InitCollection(vocbase, collection, filename, parameters);
  /* PANAIA: 1) the parameter file if it exists must be removed
             2) if collection
  */

  return collection;
}

////////////////////////////////////////////////////////////////////////////////
/// @brief frees the memory allocated, but does not free the pointer
///
/// Note that the collection must be closed first.
////////////////////////////////////////////////////////////////////////////////

void TRI_DestroyCollection (TRI_collection_t* collection) {
  TRI_ASSERT(collection);
  collection->_info.clearKeyOptions();

  FreeDatafilesVector(&collection->_datafiles);
  FreeDatafilesVector(&collection->_journals);
  FreeDatafilesVector(&collection->_compactors);

  TRI_DestroyVectorString(&collection->_indexFiles);
  if (collection->_directory != nullptr) {
    TRI_FreeString(TRI_CORE_MEM_ZONE, collection->_directory);
    collection->_directory = nullptr;
  }
}

////////////////////////////////////////////////////////////////////////////////
/// @brief frees the memory allocated and frees the pointer
////////////////////////////////////////////////////////////////////////////////

void TRI_FreeCollection (TRI_collection_t* collection) {
  TRI_ASSERT(collection);
  TRI_DestroyCollection(collection);
  delete collection;
}

// -----------------------------------------------------------------------------
// --SECTION--                                       class VocbaseCollectionInfo
// -----------------------------------------------------------------------------

// Only temporary until merge with Max
VocbaseCollectionInfo::VocbaseCollectionInfo (CollectionInfo const& other)
    : _version(TRI_COL_VERSION),
      _type(other.type()),
      _revision(0), // TODO
      _cid(other.id()),
      _planId(0), // TODO
      _maximalSize(other.journalSize()),
      _initialCount(-1),
      _indexBuckets(other.indexBuckets()),
      _keyOptions(nullptr),
      _isSystem(other.isSystem()),
      _deleted(other.deleted()),
      _doCompact(other.doCompact()),
      _isVolatile(other.isVolatile()),
      _waitForSync(other.waitForSync()) {
  const std::string name = other.name();
  memset(_name, 0, sizeof(_name));
  memcpy(_name, name.c_str(), name.size());

  std::unique_ptr<TRI_json_t> otherOpts(other.keyOptions());
  if (otherOpts != nullptr) {
    std::shared_ptr<arangodb::velocypack::Builder> builder = triagens::basics::JsonHelper::toVelocyPack(otherOpts.get());
    _keyOptions = builder->steal();
  }
}


VocbaseCollectionInfo::VocbaseCollectionInfo (TRI_vocbase_t* vocbase,
                                              char const* name,
                                              TRI_col_type_e type,
                                              TRI_voc_size_t maximalSize,
                                              VPackSlice const& keyOptions)
  : _version(TRI_COL_VERSION),
    _type(type),
    _revision(0),
    _cid(0),
    _planId(0),
    _maximalSize(vocbase->_settings.defaultMaximalSize),
    _initialCount(-1),
    _indexBuckets(TRI_DEFAULT_INDEX_BUCKETS),
    _keyOptions(nullptr),
    _isSystem(false),
    _deleted(false),
    _doCompact(true),
    _isVolatile(false),
    _waitForSync(vocbase->_settings.defaultWaitForSync) {

  _maximalSize = static_cast<TRI_voc_size_t>((maximalSize / PageSize) * PageSize);
  if (_maximalSize == 0 && maximalSize != 0) {
    _maximalSize = static_cast<TRI_voc_size_t>(PageSize);
  }
  memset(_name, 0, sizeof(_name));
  TRI_CopyString(_name, name, sizeof(_name) - 1);

  if (! keyOptions.isNone()) {
    VPackBuilder builder;
    builder.add(keyOptions);
    _keyOptions = builder.steal();
  }
}

VocbaseCollectionInfo::VocbaseCollectionInfo (TRI_vocbase_t* vocbase,
                                              char const* name,
                                              VPackSlice const& options) 
  : VocbaseCollectionInfo(vocbase, name, TRI_COL_TYPE_DOCUMENT, options) {

}

VocbaseCollectionInfo::VocbaseCollectionInfo (TRI_vocbase_t* vocbase,
                                              char const* name,
                                              TRI_col_type_e type,
                                              VPackSlice const& options)
  : _version(TRI_COL_VERSION),
    _type(type),
    _revision(0),
    _cid(0),
    _planId(0),
    _maximalSize(vocbase->_settings.defaultMaximalSize),
    _initialCount(-1),
    _indexBuckets(TRI_DEFAULT_INDEX_BUCKETS),
    _keyOptions(nullptr),
    _isSystem(false),
    _deleted(false),
    _doCompact(true),
    _isVolatile(false),
    _waitForSync(vocbase->_settings.defaultWaitForSync) {

  memset(_name, 0, sizeof(_name));
    
  if (name != '\0') {
    TRI_CopyString(_name, name, sizeof(_name) - 1);
  }

  if (options.isObject()) {
    // TODO what if both are present?
    TRI_voc_size_t maximalSize;
    if (options.hasKey("journalSize")) {
      maximalSize = triagens::basics::VelocyPackHelper::getNumericValue<TRI_voc_size_t>(options, "journalSize", vocbase->_settings.defaultMaximalSize);
    }
    else {
      maximalSize = triagens::basics::VelocyPackHelper::getNumericValue<TRI_voc_size_t>(options, "maximalSize", vocbase->_settings.defaultMaximalSize);
    }

    _maximalSize = static_cast<TRI_voc_size_t>((maximalSize / PageSize) * PageSize);
    if (_maximalSize == 0 && maximalSize != 0) {
      _maximalSize = static_cast<TRI_voc_size_t>(PageSize);
    }

    _doCompact    = triagens::basics::VelocyPackHelper::getBooleanValue(options, "doCompact", true);
    _waitForSync  = triagens::basics::VelocyPackHelper::getBooleanValue(options, "waitForSync", vocbase->_settings.defaultWaitForSync);
    _isVolatile   = triagens::basics::VelocyPackHelper::getBooleanValue(options, "isVolatile", false);
    _indexBuckets = triagens::basics::VelocyPackHelper::getNumericValue<uint32_t>(options, "indexBuckets", TRI_DEFAULT_INDEX_BUCKETS);
    // TODO
    // CHECK data type
    _type = static_cast<TRI_col_type_e>(triagens::basics::VelocyPackHelper::getNumericValue<size_t>(options, "type", _type));

    std::string cname = triagens::basics::VelocyPackHelper::getStringValue(options, "name", "");
    if (! cname.empty()) {
      TRI_CopyString(_name, cname.c_str(), sizeof(_name) - 1);
    }
    
    std::string cidString = triagens::basics::VelocyPackHelper::getStringValue(options, "cid", "");
    if (! cidString.empty()) {
      // note: this may throw
      _cid = std::stoull(cidString);
    }

    if (options.hasKey("isSystem")) {
      VPackSlice isSystemSlice = options.get("isSystem");
      if (isSystemSlice.isBoolean()) {
        _isSystem = isSystemSlice.getBoolean();
      }
    }
  
    if (options.hasKey("journalSize")) {
      VPackSlice maxSizeSlice = options.get("journalSize");
      TRI_voc_size_t maximalSize = maxSizeSlice.getNumericValue<TRI_voc_size_t>();
      if (maximalSize < TRI_JOURNAL_MINIMAL_SIZE) {
        THROW_ARANGO_EXCEPTION_MESSAGE(TRI_ERROR_BAD_PARAMETER, "journalSize is too small");
      }
    }
    
    VPackSlice const planIdSlice = options.get("planId");
    TRI_voc_cid_t planId = 0;
    if (planIdSlice.isNumber()) {
      planId = planIdSlice.getNumericValue<TRI_voc_cid_t>();
    }
    else if (planIdSlice.isString()) {
      std::string tmp = planIdSlice.copyString();
      planId = static_cast<TRI_voc_cid_t>(TRI_UInt64String2(tmp.c_str(), tmp.length()));
    }

    if (planId > 0) {
      _planId = planId;
    }
<<<<<<< HEAD
    
    VPackSlice const cidSlice = options.get("cid");
    if (cidSlice.isNumber()) {
      _cid = cidSlice.getNumericValue<TRI_voc_cid_t>();
    }
    else if (cidSlice.isString()) {
      std::string tmp = cidSlice.copyString();
      _cid = static_cast<TRI_voc_cid_t>(TRI_UInt64String2(tmp.c_str(), tmp.length()));
=======
    try {
      if (options.hasKey("keyOptions")) {
        VPackSlice const slice = options.get("keyOptions");
        VPackBuilder builder;
        builder.add(slice);
        // Copy the ownership of the options over
        _keyOptions = builder.steal();
      }
>>>>>>> 5856fe9a
    }
      
    if (options.hasKey("keyOptions")) {
      VPackSlice const slice = options.get("keyOptions");
      VPackBuilder builder;
      builder.add(slice);
      _keyOptions = builder.steal();
    }
  }

#ifndef TRI_HAVE_ANONYMOUS_MMAP
  if (_isVolatile) {
    THROW_ARANGO_EXCEPTION_MESSAGE(TRI_ERROR_BAD_PARAMETER, "volatile collections are not supported on this platform");
  }
#endif
    
  if (_isVolatile && _waitForSync) {
    // the combination of waitForSync and isVolatile makes no sense
    THROW_ARANGO_EXCEPTION_MESSAGE(TRI_ERROR_BAD_PARAMETER, "volatile collections do not support the waitForSync option");
  }
  
  if (_indexBuckets < 1 || _indexBuckets > 1024) {
    THROW_ARANGO_EXCEPTION_MESSAGE(TRI_ERROR_BAD_PARAMETER, "indexBuckets must be a two-power between 1 and 1024");
  }

  if (! TRI_IsAllowedNameCollection(_isSystem, _name)) {
    THROW_ARANGO_EXCEPTION(TRI_ERROR_ARANGO_ILLEGAL_NAME);
  }
 
  // fix _isSystem value if mis-specified by user 
  _isSystem = (*_name == '_');
}

VocbaseCollectionInfo VocbaseCollectionInfo::fromFile (char const* path,
                                                       TRI_vocbase_t* vocbase,
                                                       char const* collectionName,
                                                       bool versionWarning) {
  // find parameter file
  char* filename = TRI_Concatenate2File(path, TRI_VOC_PARAMETER_FILE);

  if (filename == nullptr) {
    LOG_ERROR("cannot load parameter info for collection '%s', out of memory", path);
    THROW_ARANGO_EXCEPTION(TRI_ERROR_OUT_OF_MEMORY);
  }

  if (! TRI_ExistsFile(filename)) {
    TRI_FreeString(TRI_CORE_MEM_ZONE, filename);
    THROW_ARANGO_EXCEPTION(TRI_ERROR_ARANGO_ILLEGAL_PARAMETER_FILE);
  }

  std::string filePath(filename, strlen(filename));
  std::shared_ptr<VPackBuilder> content = triagens::basics::VelocyPackHelper::velocyPackFromFile(filePath);
  VPackSlice const slice = content->slice();
  if (! slice.isObject()) {
    LOG_ERROR("cannot open '%s', collection parameters are not readable", filename);
    TRI_FreeString(TRI_CORE_MEM_ZONE, filename);
    THROW_ARANGO_EXCEPTION(TRI_ERROR_ARANGO_ILLEGAL_PARAMETER_FILE);
  }
  TRI_FreeString(TRI_CORE_MEM_ZONE, filename);
  VocbaseCollectionInfo info(vocbase, collectionName, slice);

  // warn about wrong version of the collection
  if (versionWarning && info.version() < TRI_COL_VERSION_20) {
    if (info.name()[0] != '\0') {
      // only warn if the collection version is older than expected, and if it's not a shape collection
      LOG_WARNING("collection '%s' has an old version and needs to be upgraded.",
                  info.namec_str());
    }
  }
  return info;
}

// collection version
TRI_col_version_t VocbaseCollectionInfo::version () const {
  return _version;
}

// collection type
TRI_col_type_e VocbaseCollectionInfo::type () const {
  return _type;
}

// local collection identifier
TRI_voc_cid_t VocbaseCollectionInfo::id () const {
  return _cid;
}

// cluster-wide collection identifier
TRI_voc_cid_t VocbaseCollectionInfo::planId () const {
  return _planId;
}

// last revision id written
TRI_voc_rid_t VocbaseCollectionInfo::revision () const {
  return _revision;
}

// maximal size of memory mapped file
TRI_voc_size_t VocbaseCollectionInfo::maximalSize () const {
  return _maximalSize;
}

// initial count, used when loading a collection
int64_t VocbaseCollectionInfo::initialCount () const {
  return _initialCount;
}

// number of buckets used in hash tables for indexes
uint32_t VocbaseCollectionInfo::indexBuckets () const {
  return _indexBuckets;
}

// name of the collection
std::string VocbaseCollectionInfo::name () const {
  return std::string(_name);
}

// name of the collection as c string
char const* VocbaseCollectionInfo::namec_str () const {
  return _name;
}

// options for key creation
std::shared_ptr<arangodb::velocypack::Buffer<uint8_t> const> VocbaseCollectionInfo::keyOptions () const {
  return _keyOptions;
}

// If true, collection has been deleted
bool VocbaseCollectionInfo::deleted () const {
  return _deleted;
}

// If true, collection will be compacted
bool VocbaseCollectionInfo::doCompact () const {
  return _doCompact;
}

// If true, collection is a system collection
bool VocbaseCollectionInfo::isSystem () const {
  return _isSystem;
}

// If true, collection is memory-only
bool VocbaseCollectionInfo::isVolatile () const {
  return _isVolatile;
}

// If true waits for mysnc
bool VocbaseCollectionInfo::waitForSync () const {
  return _waitForSync;
}

void VocbaseCollectionInfo::setVersion (TRI_col_version_t version) {
  _version = version;
}

void VocbaseCollectionInfo::rename (char const* name) {
  TRI_CopyString(_name, name, sizeof(_name) - 1);
}

void VocbaseCollectionInfo::setRevision (TRI_voc_rid_t rid,
                  bool force) {
  if (force || rid > _revision) {
    _revision = rid;
  }
}

void VocbaseCollectionInfo::setCollectionId (TRI_voc_cid_t cid) {
  _cid = cid;
}

void VocbaseCollectionInfo::updateCount (size_t size) {
  _initialCount = size;
}

void VocbaseCollectionInfo::setPlanId (TRI_voc_cid_t planId) {
  _planId = planId;
}

void VocbaseCollectionInfo::setDeleted (bool deleted) {
  _deleted = deleted;
}

void VocbaseCollectionInfo::clearKeyOptions () {
  _keyOptions.reset();
}

int VocbaseCollectionInfo::saveToFile (char const* path,
                                       bool forceSync) const {
  char* filename = TRI_Concatenate2File(path, TRI_VOC_PARAMETER_FILE);

  TRI_json_t* json = TRI_CreateJsonCollectionInfo(*this);

  // save json info to file
  bool ok = TRI_SaveJson(filename, json, forceSync);
  TRI_FreeJson(TRI_CORE_MEM_ZONE, json);

  int res;
  if (! ok) {
    res = TRI_errno();
    LOG_ERROR("cannot save collection properties file '%s': %s", filename, TRI_last_error());
  }
  else {
    res = TRI_ERROR_NO_ERROR;
  }

  TRI_FreeString(TRI_CORE_MEM_ZONE, filename);
  return res;
}

void VocbaseCollectionInfo::update (VPackSlice const& slice,
                                    bool preferDefaults,
                                    TRI_vocbase_t const* vocbase) {

  // the following collection properties are intentionally not updated as updating
  // them would be very complicated:
  // - _cid
  // - _name
  // - _type
  // - _isSystem
  // - _isVolatile
  // ... probably a few others missing here ...

  if (preferDefaults) {
    if (vocbase != nullptr) {
      _doCompact = triagens::basics::VelocyPackHelper::getBooleanValue(slice, "doCompact", true);
      _waitForSync = triagens::basics::VelocyPackHelper::getBooleanValue(slice, "waitForSync", vocbase->_settings.defaultWaitForSync);
      _maximalSize = triagens::basics::VelocyPackHelper::getNumericValue<int>(slice, "maximalSize", vocbase->_settings.defaultMaximalSize);
      // TODO: verify In this case the indexBuckets are not updated
      // _indexBuckets = triagens::velocyPackHelper::getNumericValue<uint32_t>(slice, "indexBuckets", TRI_DEFAULT_INDEX_BUCKETS);
    }
    else {
      _doCompact = triagens::basics::VelocyPackHelper::getBooleanValue(slice, "doCompact", true);
      _waitForSync = triagens::basics::VelocyPackHelper::getBooleanValue(slice, "waitForSync", false);
      _maximalSize = triagens::basics::VelocyPackHelper::getNumericValue<TRI_voc_size_t>(slice, "maximalSize", TRI_JOURNAL_DEFAULT_MAXIMAL_SIZE);
      _indexBuckets = triagens::basics::VelocyPackHelper::getNumericValue<uint32_t>(slice, "indexBuckets", TRI_DEFAULT_INDEX_BUCKETS);
    }
  }
  else {
    _doCompact = triagens::basics::VelocyPackHelper::getBooleanValue(slice, "doCompact", _doCompact);
    _waitForSync = triagens::basics::VelocyPackHelper::getBooleanValue(slice, "waitForSync", _waitForSync);
    _maximalSize = triagens::basics::VelocyPackHelper::getNumericValue<TRI_voc_size_t>(slice, "maximalSize", _maximalSize);
    _indexBuckets = triagens::basics::VelocyPackHelper::getNumericValue<uint32_t>(slice, "indexBuckets", _indexBuckets);
  }
}

void VocbaseCollectionInfo::update (VocbaseCollectionInfo const& other) {
  _version       = other.version();
  _type          = other.type();
  _cid           = other.id();
  _planId        = other.planId();
  _revision      = other.revision();
  _maximalSize   = other.maximalSize();
  _initialCount  = other.initialCount();
  _indexBuckets  = other.indexBuckets();

  TRI_CopyString(_name, other.namec_str(), sizeof(_name) - 1);

  _keyOptions    = other.keyOptions();

  _deleted       = other.deleted();
  _doCompact     = other.doCompact();
  _isSystem      = other.isSystem();
  _isVolatile    = other.isVolatile();
  _waitForSync   = other.waitForSync();

}

// -----------------------------------------------------------------------------
// --SECTION--                                                  public functions
// -----------------------------------------------------------------------------

////////////////////////////////////////////////////////////////////////////////
/// @brief return JSON information about the collection from the collection's
/// "parameter.json" file. This function does not require the collection to be
/// loaded.
/// The caller must make sure that the "parameter.json" file is not modified
/// while this function is called.
////////////////////////////////////////////////////////////////////////////////

TRI_json_t* TRI_ReadJsonCollectionInfo (TRI_vocbase_col_t* collection) {

  char* filename = TRI_Concatenate2File(collection->_path, TRI_VOC_PARAMETER_FILE);

  // load JSON description of the collection
  TRI_json_t* json = TRI_JsonFile(TRI_CORE_MEM_ZONE, filename, nullptr);
  TRI_FreeString(TRI_CORE_MEM_ZONE, filename);

  if (json == nullptr) {
    return nullptr;
  }

  return json;
}

////////////////////////////////////////////////////////////////////////////////
/// @brief iterate over the index (JSON) files of a collection, using a callback
/// function for each.
/// This function does not require the collection to be loaded.
/// The caller must make sure that the files are not modified while this
/// function is called.
////////////////////////////////////////////////////////////////////////////////

int TRI_IterateJsonIndexesCollectionInfo (TRI_vocbase_col_t* collection,
                                          int (*filter)(TRI_vocbase_col_t*, char const*, void*),
                                          void* data) {
  regex_t re;
  int res;

  if (regcomp(&re, "^index-[0-9][0-9]*\\.json$", REG_EXTENDED | REG_NOSUB) != 0) {
    LOG_ERROR("unable to compile regular expression");

    return TRI_ERROR_OUT_OF_MEMORY;
  }

  std::vector<std::string> files = TRI_FilesDirectory(collection->_path);
  res = TRI_ERROR_NO_ERROR;

  // sort by index id
  std::sort(files.begin(), files.end(), FilenameStringComparator);

  for (auto const& file : files) {
    if (regexec(&re, file.c_str(), (size_t) 0, nullptr, 0) == 0) {
      char* fqn = TRI_Concatenate2File(collection->_path, file.c_str());

      res = filter(collection, fqn, data);
      TRI_FreeString(TRI_CORE_MEM_ZONE, fqn);

      if (res != TRI_ERROR_NO_ERROR) {
        break;
      }
    }
  }

  regfree(&re);

  return res;
}

////////////////////////////////////////////////////////////////////////////////
/// @brief jsonify a parameter info block
////////////////////////////////////////////////////////////////////////////////

// Only temporary
TRI_json_t* TRI_CreateJsonCollectionInfo (triagens::arango::VocbaseCollectionInfo const& info) {
  try {
    VPackBuilder builder;
    builder.openObject();
    TRI_CreateVelocyPackCollectionInfo(info, builder);
    builder.close();
    return triagens::basics::VelocyPackHelper::velocyPackToJson(builder.slice());
  }
  catch (...) {
    return nullptr;
  }
}

std::shared_ptr<VPackBuilder> TRI_CreateVelocyPackCollectionInfo (triagens::arango::VocbaseCollectionInfo const& info) {
  // This function might throw
  std::shared_ptr<VPackBuilder> builder(new VPackBuilder());
  builder->openObject();
  TRI_CreateVelocyPackCollectionInfo(info, *builder);
  builder->close();
  return builder;
}

void TRI_CreateVelocyPackCollectionInfo (triagens::arango::VocbaseCollectionInfo const& info,
                                         VPackBuilder& builder) {
  // This function might throw
  char* cidString;
  char* planIdString;

  TRI_ASSERT(! builder.isClosed());

  cidString = TRI_StringUInt64((uint64_t) info.id());

  if (cidString == nullptr) {
    // TODO Proper error message
    THROW_ARANGO_EXCEPTION(TRI_ERROR_INTERNAL);
  }

  planIdString = TRI_StringUInt64((uint64_t) info.planId());

  if (planIdString == nullptr) {
    TRI_Free(TRI_CORE_MEM_ZONE, cidString);

    // TODO Proper error message
    THROW_ARANGO_EXCEPTION(TRI_ERROR_INTERNAL);
  }
  builder.add("version", VPackValue(info.version()));
  builder.add("type", VPackValue(info.type()));
  builder.add("cid", VPackValue(cidString));

  if (info.planId() > 0) {
    builder.add("planId", VPackValue(planIdString));
  }

  if (info.initialCount() >= 0) {
    builder.add("count", VPackValue(info.initialCount()));
  }
  builder.add("indexBuckets", VPackValue(info.indexBuckets()));
  builder.add("deleted", VPackValue(info.deleted()));
  builder.add("doCompact", VPackValue(info.doCompact()));
  builder.add("maximalSize", VPackValue(info.maximalSize()));
  builder.add("name", VPackValue(info.name()));
  builder.add("isVolatile", VPackValue(info.isVolatile()));
  builder.add("waitForSync", VPackValue(info.waitForSync()));

  auto opts = info.keyOptions();
  if (opts.get() != nullptr) {
    VPackSlice const slice(opts->data());
    builder.add("keyOptions", slice);
  }
  TRI_Free(TRI_CORE_MEM_ZONE, planIdString);
  TRI_Free(TRI_CORE_MEM_ZONE, cidString);
}

////////////////////////////////////////////////////////////////////////////////
/// @brief updates the parameter info block
///
/// You must hold the @ref TRI_WRITE_LOCK_STATUS_VOCBASE_COL when calling this
/// function.
/// Note: the parameter pointer might be 0 when a collection gets unloaded!!!!
////////////////////////////////////////////////////////////////////////////////

int TRI_UpdateCollectionInfo (TRI_vocbase_t* vocbase,
                              TRI_collection_t* collection,
                              VPackSlice const& slice,
                              bool doSync) {
  if (! slice.isNone()) {
    TRI_LOCK_JOURNAL_ENTRIES_DOC_COLLECTION((TRI_document_collection_t*) collection);
    // TODO: Verify that true is correct here!
    collection->_info.update(slice, true, vocbase);
    TRI_UNLOCK_JOURNAL_ENTRIES_DOC_COLLECTION((TRI_document_collection_t*) collection);
  }
  return collection->_info.saveToFile(collection->_directory, doSync);
}

////////////////////////////////////////////////////////////////////////////////
/// @brief renames a collection
///
/// You must hold the @ref TRI_WRITE_LOCK_STATUS_VOCBASE_COL when calling this
/// function.
////////////////////////////////////////////////////////////////////////////////

int TRI_RenameCollection (TRI_collection_t* collection,
                          char const* name) {
  // Save name for rollback
  std::string oldName = collection->_info.name();
  collection->_info.rename(name);
  int res = collection->_info.saveToFile(collection->_directory,
                                         true);
  if (res != TRI_ERROR_NO_ERROR) {
    // Rollback
    collection->_info.rename(oldName.c_str());
  }

  return res;
}

// -----------------------------------------------------------------------------
// --SECTION--                                               protected functions
// -----------------------------------------------------------------------------

////////////////////////////////////////////////////////////////////////////////
/// @brief iterates over a collection
////////////////////////////////////////////////////////////////////////////////

bool TRI_IterateCollection (TRI_collection_t* collection,
                            bool (*iterator)(TRI_df_marker_t const*, void*, TRI_datafile_t*),
                            void* data) {
  TRI_ASSERT(iterator != nullptr);

  TRI_vector_pointer_t* datafiles = TRI_CopyVectorPointer(TRI_UNKNOWN_MEM_ZONE, &collection->_datafiles);

  if (datafiles == nullptr) {
    TRI_set_errno(TRI_ERROR_OUT_OF_MEMORY);

    return false;
  }

  TRI_vector_pointer_t* journals = TRI_CopyVectorPointer(TRI_UNKNOWN_MEM_ZONE, &collection->_journals);

  if (journals == nullptr) {
    TRI_FreeVectorPointer(TRI_UNKNOWN_MEM_ZONE, datafiles);
    TRI_set_errno(TRI_ERROR_OUT_OF_MEMORY);

    return false;
  }

  TRI_vector_pointer_t* compactors = TRI_CopyVectorPointer(TRI_UNKNOWN_MEM_ZONE, &collection->_compactors);

  if (compactors == nullptr) {
    TRI_FreeVectorPointer(TRI_UNKNOWN_MEM_ZONE, datafiles);
    TRI_FreeVectorPointer(TRI_UNKNOWN_MEM_ZONE, journals);
    TRI_set_errno(TRI_ERROR_OUT_OF_MEMORY);

    return false;
  }

  bool result;
  if (! IterateDatafilesVector(datafiles , iterator, data) ||
      ! IterateDatafilesVector(compactors, iterator, data) ||
      ! IterateDatafilesVector(journals,   iterator, data)) {
    result = false;
  }
  else {
    result = true;
  }

  TRI_FreeVectorPointer(TRI_UNKNOWN_MEM_ZONE, datafiles);
  TRI_FreeVectorPointer(TRI_UNKNOWN_MEM_ZONE, journals);
  TRI_FreeVectorPointer(TRI_UNKNOWN_MEM_ZONE, compactors);

  return result;
}

////////////////////////////////////////////////////////////////////////////////
/// @brief removes an index file from the indexFiles vector
////////////////////////////////////////////////////////////////////////////////

int TRI_RemoveFileIndexCollection (TRI_collection_t* collection,
                                   TRI_idx_iid_t iid) {
  size_t const n = collection->_indexFiles._length;

  for (size_t i = 0;  i < n;  ++i) {
    char const* filename = collection->_indexFiles._buffer[i];

    if (GetNumericFilenamePart(filename) == iid) {
      // found
      TRI_RemoveVectorString(&collection->_indexFiles, i);
      return true;
    }
  }

  return false;
}

////////////////////////////////////////////////////////////////////////////////
/// @brief iterates over all index files of a collection
////////////////////////////////////////////////////////////////////////////////

void TRI_IterateIndexCollection (TRI_collection_t* collection,
                                 bool (*iterator)(char const* filename, void*),
                                 void* data) {
  // iterate over all index files
  size_t const n = collection->_indexFiles._length;

  for (size_t i = 0;  i < n;  ++i) {
    char const* filename = collection->_indexFiles._buffer[i];
    bool ok = iterator(filename, data);

    if (! ok) {
      LOG_ERROR("cannot load index '%s' for collection '%s'",
                filename,
                collection->_info.namec_str());
    }
  }
}

////////////////////////////////////////////////////////////////////////////////
/// @brief opens an existing collection
////////////////////////////////////////////////////////////////////////////////

TRI_collection_t* TRI_OpenCollection (TRI_vocbase_t* vocbase,
                                      TRI_collection_t* collection,
                                      char const* path,
                                      bool ignoreErrors) {
  TRI_ASSERT(collection != nullptr);

  if (! TRI_IsDirectory(path)) {
    TRI_set_errno(TRI_ERROR_ARANGO_DATADIR_INVALID);

    LOG_ERROR("cannot open '%s', not a directory or not found", path);

    return nullptr;
  }

  try {
    // read parameters, no need to lock as we are opening the collection
    VocbaseCollectionInfo info = VocbaseCollectionInfo::fromFile (path,
                                                                  vocbase,
                                                                  "", // Name will be set later on
                                                                  true);
    InitCollection(vocbase, collection, TRI_DuplicateString(path), info);

    double start = TRI_microtime();

    LOG_ACTION("open-collection { collection: %s/%s }", 
               vocbase->_name,
               collection->_info.namec_str());

    // check for journals and datafiles
    bool ok = CheckCollection(collection, ignoreErrors);

    if (! ok) {
      LOG_DEBUG("cannot open '%s', check failed", collection->_directory);

      if (collection->_directory != nullptr) {
        TRI_FreeString(TRI_CORE_MEM_ZONE, collection->_directory);
        collection->_directory = nullptr;
      }

      return nullptr;
    }
    
    LOG_TIMER((TRI_microtime() - start),
              "open-collection { collection: %s/%s }", 
              vocbase->_name,
              collection->_info.namec_str());

    return collection;
  }
  catch (...) {
    LOG_ERROR("cannot load collection parameter file '%s': %s", path, TRI_last_error());
    return nullptr;
  }
}

////////////////////////////////////////////////////////////////////////////////
/// @brief closes an open collection
////////////////////////////////////////////////////////////////////////////////

int TRI_CloseCollection (TRI_collection_t* collection) {
  // close compactor files
  CloseDataFiles(&collection->_compactors);

  // close journal files
  CloseDataFiles(&collection->_journals);

  // close datafiles
  CloseDataFiles(&collection->_datafiles);

  return TRI_ERROR_NO_ERROR;
}

////////////////////////////////////////////////////////////////////////////////
/// @brief returns information about the collection files
////////////////////////////////////////////////////////////////////////////////

TRI_col_file_structure_t TRI_FileStructureCollectionDirectory (char const* path) {
  return ScanCollectionDirectory(path);
}

////////////////////////////////////////////////////////////////////////////////
/// @brief frees the information
////////////////////////////////////////////////////////////////////////////////

void TRI_DestroyFileStructureCollection (TRI_col_file_structure_t* info) {
  TRI_DestroyVectorString(&info->_journals);
  TRI_DestroyVectorString(&info->_compactors);
  TRI_DestroyVectorString(&info->_datafiles);
  TRI_DestroyVectorString(&info->_indexes);
}

////////////////////////////////////////////////////////////////////////////////
/// @brief upgrade a collection to ArangoDB 2.0+ format
////////////////////////////////////////////////////////////////////////////////

int TRI_UpgradeCollection20 (TRI_vocbase_t* vocbase,
                             char const* path,
                             VocbaseCollectionInfo& info) {

  regex_t re;
  TRI_voc_tick_t datafileId;
  char* shapes;
  char* outfile;
  char* fname;
  char* number;
  ssize_t written;
  int fdout;
  int res;

  TRI_ASSERT(info.version() < TRI_COL_VERSION_20);

  if (regcomp(&re, "^journal|datafile-[0-9][0-9]*\\.db$", REG_EXTENDED) != 0) {
    LOG_ERROR("unable to compile regular expression");

    return TRI_ERROR_OUT_OF_MEMORY;
  }

  shapes = TRI_Concatenate2File(path, "SHAPES");

  if (shapes == nullptr) {
    regfree(&re);

    return TRI_ERROR_OUT_OF_MEMORY;
  }

  // determine an artificial datafile id
  datafileId = GetDatafileId(path);
  if (datafileId == 0) {
    datafileId = TRI_NewTickServer();
  }

  number = TRI_StringUInt64(datafileId);
  fname  = TRI_Concatenate3String("datafile-", number, ".db");
  TRI_FreeString(TRI_CORE_MEM_ZONE, number);

  outfile = TRI_Concatenate2File(path, fname);
  TRI_FreeString(TRI_CORE_MEM_ZONE, fname);

  if (outfile == nullptr) {
    TRI_Free(TRI_CORE_MEM_ZONE, shapes);
    regfree(&re);

    return TRI_ERROR_OUT_OF_MEMORY;
  }

  res = TRI_ERROR_NO_ERROR;
  written = 0;

  // find all files in the collection directory
  std::vector<std::string> files = TRI_FilesDirectory(shapes);
  fdout = 0;

  for (auto const& file : files) {
    regmatch_t matches[1];

    if (regexec(&re, file.c_str(), sizeof(matches) / sizeof(matches[0]), matches, 0) == 0) {
      TRI_datafile_t* df;
      char* fqn = TRI_Concatenate2File(shapes, file.c_str());

      if (fqn == nullptr) {
        res = TRI_ERROR_OUT_OF_MEMORY;
        break;
      }

      // create the shape datafile
      if (fdout == 0) {
        TRI_df_header_marker_t header;
        TRI_col_header_marker_t cm;
        TRI_voc_tick_t tick;

        if (TRI_ExistsFile(outfile)) {
          TRI_UnlinkFile(outfile);
        }

        fdout = TRI_CREATE(outfile, O_CREAT | O_EXCL | O_RDWR | TRI_O_CLOEXEC, S_IRUSR | S_IWUSR);

        if (fdout < 0) {
          TRI_Free(TRI_CORE_MEM_ZONE, fqn);
          LOG_ERROR("cannot create new datafile '%s'", outfile);
          res = TRI_ERROR_CANNOT_WRITE_FILE;
          break;
        }

        tick = TRI_NewTickServer();

        // datafile header
        TRI_InitMarkerDatafile((char*) &header, TRI_DF_MARKER_HEADER, sizeof(TRI_df_header_marker_t));
        header._version     = TRI_DF_VERSION;
        header._maximalSize = 0; // TODO: seems ok to set this to 0, check if this is ok
        header._fid         = tick;
        header.base._tick   = tick;
        header.base._crc    = TRI_FinalCrc32(TRI_BlockCrc32(TRI_InitialCrc32(), (char const*) &header.base, header.base._size));

        written += TRI_WRITE(fdout, &header.base, header.base._size);

        // col header
        TRI_InitMarkerDatafile((char*) &cm, TRI_COL_MARKER_HEADER, sizeof(TRI_col_header_marker_t));
        cm._type      = (TRI_col_type_t) info.type();
        cm._cid       = info.id();
        cm.base._tick = tick;
        cm.base._crc  = TRI_FinalCrc32(TRI_BlockCrc32(TRI_InitialCrc32(), (char const*) &cm.base, cm.base._size));

        written += TRI_WRITE(fdout, &cm.base, cm.base._size);
      }

      // open the datafile, and push it into a vector of datafiles
      df = TRI_OpenDatafile(fqn, true);

      if (df == nullptr) {
        res = TRI_errno();
        TRI_Free(TRI_CORE_MEM_ZONE, fqn);
        break;
      }
      else {
        shape_iterator_t si;
        si._fdout = fdout;
        si._written = &written;

        TRI_IterateDatafile(df, UpgradeShapeIterator, &si);

        TRI_CloseDatafile(df);
        TRI_FreeDatafile(df);
      }

      TRI_Free(TRI_CORE_MEM_ZONE, fqn);
    }
  }

  if (fdout > 0) {
    if (res == TRI_ERROR_NO_ERROR) {
      // datafile footer
      TRI_df_footer_marker_t footer;
      TRI_voc_tick_t tick;
      ssize_t minSize;

      tick = TRI_NewTickServer();
      TRI_InitMarkerDatafile((char*) &footer, TRI_DF_MARKER_FOOTER, sizeof(TRI_df_footer_marker_t));
      footer.base._tick = tick;
      footer.base._crc  = TRI_FinalCrc32(TRI_BlockCrc32(TRI_InitialCrc32(), (char const*) &footer.base, footer.base._size));

      written += TRI_WRITE(fdout, &footer.base, footer.base._size);

      TRI_CLOSE(fdout);

      // checkout size of written file
      minSize = sizeof(TRI_df_header_marker_t) +
                sizeof(TRI_col_header_marker_t) +
                sizeof(TRI_df_footer_marker_t);

      if (written <= minSize) {
        // new datafile is empty, we can remove it
        LOG_TRACE("removing empty shape datafile");
        TRI_UnlinkFile(outfile);
      }
    }
    else {
      // some error occurred
      TRI_CLOSE(fdout);
      TRI_UnlinkFile(outfile);
    }
  }

  TRI_Free(TRI_CORE_MEM_ZONE, outfile);

  // try to remove SHAPES directory after upgrade
  if (res == TRI_ERROR_NO_ERROR) {
    res = TRI_RemoveDirectory(shapes);

    if (res != TRI_ERROR_NO_ERROR) {
      LOG_ERROR("unable to remove SHAPES directory '%s': %s",
                shapes,
                TRI_errno_string(res));
    }
  }

  TRI_Free(TRI_CORE_MEM_ZONE, shapes);
  regfree(&re);

  if (res == TRI_ERROR_NO_ERROR) {
    // when no error occurred, we'll bump the version number in the collection parameters file.
    info.setVersion(TRI_COL_VERSION_20);
    res = info.saveToFile(path, true);
  }

  return res;
}

////////////////////////////////////////////////////////////////////////////////
/// @brief iterate over the markers in a collection's datafiles
///
/// this function may be called on server startup for all collections, in order
/// to get the last tick value used
////////////////////////////////////////////////////////////////////////////////

bool TRI_IterateTicksCollection (const char* const path,
                                 bool (*iterator)(TRI_df_marker_t const*, void*, TRI_datafile_t*),
                                 void* data) {
  TRI_ASSERT(iterator != nullptr);

  TRI_col_file_structure_t structure = ScanCollectionDirectory(path);
  LOG_TRACE("iterating ticks of journal '%s'", path);

  bool result;

  if (structure._journals._length == 0) {
    // no journal found for collection. should not happen normally, but if
    // it does, we need to grab the ticks from the datafiles, too
    result = IterateFiles(&structure._datafiles, iterator, data);
  }
  else {
    // compactor files don't need to be iterated... they just contain data copied
    // from other files, so their tick values will never be any higher
    result = IterateFiles(&structure._journals, iterator, data);
  }

  TRI_DestroyFileStructureCollection(&structure);

  return result;
}

////////////////////////////////////////////////////////////////////////////////
/// @brief determine whether a collection name is a system collection name
////////////////////////////////////////////////////////////////////////////////

bool TRI_IsSystemNameCollection (char const* name) {
  if (name == nullptr) {
    return false;
  }

  return *name == '_';
}

////////////////////////////////////////////////////////////////////////////////
/// @brief checks if a collection name is allowed
///
/// Returns true if the name is allowed and false otherwise
////////////////////////////////////////////////////////////////////////////////

bool TRI_IsAllowedNameCollection (bool allowSystem,
                                  char const* name) {
  bool ok;
  char const* ptr;
  size_t length = 0;

  // check allow characters: must start with letter or underscore if system is allowed
  for (ptr = name;  *ptr;  ++ptr) {
    if (length == 0) {
      if (allowSystem) {
        ok = (*ptr == '_') || ('a' <= *ptr && *ptr <= 'z') || ('A' <= *ptr && *ptr <= 'Z');
      }
      else {
        ok = ('a' <= *ptr && *ptr <= 'z') || ('A' <= *ptr && *ptr <= 'Z');
      }
    }
    else {
      ok = (*ptr == '_') || (*ptr == '-') || ('0' <= *ptr && *ptr <= '9') || ('a' <= *ptr && *ptr <= 'z') || ('A' <= *ptr && *ptr <= 'Z');
    }

    if (! ok) {
      return false;
    }

    ++length;
  }

  // invalid name length
  if (length == 0 || length > TRI_COL_NAME_LENGTH) {
    return false;
  }

  return true;
}

// -----------------------------------------------------------------------------
// --SECTION--                                                       END-OF-FILE
// -----------------------------------------------------------------------------

// Local Variables:
// mode: outline-minor
// outline-regexp: "/// @brief\\|/// {@inheritDoc}\\|/// @page\\|// --SECTION--\\|/// @\\}"
// End:<|MERGE_RESOLUTION|>--- conflicted
+++ resolved
@@ -1053,7 +1053,7 @@
       _doCompact(other.doCompact()),
       _isVolatile(other.isVolatile()),
       _waitForSync(other.waitForSync()) {
-  const std::string name = other.name();
+  std::string const name = other.name();
   memset(_name, 0, sizeof(_name));
   memcpy(_name, name.c_str(), name.size());
 
@@ -1126,7 +1126,7 @@
     _waitForSync(vocbase->_settings.defaultWaitForSync) {
 
   memset(_name, 0, sizeof(_name));
-    
+  
   if (name != '\0') {
     TRI_CopyString(_name, name, sizeof(_name) - 1);
   }
@@ -1171,6 +1171,9 @@
         _isSystem = isSystemSlice.getBoolean();
       }
     }
+    else {
+      _isSystem = (*_name == '_');
+    }
   
     if (options.hasKey("journalSize")) {
       VPackSlice maxSizeSlice = options.get("journalSize");
@@ -1193,31 +1196,21 @@
     if (planId > 0) {
       _planId = planId;
     }
-<<<<<<< HEAD
     
-    VPackSlice const cidSlice = options.get("cid");
+    VPackSlice const cidSlice = options.get("id");
     if (cidSlice.isNumber()) {
       _cid = cidSlice.getNumericValue<TRI_voc_cid_t>();
     }
     else if (cidSlice.isString()) {
       std::string tmp = cidSlice.copyString();
       _cid = static_cast<TRI_voc_cid_t>(TRI_UInt64String2(tmp.c_str(), tmp.length()));
-=======
-    try {
-      if (options.hasKey("keyOptions")) {
-        VPackSlice const slice = options.get("keyOptions");
-        VPackBuilder builder;
-        builder.add(slice);
-        // Copy the ownership of the options over
-        _keyOptions = builder.steal();
-      }
->>>>>>> 5856fe9a
     }
       
     if (options.hasKey("keyOptions")) {
       VPackSlice const slice = options.get("keyOptions");
       VPackBuilder builder;
       builder.add(slice);
+      // Copy the ownership of the options over
       _keyOptions = builder.steal();
     }
   }
@@ -1236,7 +1229,7 @@
   if (_indexBuckets < 1 || _indexBuckets > 1024) {
     THROW_ARANGO_EXCEPTION_MESSAGE(TRI_ERROR_BAD_PARAMETER, "indexBuckets must be a two-power between 1 and 1024");
   }
-
+  
   if (! TRI_IsAllowedNameCollection(_isSystem, _name)) {
     THROW_ARANGO_EXCEPTION(TRI_ERROR_ARANGO_ILLEGAL_NAME);
   }
