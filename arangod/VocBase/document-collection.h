////////////////////////////////////////////////////////////////////////////////
/// @brief document collection with global read-write lock, derived from
/// TRI_document_collection_t
///
/// @file
///
/// DISCLAIMER
///
/// Copyright 2014 ArangoDB GmbH, Cologne, Germany
/// Copyright 2004-2014 triAGENS GmbH, Cologne, Germany
///
/// Licensed under the Apache License, Version 2.0 (the "License");
/// you may not use this file except in compliance with the License.
/// You may obtain a copy of the License at
///
///     http://www.apache.org/licenses/LICENSE-2.0
///
/// Unless required by applicable law or agreed to in writing, software
/// distributed under the License is distributed on an "AS IS" BASIS,
/// WITHOUT WARRANTIES OR CONDITIONS OF ANY KIND, either express or implied.
/// See the License for the specific language governing permissions and
/// limitations under the License.
///
/// Copyright holder is ArangoDB GmbH, Cologne, Germany
///
/// @author Dr. Frank Celler
/// @author Copyright 2014, ArangoDB GmbH, Cologne, Germany
/// @author Copyright 2011-2013, triAGENS GmbH, Cologne, Germany
////////////////////////////////////////////////////////////////////////////////

#ifndef ARANGODB_VOC_BASE_DOCUMENT__COLLECTION_H
#define ARANGODB_VOC_BASE_DOCUMENT__COLLECTION_H 1

#include "Basics/Common.h"
#include "Basics/fasthash.h"
#include "Basics/JsonHelper.h"
#include "Basics/ReadWriteLockCPP11.h"
#include "VocBase/collection.h"
#include "VocBase/Ditch.h"
#include "VocBase/transaction.h"
#include "VocBase/update-policy.h"
#include "VocBase/voc-types.h"
#include "Wal/Marker.h"

#include <velocypack/Options.h>
#include <velocypack/Slice.h>
#include <velocypack/velocypack-aliases.h>

#include <regex.h>

// -----------------------------------------------------------------------------
// --SECTION--                                              forward declarations
// -----------------------------------------------------------------------------

struct TRI_cap_constraint_s;
struct TRI_document_edge_s;
struct TRI_json_t;
class TRI_headers_t;

class VocShaper;

namespace triagens {
  namespace arango {
    class CapConstraint;
    class EdgeIndex;
    class ExampleMatcher;
    class FulltextIndex;
    class GeoIndex2;
    class HashIndex;
    class Index;
    class PrimaryIndex;
    class SkiplistIndex;
    class Transaction;
  }
}

class KeyGenerator;

// -----------------------------------------------------------------------------
// --SECTION--                                                     public macros
// -----------------------------------------------------------------------------

////////////////////////////////////////////////////////////////////////////////
/// @brief read locks the documents and indexes
////////////////////////////////////////////////////////////////////////////////

#define TRI_READ_LOCK_DOCUMENTS_INDEXES_PRIMARY_COLLECTION(a) \
  a->_lock.readLock()

////////////////////////////////////////////////////////////////////////////////
/// @brief tries to read lock the documents and indexes
////////////////////////////////////////////////////////////////////////////////

#define TRI_TRY_READ_LOCK_DOCUMENTS_INDEXES_PRIMARY_COLLECTION(a) \
  a->_lock.tryReadLock()

////////////////////////////////////////////////////////////////////////////////
/// @brief read unlocks the documents and indexes
////////////////////////////////////////////////////////////////////////////////

#define TRI_READ_UNLOCK_DOCUMENTS_INDEXES_PRIMARY_COLLECTION(a) \
  a->_lock.unlock()

////////////////////////////////////////////////////////////////////////////////
/// @brief write locks the documents and indexes
////////////////////////////////////////////////////////////////////////////////

#define TRI_WRITE_LOCK_DOCUMENTS_INDEXES_PRIMARY_COLLECTION(a) \
  a->_lock.writeLock()

////////////////////////////////////////////////////////////////////////////////
/// @brief tries to write lock the documents and indexes
////////////////////////////////////////////////////////////////////////////////

#define TRI_TRY_WRITE_LOCK_DOCUMENTS_INDEXES_PRIMARY_COLLECTION(a) \
  a->_lock.tryWriteLock()

////////////////////////////////////////////////////////////////////////////////
/// @brief write unlocks the documents and indexes
////////////////////////////////////////////////////////////////////////////////

#define TRI_WRITE_UNLOCK_DOCUMENTS_INDEXES_PRIMARY_COLLECTION(a) \
  a->_lock.unlock()

// -----------------------------------------------------------------------------
// --SECTION--                                                      public types
// -----------------------------------------------------------------------------

////////////////////////////////////////////////////////////////////////////////
/// @brief master pointer
////////////////////////////////////////////////////////////////////////////////

struct TRI_doc_mptr_t {
    TRI_voc_rid_t          _rid;     // this is the revision identifier
    TRI_voc_fid_t          _fid;     // this is the datafile identifier
    uint64_t               _hash;    // the pre-calculated hash value of the key
    TRI_doc_mptr_t*        _prev;    // previous master pointer
    TRI_doc_mptr_t*        _next;    // next master pointer
  protected:
    void const*            _dataptr; // this is the pointer to the beginning of the raw marker

  public:
    TRI_doc_mptr_t () : _rid(0), 
                        _fid(0), 
                        _hash(0),
                        _prev(nullptr),
                        _next(nullptr),
                        _dataptr(nullptr) {
    }

    virtual ~TRI_doc_mptr_t () {
    }

    void clear () {
      _rid = 0;
      _fid = 0;
      setDataPtr(nullptr);
      _hash = 0;
      _prev = nullptr;
      _next = nullptr;
    }

    void copy (TRI_doc_mptr_t const& that) {
      // This is for cases where we explicitly have to copy originals!
      _rid = that._rid;
      _fid = that._fid;
      _dataptr = that._dataptr;
      _hash = that._hash;
      _prev = that._prev;
      _next = that._next;
    }

////////////////////////////////////////////////////////////////////////////////
/// @brief return a pointer to the beginning of the marker
////////////////////////////////////////////////////////////////////////////////

    inline void const* getDataPtr () const {
      return _dataptr;
    }

////////////////////////////////////////////////////////////////////////////////
/// @brief set the pointer to the beginning of the memory for the marker
////////////////////////////////////////////////////////////////////////////////

    inline void setDataPtr (void const* d) {
      _dataptr = d;
    }

////////////////////////////////////////////////////////////////////////////////
/// @brief return a pointer to the beginning of the shaped json stored in the
/// marker
////////////////////////////////////////////////////////////////////////////////

    char const* getShapedJsonPtr () const {
      TRI_df_marker_t const* marker = static_cast<TRI_df_marker_t const*>(_dataptr);

      TRI_ASSERT(marker != nullptr);

      if (marker->_type == TRI_DOC_MARKER_KEY_DOCUMENT ||
          marker->_type == TRI_DOC_MARKER_KEY_EDGE) {
        auto offset = (reinterpret_cast<TRI_doc_document_key_marker_t const*>(marker))->_offsetJson;
        return reinterpret_cast<char const*>(marker) + offset;
      }
      else if (marker->_type == TRI_WAL_MARKER_DOCUMENT ||
               marker->_type == TRI_WAL_MARKER_EDGE) {
        auto offset = (reinterpret_cast<triagens::wal::document_marker_t const*>(marker))->_offsetJson;
        return reinterpret_cast<char const*>(marker) + offset;
      }

      TRI_ASSERT(false);

      return nullptr;
    }

    TRI_doc_mptr_t& operator= (TRI_doc_mptr_t const&) = delete;
    TRI_doc_mptr_t(TRI_doc_mptr_t const&) = delete;

};

////////////////////////////////////////////////////////////////////////////////
/// @brief A derived class for copies of master pointers, they
////////////////////////////////////////////////////////////////////////////////

struct TRI_doc_mptr_copy_t final : public TRI_doc_mptr_t {
    TRI_doc_mptr_copy_t () : TRI_doc_mptr_t() {
    }

    TRI_doc_mptr_copy_t (TRI_doc_mptr_copy_t const& that)
      : TRI_doc_mptr_t() {
      copy(that);
    }

    TRI_doc_mptr_copy_t (TRI_doc_mptr_t const& that)
      : TRI_doc_mptr_t() {
      copy(that);
    }

    TRI_doc_mptr_copy_t& operator= (TRI_doc_mptr_copy_t const& that) {
      copy(that);
      return *this;
    }

    TRI_doc_mptr_copy_t const& operator= (TRI_doc_mptr_t const& that) {
      copy(that);
      return *this;
    }

    // Move semantics:

    TRI_doc_mptr_copy_t (TRI_doc_mptr_copy_t&& that) {
      copy(that);
    }
    
    TRI_doc_mptr_copy_t&& operator= (TRI_doc_mptr_copy_t&& that) {
      copy(that);
      return std::move(*this);
    }

    inline void const* getDataPtr () const {
      return _dataptr;
    }
    
    inline void setDataPtr (void const* d) {
      _dataptr = d;
    }

};

////////////////////////////////////////////////////////////////////////////////
/// @brief datafile info
////////////////////////////////////////////////////////////////////////////////

typedef struct TRI_doc_datafile_info_s {
  TRI_voc_fid_t   _fid;

  TRI_voc_ssize_t _numberAlive;
  TRI_voc_ssize_t _numberDead;
  TRI_voc_ssize_t _numberDeletion;
  TRI_voc_ssize_t _numberShapes;
  TRI_voc_ssize_t _numberAttributes;
  TRI_voc_ssize_t _numberTransactions; // used only during compaction

  int64_t         _sizeAlive;
  int64_t         _sizeDead;
  int64_t         _sizeShapes;
  int64_t         _sizeAttributes;
  int64_t         _sizeTransactions; // used only during compaction
}
TRI_doc_datafile_info_t;

////////////////////////////////////////////////////////////////////////////////
/// @brief collection info
////////////////////////////////////////////////////////////////////////////////

typedef struct TRI_doc_collection_info_s {
  TRI_voc_ssize_t _numberDatafiles;
  TRI_voc_ssize_t _numberJournalfiles;
  TRI_voc_ssize_t _numberCompactorfiles;
  TRI_voc_ssize_t _numberShapefiles;

  TRI_voc_ssize_t _numberAlive;
  TRI_voc_ssize_t _numberDead;
  TRI_voc_ssize_t _numberDeletion;
  TRI_voc_ssize_t _numberShapes;
  TRI_voc_ssize_t _numberAttributes;
  TRI_voc_ssize_t _numberTransactions;
  TRI_voc_ssize_t _numberIndexes;

  int64_t         _sizeAlive;
  int64_t         _sizeDead;
  int64_t         _sizeShapes;
  int64_t         _sizeAttributes;
  int64_t         _sizeTransactions;
  int64_t         _sizeIndexes;

  int64_t         _datafileSize;
  int64_t         _journalfileSize;
  int64_t         _compactorfileSize;
  int64_t         _shapefileSize;

  TRI_voc_tick_t  _tickMax;
  uint64_t        _uncollectedLogfileEntries;
  uint64_t        _numberDocumentDitches;
  char const*     _waitingForDitch;
  char const*     _lastCompactionStatus;
  char            _lastCompactionStamp[21];
}
TRI_doc_collection_info_t;

////////////////////////////////////////////////////////////////////////////////
/// @brief document collection with global read-write lock
///
/// A document collection is a collection with a single read-write lock. This
/// lock is used to coordinate the read and write transactions.
////////////////////////////////////////////////////////////////////////////////

struct TRI_document_collection_t : public TRI_collection_t {

  // ...........................................................................
  // this lock protects the indexes and _headers attributes
  // ...........................................................................

  // TRI_read_write_lock_t        _lock;
  triagens::basics::ReadWriteLockCPP11 _lock;

private:
  VocShaper*                           _shaper;

  triagens::basics::Mutex              _compactionStatusLock;
  size_t                               _nextCompactionStartIndex;
  char const*                          _lastCompactionStatus;
  char                                 _lastCompactionStamp[21];

  // whether or not secondary indexes are filled
  bool                                 _useSecondaryIndexes;

public:
  // We do some assertions with barriers and transactions in maintainer mode:
#ifndef TRI_ENABLE_MAINTAINER_MODE
  VocShaper* getShaper () const {
    return _shaper;
  }
#else
  VocShaper* getShaper () const;
#endif

  inline TRI_tid_t getCurrentWriterThread () const {
    return _currentWriterThread.load();
  }

  void setNextCompactionStartIndex (size_t);
  size_t getNextCompactionStartIndex ();
  void setCompactionStatus (char const*);
  void getCompactionStatus (char const*&, char*, size_t);

  inline bool useSecondaryIndexes () const {
    return _useSecondaryIndexes;
  }

  void useSecondaryIndexes (bool value) {
    _useSecondaryIndexes = value;
  }

  void setShaper (VocShaper* s) {
    _shaper = s;
  }

  void addIndex (triagens::arango::Index*);
  triagens::arango::Index* removeIndex (TRI_idx_iid_t);
  std::vector<triagens::arango::Index*> allIndexes () const;
  triagens::arango::Index* lookupIndex (TRI_idx_iid_t) const;
  triagens::arango::PrimaryIndex* primaryIndex ();
  triagens::arango::EdgeIndex* edgeIndex ();
  triagens::arango::CapConstraint* capConstraint ();

  triagens::arango::CapConstraint*       _capConstraint;

  triagens::arango::Ditches* ditches () {
    return &_ditches;
  }

  mutable triagens::arango::Ditches      _ditches;
  TRI_associative_pointer_t              _datafileInfo;

  class TRI_headers_t*                   _headersPtr;
  KeyGenerator*                          _keyGenerator;

  std::vector<triagens::arango::Index*>  _indexes;

  std::set<TRI_voc_tid_t>*               _failedTransactions;

  std::atomic<int64_t>                   _uncollectedLogfileEntries;
  int64_t                                _numberDocuments;
  TRI_read_write_lock_t                  _compactionLock;
  double                                 _lastCompaction;

  std::atomic<TRI_tid_t>                 _currentWriterThread;

  // ...........................................................................
  // this condition variable protects the _journalsCondition
  // ...........................................................................

  TRI_condition_t                        _journalsCondition;

  // whether or not any of the indexes may need to be garbage-collected
  // this flag may be modifying when an index is added to a collection
  // if true, the cleanup thread will periodically call the cleanup functions of
  // the collection's indexes that support cleanup
  size_t                                 _cleanupIndexes;

  int beginRead ();
  int endRead ();
  int beginWrite ();
  int endWrite ();
  int beginReadTimed (uint64_t, uint64_t);
  int beginWriteTimed (uint64_t, uint64_t);

  TRI_doc_collection_info_t* figures ();

  uint64_t size ();

  // function that is called to garbage-collect the collection's indexes
  int (*cleanupIndexes)(struct TRI_document_collection_t*);

  TRI_document_collection_t ();

  ~TRI_document_collection_t ();

  int insert (triagens::arango::Transaction*, VPackSlice const*, TRI_doc_mptr_copy_t*, bool, bool);
  int remove (triagens::arango::Transaction*, VPackSlice const*, TRI_doc_update_policy_t const*, bool, bool);

private:
  triagens::wal::Marker* createVPackInsertMarker (triagens::arango::Transaction*, VPackSlice const*);
  triagens::wal::Marker* createVPackRemoveMarker (triagens::arango::Transaction*, VPackSlice const*);
  int lookupDocument (triagens::arango::Transaction*, VPackSlice const*, TRI_doc_update_policy_t const*, TRI_doc_mptr_t*&);
  int insertDocument (triagens::arango::Transaction*, TRI_doc_mptr_t*, triagens::wal::DocumentOperation&, TRI_doc_mptr_copy_t*, bool&);
  int insertPrimaryIndex (triagens::arango::Transaction*, TRI_doc_mptr_t*);
  int insertSecondaryIndexes (triagens::arango::Transaction*, TRI_doc_mptr_t const*, bool);
  int deletePrimaryIndex (triagens::arango::Transaction*, TRI_doc_mptr_t const*);
  int deleteSecondaryIndexes (triagens::arango::Transaction*, TRI_doc_mptr_t const*, bool);
  int postInsertIndexes (triagens::arango::Transaction*, TRI_doc_mptr_t*);
};

// -----------------------------------------------------------------------------
// --SECTION--                                               protected functions
// -----------------------------------------------------------------------------

////////////////////////////////////////////////////////////////////////////////
/// @brief removes a datafile description
////////////////////////////////////////////////////////////////////////////////

void TRI_RemoveDatafileInfoDocumentCollection (TRI_document_collection_t*,
                                              TRI_voc_fid_t);

////////////////////////////////////////////////////////////////////////////////
/// @brief finds a datafile description
////////////////////////////////////////////////////////////////////////////////

TRI_doc_datafile_info_t* TRI_FindDatafileInfoDocumentCollection (TRI_document_collection_t*,
                                                                TRI_voc_fid_t,
                                                                bool);

////////////////////////////////////////////////////////////////////////////////
/// @brief iterate over all documents in the collection, using a user-defined
/// callback function. Returns the total number of documents in the collection
///
/// The user can abort the iteration by return "false" from the callback
/// function.
///
/// Note: the function will not acquire any locks. It is the task of the caller
/// to ensure the collection is properly locked
////////////////////////////////////////////////////////////////////////////////

size_t TRI_DocumentIteratorDocumentCollection (triagens::arango::Transaction*,
                                               TRI_document_collection_t*,
                                               void*,
                                               bool (*callback)(TRI_doc_mptr_t const*,
                                               TRI_document_collection_t*, void*));

// -----------------------------------------------------------------------------
// --SECTION--                                               DOCUMENT COLLECTION
// -----------------------------------------------------------------------------

// -----------------------------------------------------------------------------
// --SECTION--                                                     public macros
// -----------------------------------------------------------------------------

////////////////////////////////////////////////////////////////////////////////
/// @brief tries to read lock the journal files and the parameter file
///
/// note: the return value of the call to TRI_TryReadLockReadWriteLock is
/// is checked so we cannot add logging here
////////////////////////////////////////////////////////////////////////////////

#define TRI_TRY_READ_LOCK_DATAFILES_DOC_COLLECTION(a) \
  a->_lock.tryReadLock()

////////////////////////////////////////////////////////////////////////////////
/// @brief read locks the journal files and the parameter file
////////////////////////////////////////////////////////////////////////////////

#define TRI_READ_LOCK_DATAFILES_DOC_COLLECTION(a) \
  a->_lock.readLock()

////////////////////////////////////////////////////////////////////////////////
/// @brief read unlocks the journal files and the parameter file
////////////////////////////////////////////////////////////////////////////////

#define TRI_READ_UNLOCK_DATAFILES_DOC_COLLECTION(a) \
  a->_lock.unlock()

////////////////////////////////////////////////////////////////////////////////
/// @brief write locks the journal files and the parameter file
////////////////////////////////////////////////////////////////////////////////

#define TRI_WRITE_LOCK_DATAFILES_DOC_COLLECTION(a) \
  a->_lock.writeLock()

////////////////////////////////////////////////////////////////////////////////
/// @brief write unlocks the journal files and the parameter file
////////////////////////////////////////////////////////////////////////////////

#define TRI_WRITE_UNLOCK_DATAFILES_DOC_COLLECTION(a) \
  a->_lock.unlock()

////////////////////////////////////////////////////////////////////////////////
/// @brief locks the journal entries
////////////////////////////////////////////////////////////////////////////////

#define TRI_LOCK_JOURNAL_ENTRIES_DOC_COLLECTION(a) \
  TRI_LockCondition(&(a)->_journalsCondition)

////////////////////////////////////////////////////////////////////////////////
/// @brief unlocks the journal entries
////////////////////////////////////////////////////////////////////////////////

#define TRI_UNLOCK_JOURNAL_ENTRIES_DOC_COLLECTION(a) \
  TRI_UnlockCondition(&(a)->_journalsCondition)

////////////////////////////////////////////////////////////////////////////////
/// @brief whether or not the marker is an edge marker
////////////////////////////////////////////////////////////////////////////////

static inline bool TRI_IS_EDGE_MARKER (TRI_df_marker_t const* marker) {
  return (marker->_type == TRI_DOC_MARKER_KEY_EDGE ||
          marker->_type == TRI_WAL_MARKER_EDGE);
}

////////////////////////////////////////////////////////////////////////////////
/// @brief whether or not the master pointer points to an edge marker
////////////////////////////////////////////////////////////////////////////////

static inline bool TRI_IS_EDGE_MARKER (TRI_doc_mptr_t const* mptr) {
  TRI_df_marker_t const* marker = static_cast<TRI_df_marker_t const*>(mptr->getDataPtr());
  return TRI_IS_EDGE_MARKER(marker);
}

////////////////////////////////////////////////////////////////////////////////
/// @brief extracts the pointer to the _from key from a marker
////////////////////////////////////////////////////////////////////////////////

static inline char const* TRI_EXTRACT_MARKER_FROM_KEY (TRI_df_marker_t const* marker) {
  if (marker->_type == TRI_DOC_MARKER_KEY_EDGE) {
    return ((char const*) marker) + ((TRI_doc_edge_key_marker_t const*) marker)->_offsetFromKey;  
  }
  else if (marker->_type == TRI_WAL_MARKER_EDGE) {
    return ((char const*) marker) + ((triagens::wal::edge_marker_t const*) marker)->_offsetFromKey; 
  }

#ifdef TRI_ENABLE_MAINTAINER_MODE
  // invalid marker type
  TRI_ASSERT(false);
#endif

  return nullptr;
}

////////////////////////////////////////////////////////////////////////////////
/// @brief extracts the pointer to the _from key from a master pointer
////////////////////////////////////////////////////////////////////////////////

static inline char const* TRI_EXTRACT_MARKER_FROM_KEY (TRI_doc_mptr_t const* mptr) {
  TRI_df_marker_t const* marker = static_cast<TRI_df_marker_t const*>(mptr->getDataPtr());
  return TRI_EXTRACT_MARKER_FROM_KEY(marker);
}

////////////////////////////////////////////////////////////////////////////////
/// @brief extracts the pointer to the _to key from a marker
////////////////////////////////////////////////////////////////////////////////

static inline char const* TRI_EXTRACT_MARKER_TO_KEY (TRI_df_marker_t const* marker) {
  if (marker->_type == TRI_DOC_MARKER_KEY_EDGE) {
    return ((char const*) marker) + ((TRI_doc_edge_key_marker_t const*) marker)->_offsetToKey;  
  }
  else if (marker->_type == TRI_WAL_MARKER_EDGE) {
    return ((char const*) marker) + ((triagens::wal::edge_marker_t const*) marker)->_offsetToKey; 
  }

#ifdef TRI_ENABLE_MAINTAINER_MODE
  // invalid marker type
  TRI_ASSERT(false);
#endif

  return nullptr;
}

////////////////////////////////////////////////////////////////////////////////
/// @brief extracts the pointer to the _to key from a master pointer
////////////////////////////////////////////////////////////////////////////////

static inline char const* TRI_EXTRACT_MARKER_TO_KEY (TRI_doc_mptr_t const* mptr) {
  TRI_df_marker_t const* marker = static_cast<TRI_df_marker_t const*>(mptr->getDataPtr());
  return TRI_EXTRACT_MARKER_TO_KEY(marker);
}

////////////////////////////////////////////////////////////////////////////////
/// @brief extracts the _from cid from a marker
////////////////////////////////////////////////////////////////////////////////

static inline TRI_voc_cid_t TRI_EXTRACT_MARKER_FROM_CID (TRI_df_marker_t const* marker) {
  if (marker->_type == TRI_DOC_MARKER_KEY_EDGE) {
    return ((TRI_doc_edge_key_marker_t const*) marker)->_fromCid;
  }
  else if (marker->_type == TRI_WAL_MARKER_EDGE) {
    return ((triagens::wal::edge_marker_t const*) marker)->_fromCid;
  }

#ifdef TRI_ENABLE_MAINTAINER_MODE
  // invalid marker type
  TRI_ASSERT(false);
#endif

  return 0;
}

////////////////////////////////////////////////////////////////////////////////
/// @brief extracts the _from cid from a master pointer
////////////////////////////////////////////////////////////////////////////////

static inline TRI_voc_cid_t TRI_EXTRACT_MARKER_FROM_CID (TRI_doc_mptr_t const* mptr) {
  TRI_df_marker_t const* marker = static_cast<TRI_df_marker_t const*>(mptr->getDataPtr());
  return TRI_EXTRACT_MARKER_FROM_CID(marker);
}

////////////////////////////////////////////////////////////////////////////////
/// @brief extracts the _to cid from a marker
////////////////////////////////////////////////////////////////////////////////

static inline TRI_voc_cid_t TRI_EXTRACT_MARKER_TO_CID (TRI_df_marker_t const* marker) {
  if (marker->_type == TRI_DOC_MARKER_KEY_EDGE) {
    return ((TRI_doc_edge_key_marker_t const*) marker)->_toCid;  
  }
  else if (marker->_type == TRI_WAL_MARKER_EDGE) {
    return ((triagens::wal::edge_marker_t const*) marker)->_toCid;
  }

#ifdef TRI_ENABLE_MAINTAINER_MODE
  // invalid marker type
  TRI_ASSERT(false);
#endif

  return 0;
}

////////////////////////////////////////////////////////////////////////////////
/// @brief extracts the _to cid from a master pointer
////////////////////////////////////////////////////////////////////////////////

static inline TRI_voc_cid_t TRI_EXTRACT_MARKER_TO_CID (TRI_doc_mptr_t const* mptr) {
  TRI_df_marker_t const* marker = static_cast<TRI_df_marker_t const*>(mptr->getDataPtr());
  return TRI_EXTRACT_MARKER_TO_CID(marker);
}

////////////////////////////////////////////////////////////////////////////////
/// @brief extracts the revision id from a marker
////////////////////////////////////////////////////////////////////////////////

static inline TRI_voc_rid_t TRI_EXTRACT_MARKER_RID (TRI_df_marker_t const* marker) {
  if (marker->_type == TRI_DOC_MARKER_KEY_DOCUMENT || marker->_type == TRI_DOC_MARKER_KEY_EDGE) {
    return ((TRI_doc_document_key_marker_t const*) marker)->_rid;  
  }
  else if (marker->_type == TRI_WAL_MARKER_DOCUMENT || marker->_type == TRI_WAL_MARKER_EDGE) {
    return ((triagens::wal::document_marker_t const*) marker)->_revisionId; 
  }

#ifdef TRI_ENABLE_MAINTAINER_MODE
  // invalid marker type
  TRI_ASSERT(false);
#endif

  return 0;
}

////////////////////////////////////////////////////////////////////////////////
/// @brief extracts the revision id from a master pointer
////////////////////////////////////////////////////////////////////////////////

static inline TRI_voc_rid_t TRI_EXTRACT_MARKER_RID (TRI_doc_mptr_t const* mptr) {
  TRI_df_marker_t const* marker = static_cast<TRI_df_marker_t const*>(mptr->getDataPtr());
  return TRI_EXTRACT_MARKER_RID(marker);
}

////////////////////////////////////////////////////////////////////////////////
/// @brief extracts the pointer to the key from a marker
////////////////////////////////////////////////////////////////////////////////

static inline char const* TRI_EXTRACT_MARKER_KEY (TRI_df_marker_t const* marker) {
  if (marker->_type == TRI_DOC_MARKER_KEY_DOCUMENT || marker->_type == TRI_DOC_MARKER_KEY_EDGE) {
    return ((char const*) marker) + ((TRI_doc_document_key_marker_t const*) marker)->_offsetKey;  
  }
  else if (marker->_type == TRI_WAL_MARKER_DOCUMENT || marker->_type == TRI_WAL_MARKER_EDGE) {
    return ((char const*) marker) + ((triagens::wal::document_marker_t const*) marker)->_offsetKey; 
  }

#ifdef TRI_ENABLE_MAINTAINER_MODE
  // invalid marker type
  TRI_ASSERT(false);
#endif

  return nullptr;
}

////////////////////////////////////////////////////////////////////////////////
/// @brief extracts the pointer to the key from a marker
////////////////////////////////////////////////////////////////////////////////

static inline char const* TRI_EXTRACT_MARKER_KEY (TRI_doc_mptr_t const* mptr) {
  TRI_df_marker_t const* marker = static_cast<TRI_df_marker_t const*>(mptr->getDataPtr());  // PROTECTED by TRI_EXTRACT_MARKER_KEY search
  return TRI_EXTRACT_MARKER_KEY(marker);
}

////////////////////////////////////////////////////////////////////////////////
/// @brief extracts the pointer to the key from a marker
////////////////////////////////////////////////////////////////////////////////

static inline char const* TRI_EXTRACT_MARKER_KEY (TRI_doc_mptr_copy_t const* mptr) {
  TRI_df_marker_t const* marker = static_cast<TRI_df_marker_t const*>(mptr->getDataPtr());  // PROTECTED by TRI_EXTRACT_MARKER_KEY search
  return TRI_EXTRACT_MARKER_KEY(marker);
}

// -----------------------------------------------------------------------------
// --SECTION--                                      constructors and destructors
// -----------------------------------------------------------------------------

////////////////////////////////////////////////////////////////////////////////
/// @brief creates a new collection
////////////////////////////////////////////////////////////////////////////////

TRI_document_collection_t* TRI_CreateDocumentCollection (TRI_vocbase_t*,
                                                         char const*,
                                                         TRI_col_info_t*,
                                                         TRI_voc_cid_t);

////////////////////////////////////////////////////////////////////////////////
/// @brief frees the memory allocated, but does not free the pointer
///
/// Note that the collection must be closed first.
////////////////////////////////////////////////////////////////////////////////

void TRI_DestroyDocumentCollection (TRI_document_collection_t*);

////////////////////////////////////////////////////////////////////////////////
/// @brief frees the memory allocated and frees the pointer
////////////////////////////////////////////////////////////////////////////////

void TRI_FreeDocumentCollection (TRI_document_collection_t*);

// -----------------------------------------------------------------------------
// --SECTION--                                                  public functions
// -----------------------------------------------------------------------------

////////////////////////////////////////////////////////////////////////////////
/// @brief update statistics for a collection
/// note: the write-lock for the collection must be held to call this
////////////////////////////////////////////////////////////////////////////////

void TRI_UpdateRevisionDocumentCollection (TRI_document_collection_t*,
                                           TRI_voc_rid_t,
                                           bool);

////////////////////////////////////////////////////////////////////////////////
/// @brief whether or not a collection is fully collected
////////////////////////////////////////////////////////////////////////////////

bool TRI_IsFullyCollectedDocumentCollection (TRI_document_collection_t*);

////////////////////////////////////////////////////////////////////////////////
/// @brief create an index, based on a VelocyPack description
////////////////////////////////////////////////////////////////////////////////

int TRI_FromVelocyPackIndexDocumentCollection (triagens::arango::Transaction*,
                                               TRI_document_collection_t*,
                                               VPackSlice const&,
                                               triagens::arango::Index**);

////////////////////////////////////////////////////////////////////////////////
/// @brief create an index, based on a JSON description
////////////////////////////////////////////////////////////////////////////////

int TRI_FromJsonIndexDocumentCollection (triagens::arango::Transaction*,
                                         TRI_document_collection_t*,
                                         struct TRI_json_t const*,
                                         triagens::arango::Index**);

////////////////////////////////////////////////////////////////////////////////
/// @brief rolls back a document operation
////////////////////////////////////////////////////////////////////////////////

int TRI_RollbackOperationDocumentCollection (triagens::arango::Transaction*,
                                             TRI_document_collection_t*,
                                             TRI_voc_document_operation_e,
                                             TRI_doc_mptr_t*,
                                             TRI_doc_mptr_copy_t const*);

////////////////////////////////////////////////////////////////////////////////
/// @brief creates a new journal
////////////////////////////////////////////////////////////////////////////////

TRI_datafile_t* TRI_CreateDatafileDocumentCollection (TRI_document_collection_t*,
                                                      TRI_voc_fid_t,
                                                      TRI_voc_size_t,
                                                      bool);

////////////////////////////////////////////////////////////////////////////////
/// @brief closes an existing journal
////////////////////////////////////////////////////////////////////////////////

bool TRI_CloseDatafileDocumentCollection (TRI_document_collection_t*,
                                          size_t,
                                          bool);

////////////////////////////////////////////////////////////////////////////////
/// @brief fill the additional (non-primary) indexes
////////////////////////////////////////////////////////////////////////////////

int TRI_FillIndexesDocumentCollection (triagens::arango::Transaction*,
                                       TRI_vocbase_col_t*,
                                       TRI_document_collection_t*);

////////////////////////////////////////////////////////////////////////////////
/// @brief opens an existing collection
////////////////////////////////////////////////////////////////////////////////

TRI_document_collection_t* TRI_OpenDocumentCollection (TRI_vocbase_t*,
                                                       TRI_vocbase_col_t*,
                                                       bool);

////////////////////////////////////////////////////////////////////////////////
/// @brief closes an open collection
////////////////////////////////////////////////////////////////////////////////

int TRI_CloseDocumentCollection (TRI_document_collection_t*,
                                 bool);

// -----------------------------------------------------------------------------
// --SECTION--                                                           INDEXES
// -----------------------------------------------------------------------------

// -----------------------------------------------------------------------------
// --SECTION--                                                  public functions
// -----------------------------------------------------------------------------

////////////////////////////////////////////////////////////////////////////////
/// @brief saves an index
////////////////////////////////////////////////////////////////////////////////

int TRI_SaveIndex (TRI_document_collection_t*,
                   triagens::arango::Index*,
                   bool writeMarker);

////////////////////////////////////////////////////////////////////////////////
/// @brief returns a description of all indexes
///
/// the caller must have read-locked the underyling collection!
////////////////////////////////////////////////////////////////////////////////

std::vector<triagens::basics::Json> TRI_IndexesDocumentCollection (TRI_document_collection_t*,
                                                                   bool);

////////////////////////////////////////////////////////////////////////////////
/// @brief drops an index, including index file removal and replication
////////////////////////////////////////////////////////////////////////////////

bool TRI_DropIndexDocumentCollection (TRI_document_collection_t*,
                                      TRI_idx_iid_t,
                                      bool);

// -----------------------------------------------------------------------------
// --SECTION--                                                    CAP CONSTRAINT
// -----------------------------------------------------------------------------

// -----------------------------------------------------------------------------
// --SECTION--                                                  public functions
// -----------------------------------------------------------------------------

////////////////////////////////////////////////////////////////////////////////
/// @brief looks up a cap constraint
////////////////////////////////////////////////////////////////////////////////

triagens::arango::Index* TRI_LookupCapConstraintDocumentCollection (TRI_document_collection_t*);

////////////////////////////////////////////////////////////////////////////////
/// @brief ensures that a cap constraint exists
////////////////////////////////////////////////////////////////////////////////

triagens::arango::Index* TRI_EnsureCapConstraintDocumentCollection (triagens::arango::Transaction*,
                                                                    TRI_document_collection_t*,
                                                                    TRI_idx_iid_t,
                                                                    size_t,
                                                                    int64_t,
                                                                    bool*);

// -----------------------------------------------------------------------------
// --SECTION--                                                         GEO INDEX
// -----------------------------------------------------------------------------

// -----------------------------------------------------------------------------
// --SECTION--                                                  public functions
// -----------------------------------------------------------------------------

////////////////////////////////////////////////////////////////////////////////
/// @brief finds a geo index, list style
///
/// Note that the caller must hold at least a read-lock.
////////////////////////////////////////////////////////////////////////////////

triagens::arango::Index* TRI_LookupGeoIndex1DocumentCollection (TRI_document_collection_t*,
                                                                std::string const&,
                                                                bool);

////////////////////////////////////////////////////////////////////////////////
/// @brief finds a geo index, attribute style
///
/// Note that the caller must hold at least a read-lock.
////////////////////////////////////////////////////////////////////////////////

triagens::arango::Index* TRI_LookupGeoIndex2DocumentCollection (TRI_document_collection_t*,
                                                                std::string const&,
                                                                std::string const&);

////////////////////////////////////////////////////////////////////////////////
/// @brief ensures that a geo index exists, list style
////////////////////////////////////////////////////////////////////////////////

triagens::arango::Index* TRI_EnsureGeoIndex1DocumentCollection (triagens::arango::Transaction*,
                                                                TRI_document_collection_t*,
                                                                TRI_idx_iid_t,
                                                                std::string const&,
                                                                bool,
                                                                bool*);

////////////////////////////////////////////////////////////////////////////////
/// @brief ensures that a geo index exists, attribute style
////////////////////////////////////////////////////////////////////////////////

triagens::arango::Index* TRI_EnsureGeoIndex2DocumentCollection (triagens::arango::Transaction*,
                                                                TRI_document_collection_t*,
                                                                TRI_idx_iid_t,
                                                                std::string const&,
                                                                std::string const&,
                                                                bool*);

// -----------------------------------------------------------------------------
// --SECTION--                                                        HASH INDEX
// -----------------------------------------------------------------------------

// -----------------------------------------------------------------------------
// --SECTION--                                                  public functions
// -----------------------------------------------------------------------------

////////////////////////////////////////////////////////////////////////////////
/// @brief finds a hash index
///
/// @note The caller must hold at least a read-lock.
///
/// @note The @FA{paths} must be sorted.
////////////////////////////////////////////////////////////////////////////////

triagens::arango::Index* TRI_LookupHashIndexDocumentCollection (TRI_document_collection_t*,
                                                                std::vector<std::string> const&,
                                                                int,
                                                                bool);

////////////////////////////////////////////////////////////////////////////////
/// @brief ensures that a hash index exists
////////////////////////////////////////////////////////////////////////////////

triagens::arango::Index* TRI_EnsureHashIndexDocumentCollection (triagens::arango::Transaction* trx,
                                                                TRI_document_collection_t*,
                                                                TRI_idx_iid_t,
                                                                std::vector<std::string> const&,
                                                                bool,
                                                                bool,
                                                                bool*);

// -----------------------------------------------------------------------------
// --SECTION--                                                    SKIPLIST INDEX
// -----------------------------------------------------------------------------

// -----------------------------------------------------------------------------
// --SECTION--                                                  public functions
// -----------------------------------------------------------------------------

////////////////////////////////////////////////////////////////////////////////
/// @brief finds a skiplist index
///
/// Note that the caller must hold at least a read-lock.
////////////////////////////////////////////////////////////////////////////////

triagens::arango::Index* TRI_LookupSkiplistIndexDocumentCollection (TRI_document_collection_t*,
                                                                    std::vector<std::string> const&,
                                                                    int,
                                                                    bool);

////////////////////////////////////////////////////////////////////////////////
/// @brief ensures that a skiplist index exists
////////////////////////////////////////////////////////////////////////////////

triagens::arango::Index* TRI_EnsureSkiplistIndexDocumentCollection (triagens::arango::Transaction* trx,
                                                                    TRI_document_collection_t*,
                                                                    TRI_idx_iid_t,
                                                                    std::vector<std::string> const&,
                                                                    bool,
                                                                    bool,
                                                                    bool*);

// -----------------------------------------------------------------------------
// --SECTION--                                                    FULLTEXT INDEX
// -----------------------------------------------------------------------------

// -----------------------------------------------------------------------------
// --SECTION--                                                  public functions
// -----------------------------------------------------------------------------

////////////////////////////////////////////////////////////////////////////////
/// @brief finds a fulltext index
///
/// Note that the caller must hold at least a read-lock.
////////////////////////////////////////////////////////////////////////////////

triagens::arango::Index* TRI_LookupFulltextIndexDocumentCollection (TRI_document_collection_t*,
                                                                    std::string const&,
                                                                    int);

////////////////////////////////////////////////////////////////////////////////
/// @brief ensures that a fulltext index exists
////////////////////////////////////////////////////////////////////////////////

triagens::arango::Index* TRI_EnsureFulltextIndexDocumentCollection (triagens::arango::Transaction* trx,
                                                                    TRI_document_collection_t*,
                                                                    TRI_idx_iid_t,
                                                                    std::string const&,
                                                                    int,
                                                                    bool*);

// -----------------------------------------------------------------------------
// --SECTION--                                                  public functions
// -----------------------------------------------------------------------------

////////////////////////////////////////////////////////////////////////////////
/// @brief executes a select-by-example query
////////////////////////////////////////////////////////////////////////////////

<<<<<<< HEAD
std::vector<TRI_doc_mptr_copy_t> TRI_SelectByExample (struct TRI_transaction_collection_s*,
                                                      triagens::arango::ExampleMatcher& matcher);
=======
std::vector<TRI_doc_mptr_copy_t> TRI_SelectByExample (
                          struct TRI_transaction_collection_s*,
                          triagens::arango::ExampleMatcher const& matcher
                        );
>>>>>>> 23367b09

////////////////////////////////////////////////////////////////////////////////
/// @brief executes a select-by-example query
////////////////////////////////////////////////////////////////////////////////

struct ShapedJsonHash {
  size_t operator() (TRI_shaped_json_t const& shap) const {
    uint64_t hash = 0x12345678;
    hash = fasthash64(&shap._sid, sizeof(shap._sid), hash);
    return static_cast<size_t>(fasthash64(shap._data.data, shap._data.length, hash));
  }
};

struct ShapedJsonEq {
  bool operator() (TRI_shaped_json_t const& left,
                   TRI_shaped_json_t const& right) const {
    if (left._sid != right._sid) {
      return false;
    }
    if (left._data.length != right._data.length) {
      return false;
    }
    return (memcmp(left._data.data, right._data.data, left._data.length) == 0);
  }
};

////////////////////////////////////////////////////////////////////////////////
/// @brief deletes a documet given by a master pointer
////////////////////////////////////////////////////////////////////////////////

int TRI_DeleteDocumentDocumentCollection (triagens::arango::Transaction*,
                                          struct TRI_transaction_collection_s*,
                                          TRI_doc_update_policy_t const*,
                                          TRI_doc_mptr_t*);

////////////////////////////////////////////////////////////////////////////////
/// @brief rotate the current journal of the collection
/// use this for testing only
////////////////////////////////////////////////////////////////////////////////

int TRI_RotateJournalDocumentCollection (TRI_document_collection_t*);

// -----------------------------------------------------------------------------
// --SECTION--                                                      CRUD methods
// -----------------------------------------------------------------------------

////////////////////////////////////////////////////////////////////////////////
/// @brief reads an element from the document collection
////////////////////////////////////////////////////////////////////////////////

int TRI_ReadShapedJsonDocumentCollection (triagens::arango::Transaction*,
                                          TRI_transaction_collection_t*,
                                          const TRI_voc_key_t,
                                          TRI_doc_mptr_copy_t*,
                                          bool);

////////////////////////////////////////////////////////////////////////////////
/// @brief removes a shaped-json document (or edge)
////////////////////////////////////////////////////////////////////////////////

int TRI_RemoveShapedJsonDocumentCollection (triagens::arango::Transaction*,
                                            TRI_transaction_collection_t*,
                                            const TRI_voc_key_t,
                                            TRI_voc_rid_t,
                                            triagens::wal::Marker*,
                                            TRI_doc_update_policy_t const*,
                                            bool,
                                            bool);

////////////////////////////////////////////////////////////////////////////////
/// @brief insert a shaped-json document (or edge)
/// note: key might be NULL. in this case, a key is auto-generated
////////////////////////////////////////////////////////////////////////////////

int TRI_InsertShapedJsonDocumentCollection (triagens::arango::Transaction*,
                                            TRI_transaction_collection_t*,
                                            const TRI_voc_key_t,
                                            TRI_voc_rid_t,
                                            triagens::wal::Marker*,
                                            TRI_doc_mptr_copy_t*,
                                            TRI_shaped_json_t const*,
                                            TRI_document_edge_t const*,
                                            bool,
                                            bool,
                                            bool);

////////////////////////////////////////////////////////////////////////////////
/// @brief updates a document in the collection from shaped json
////////////////////////////////////////////////////////////////////////////////

int TRI_UpdateShapedJsonDocumentCollection (triagens::arango::Transaction*,
                                            TRI_transaction_collection_t*,
                                            const TRI_voc_key_t,
                                            TRI_voc_rid_t,
                                            triagens::wal::Marker*,
                                            TRI_doc_mptr_copy_t*,
                                            TRI_shaped_json_t const*,
                                            TRI_doc_update_policy_t const*,
                                            bool,
                                            bool);

#endif

// -----------------------------------------------------------------------------
// --SECTION--                                                       END-OF-FILE
// -----------------------------------------------------------------------------

// Local Variables:
// mode: outline-minor
// outline-regexp: "/// @brief\\|/// {@inheritDoc}\\|/// @page\\|// --SECTION--\\|/// @\\}"
// End:<|MERGE_RESOLUTION|>--- conflicted
+++ resolved
@@ -1081,15 +1081,8 @@
 /// @brief executes a select-by-example query
 ////////////////////////////////////////////////////////////////////////////////
 
-<<<<<<< HEAD
 std::vector<TRI_doc_mptr_copy_t> TRI_SelectByExample (struct TRI_transaction_collection_s*,
-                                                      triagens::arango::ExampleMatcher& matcher);
-=======
-std::vector<TRI_doc_mptr_copy_t> TRI_SelectByExample (
-                          struct TRI_transaction_collection_s*,
-                          triagens::arango::ExampleMatcher const& matcher
-                        );
->>>>>>> 23367b09
+                                                      triagens::arango::ExampleMatcher const& matcher);
 
 ////////////////////////////////////////////////////////////////////////////////
 /// @brief executes a select-by-example query
