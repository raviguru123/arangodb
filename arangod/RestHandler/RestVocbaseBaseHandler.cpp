--- conflicted
+++ resolved
@@ -662,35 +662,10 @@
 bool RestVocbaseBaseHandler::extractBooleanParameter(char const* name,
                                                      bool def) const {
   bool found;
-<<<<<<< HEAD
-  char const* forceStr = _request->value(name, found);
-=======
-  std::string const& policy = _request->value("policy", found);
+  std::string const& value = _request->value(name, found);
 
   if (found) {
-    if (TRI_CaseEqualString(policy.c_str(), "error")) {
-      return TRI_DOC_UPDATE_ERROR;
-    } else if (TRI_CaseEqualString(policy.c_str(), "last")) {
-      return TRI_DOC_UPDATE_LAST_WRITE;
-    } else {
-      return TRI_DOC_UPDATE_ILLEGAL;
-    }
-  } else {
-    return TRI_DOC_UPDATE_ERROR;
-  }
-}
-
-////////////////////////////////////////////////////////////////////////////////
-/// @brief extracts the waitForSync value
-////////////////////////////////////////////////////////////////////////////////
-
-bool RestVocbaseBaseHandler::extractWaitForSync() const {
-  bool found;
-  std::string const& forceStr = _request->value("waitForSync", found);
->>>>>>> dfec0bb7
-
-  if (found) {
-    return StringUtils::boolean(forceStr);
+    return StringUtils::boolean(value);
   }
 
   return def;
