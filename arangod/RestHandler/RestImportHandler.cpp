--- conflicted
+++ resolved
@@ -92,17 +92,6 @@
       // extract the import type
       std::string const& documentType = _request->value("type", found);
 
-<<<<<<< HEAD
-      if (found && (documentType == "documents" || documentType == "array" ||
-                    documentType == "list" || documentType == "auto")) {
-        createFromJson(documentType);
-      } else {
-        // CSV
-        createFromKeyValueList();
-      }
-      break;
-    }
-=======
       /////////////////////////////////////////////////////////////////////////////////
       switch (_response->transportType()) {
         case Endpoint::TransportType::HTTP: {
@@ -129,7 +118,6 @@
       }
       /////////////////////////////////////////////////////////////////////////////////
     } break;
->>>>>>> e1fac75b
 
     default:
       generateNotImplemented("ILLEGAL " + IMPORT_PATH);
@@ -151,10 +139,6 @@
 ////////////////////////////////////////////////////////////////////////////////
 /// @brief register an error
 ////////////////////////////////////////////////////////////////////////////////
-<<<<<<< HEAD
-
-=======
->>>>>>> e1fac75b
 void RestImportHandler::registerError(RestImportResult& result,
                                       std::string const& errorMsg) {
   ++result._numErrors;
@@ -188,17 +172,9 @@
 ////////////////////////////////////////////////////////////////////////////////
 /// @brief process a single VelocyPack document of Object Type
 ////////////////////////////////////////////////////////////////////////////////
-<<<<<<< HEAD
-
 int RestImportHandler::handleSingleDocument(SingleCollectionTransaction& trx,
                                             RestImportResult& result,
                                             VPackBuilder& babies,
-                                            char const* lineStart,
-=======
-int RestImportHandler::handleSingleDocument(SingleCollectionTransaction& trx,
-                                            RestImportResult& result,
-                                            VPackBuilder& babies,
->>>>>>> e1fac75b
                                             VPackSlice slice,
                                             bool isEdgeCollection, size_t i) {
   if (!slice.isObject()) {
@@ -304,12 +280,7 @@
   std::vector<std::string> const& suffix = _request->suffix();
 
   if (suffix.size() != 0) {
-<<<<<<< HEAD
-    generateError(rest::ResponseCode::BAD,
-                  TRI_ERROR_HTTP_SUPERFLUOUS_SUFFICES,
-=======
     generateError(rest::ResponseCode::BAD, TRI_ERROR_HTTP_SUPERFLUOUS_SUFFICES,
->>>>>>> e1fac75b
                   "superfluous suffix, expecting " + IMPORT_PATH +
                       "?collection=<identifier>");
     return false;
@@ -496,27 +467,12 @@
 
   else {
     // the entire request body is one JSON document
-<<<<<<< HEAD
-    std::shared_ptr<VPackBuilder> parsedDocuments;
-    HttpRequest* req = dynamic_cast<HttpRequest*>(_request.get());
-
-    if (req == nullptr) {
-      THROW_ARANGO_EXCEPTION(TRI_ERROR_INTERNAL);
-    }
-
-    try {
-      parsedDocuments = VPackParser::fromJson(req->body());
-    } catch (VPackException const&) {
-      generateError(rest::ResponseCode::BAD,
-                    TRI_ERROR_HTTP_BAD_PARAMETER,
-=======
 
     VPackSlice documents;
     try {
       documents = _request->payload();
     } catch (VPackException const&) {
       generateError(rest::ResponseCode::BAD, TRI_ERROR_HTTP_BAD_PARAMETER,
->>>>>>> e1fac75b
                     "expecting a JSON array in the request");
       return false;
     }
@@ -525,12 +481,7 @@
     // error from what is expected in the server test
 
     if (!documents.isArray()) {
-<<<<<<< HEAD
-      generateError(rest::ResponseCode::BAD,
-                    TRI_ERROR_HTTP_BAD_PARAMETER,
-=======
       generateError(rest::ResponseCode::BAD, TRI_ERROR_HTTP_BAD_PARAMETER,
->>>>>>> e1fac75b
                     "expecting a JSON array in the request");
       return false;
     }
@@ -690,12 +641,7 @@
   std::vector<std::string> const& suffix = _request->suffix();
 
   if (suffix.size() != 0) {
-<<<<<<< HEAD
-    generateError(rest::ResponseCode::BAD,
-                  TRI_ERROR_HTTP_SUPERFLUOUS_SUFFICES,
-=======
     generateError(rest::ResponseCode::BAD, TRI_ERROR_HTTP_SUPERFLUOUS_SUFFICES,
->>>>>>> e1fac75b
                   "superfluous suffix, expecting " + IMPORT_PATH +
                       "?collection=<identifier>");
     return false;
@@ -741,12 +687,7 @@
       static_cast<char const*>(memchr(current, '\n', bodyEnd - current));
 
   if (next == nullptr) {
-<<<<<<< HEAD
-    generateError(rest::ResponseCode::BAD,
-                  TRI_ERROR_HTTP_BAD_PARAMETER,
-=======
     generateError(rest::ResponseCode::BAD, TRI_ERROR_HTTP_BAD_PARAMETER,
->>>>>>> e1fac75b
                   "no JSON array found in second line");
     return false;
   }
@@ -775,24 +716,14 @@
     parsedKeys = parseVelocyPackLine(lineStart, lineEnd, success);
   } catch (...) {
     // This throws if the body is not parseable
-<<<<<<< HEAD
-    generateError(rest::ResponseCode::BAD,
-                  TRI_ERROR_HTTP_BAD_PARAMETER,
-=======
     generateError(rest::ResponseCode::BAD, TRI_ERROR_HTTP_BAD_PARAMETER,
->>>>>>> e1fac75b
                   "no JSON string array found in first line");
     return false;
   }
   VPackSlice const keys = parsedKeys->slice();
 
   if (!success || !checkKeys(keys)) {
-<<<<<<< HEAD
-    generateError(rest::ResponseCode::BAD,
-                  TRI_ERROR_HTTP_BAD_PARAMETER,
-=======
     generateError(rest::ResponseCode::BAD, TRI_ERROR_HTTP_BAD_PARAMETER,
->>>>>>> e1fac75b
                   "no JSON string array found in first line");
     return false;
   }
