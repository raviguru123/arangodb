////////////////////////////////////////////////////////////////////////////////
/// DISCLAIMER
///
/// Copyright 2014-2016 ArangoDB GmbH, Cologne, Germany
/// Copyright 2004-2014 triAGENS GmbH, Cologne, Germany
///
/// Licensed under the Apache License, Version 2.0 (the "License");
/// you may not use this file except in compliance with the License.
/// You may obtain a copy of the License at
///
///     http://www.apache.org/licenses/LICENSE-2.0
///
/// Unless required by applicable law or agreed to in writing, software
/// distributed under the License is distributed on an "AS IS" BASIS,
/// WITHOUT WARRANTIES OR CONDITIONS OF ANY KIND, either express or implied.
/// See the License for the specific language governing permissions and
/// limitations under the License.
///
/// Copyright holder is ArangoDB GmbH, Cologne, Germany
///
/// @author Kaveh Vahedipour
////////////////////////////////////////////////////////////////////////////////

#include "Agent.h"
#include "GossipCallback.h"

#include "Basics/ConditionLocker.h"
#include "RestServer/DatabaseFeature.h"
#include "RestServer/QueryRegistryFeature.h"
#include "VocBase/vocbase.h"

#include <velocypack/Iterator.h>
#include <velocypack/velocypack-aliases.h>

#include <chrono>

using namespace arangodb::application_features;
using namespace arangodb::velocypack;

namespace arangodb {
namespace consensus {

/// Agent configuration
Agent::Agent(config_t const& config)
    : Thread("Agent"),
      _config(config),
      _lastCommitIndex(0),
      _spearhead(this),
      _readDB(this),
      _serveActiveAgent(false),
      _nextCompationAfter(_config.compactionStepSize()),
      _inception(std::make_unique<Inception>(this)) {
  _state.configure(this);
  _constituent.configure(this);
}

/// This agent's id
std::string Agent::id() const { return config().id(); }

/// Agent's id is set once from state machine
bool Agent::id(std::string const& id) {
  bool success;
  if ((success = _config.setId(id))) {
    LOG_TOPIC(DEBUG, Logger::AGENCY) << "My id is " << id;
  } else {
    LOG_TOPIC(ERR, Logger::AGENCY) << "Cannot reassign id once set: My id is "
                                   << _config.id() << " reassignment to " << id;
  }
  return success;
}

/// Merge command line and persisted comfigurations
bool Agent::mergeConfiguration(VPackSlice const& persisted) {
  return _config.merge(persisted);
}

/// Dtor shuts down thread
Agent::~Agent() { shutdown(); }

/// State machine
State const& Agent::state() const { return _state; }

/// Start all agent thread
bool Agent::start() {
  LOG_TOPIC(DEBUG, Logger::AGENCY) << "Starting agency comm worker.";
  Thread::start();
  return true;
}

/// This agent's term
term_t Agent::term() const { return _constituent.term(); }

/// Agency size
size_t Agent::size() const { return _config.size(); }

/// My endpoint
std::string Agent::endpoint() const { return _config.endpoint(); }

/// Handle voting
priv_rpc_ret_t Agent::requestVote(term_t t, std::string const& id,
                                  index_t lastLogIndex, index_t lastLogTerm,
                                  query_t const& query) {
  return priv_rpc_ret_t(_constituent.vote(t, id, lastLogIndex, lastLogTerm),
                        this->term());
}

/// Get copy of momentary configuration
config_t const Agent::config() const { return _config; }

/// Leader's id
std::string Agent::leaderID() const { return _constituent.leaderID(); }

/// Are we leading?
bool Agent::leading() const { return _constituent.leading(); }

void Agent::startConstituent() {
  activateAgency();

  auto database = ApplicationServer::getFeature<DatabaseFeature>("Database");
  auto vocbase = database->systemDatabase();
  auto queryRegistry = QueryRegistryFeature::QUERY_REGISTRY;
  _constituent.start(vocbase, queryRegistry);
}

// Waits here for confirmation of log's commits up to index.
// Timeout in seconds
bool Agent::waitFor(index_t index, double timeout) {
  if (size() == 1) {  // single host agency
    return true;
  }

  CONDITION_LOCKER(guard, _waitForCV);

  // Wait until woken up through AgentCallback
  while (true) {
    /// success?
    if (_lastCommitIndex >= index) {
      return true;
    }

    // timeout
    if (!_waitForCV.wait(static_cast<uint64_t>(1.0e6 * timeout))) {
      return false;
    }

    // shutting down
    if (this->isStopping()) {
      return false;
    }
  }

  // We should never get here
  TRI_ASSERT(false);
}

//  AgentCallback reports id of follower and its highest processed index
void Agent::reportIn(std::string const& id, index_t index) {
  MUTEX_LOCKER(mutexLocker, _ioLock);

  _lastAcked[id] = std::chrono::system_clock::now();

  if (index > _confirmed[id]) {  // progress this follower?
    _confirmed[id] = index;
  }

  if (index > _lastCommitIndex) {  // progress last commit?

    size_t n = 0;

    for (auto const& i : _config.active()) {
      n += (_confirmed[i] >= index);
    }

    // catch up read database and commit index
    if (n > size() / 2) {
      LOG_TOPIC(TRACE, Logger::AGENCY) << "Critical mass for commiting "
                                       << _lastCommitIndex + 1 << " through "
                                       << index << " to read db";

      _readDB.apply(_state.slices(_lastCommitIndex + 1, index));
      _lastCommitIndex = index;

      if (_lastCommitIndex >= _nextCompationAfter) {
        _state.compact(_lastCommitIndex);
        _nextCompationAfter += _config.compactionStepSize();
      }
    }
  }

  {
    CONDITION_LOCKER(guard, _waitForCV);
    guard.broadcast();
  }
}

/// Followers' append entries
bool Agent::recvAppendEntriesRPC(term_t term, std::string const& leaderId,
                                 index_t prevIndex, term_t prevTerm,
                                 index_t leaderCommitIndex,
                                 query_t const& queries) {
  // Update commit index
  if (queries->slice().type() != VPackValueType::Array) {
    LOG_TOPIC(WARN, Logger::AGENCY)
        << "Received malformed entries for appending. Discarting!";
    return false;
  }

  MUTEX_LOCKER(mutexLocker, _ioLock);

  if (this->term() > term) {                      // peer at higher term
    if (leaderCommitIndex >= _lastCommitIndex) {  //
      _constituent.follow(term);
    } else {
      LOG_TOPIC(WARN, Logger::AGENCY)
          << "I have a higher term than RPC caller.";
      return false;
    }
  }

  if (!_constituent.vote(term, leaderId, prevIndex, prevTerm, true)) {
    LOG_TOPIC(WARN, Logger::AGENCY) << "Not voting for " << leaderId;
    return false;
  }

  size_t nqs = queries->slice().length();

  if (nqs > 0) {
    size_t ndups = _state.removeConflicts(queries);

    if (nqs > ndups) {
      LOG_TOPIC(DEBUG, Logger::AGENCY) << "Appending " << nqs - ndups
                                       << " entries to state machine." << nqs
                                       << " " << ndups;

      try {
        _state.log(queries, ndups);
      } catch (std::exception const& e) {
        LOG_TOPIC(DEBUG, Logger::AGENCY) << "Malformed query: " << __FILE__
                                         << __LINE__;
      }
    }
  }

  _spearhead.apply(_state.slices(_lastCommitIndex + 1, leaderCommitIndex));
  _readDB.apply(_state.slices(_lastCommitIndex + 1, leaderCommitIndex));
  _lastCommitIndex = leaderCommitIndex;

  if (_lastCommitIndex >= _nextCompationAfter) {
    _state.compact(_lastCommitIndex);
    _nextCompationAfter += _config.compactionStepSize();
  }

  return true;
}

/// Leader's append entries
<<<<<<< HEAD
priv_rpc_ret_t Agent::sendAppendEntriesRPC(std::string const& follower_id) {
  
  term_t t(0);
  {
    MUTEX_LOCKER(mutexLocker, _ioLock);
    t = this->term();
  }

  index_t last_confirmed = _confirmed[follower_id];
  std::vector<log_t> unconfirmed = _state.get(last_confirmed);
  index_t highest = unconfirmed.back().index;

  if (highest == _lastHighest[follower_id] && (long)(500.0e6*_config.minPing()) >
      (std::chrono::system_clock::now() - _lastSent[follower_id]).count()) {
    return priv_rpc_ret_t(true, t);
  }
  
  // RPC path
  std::stringstream path;
  path << "/_api/agency_priv/appendEntries?term=" << t << "&leaderId=" << id()
       << "&prevLogIndex=" << unconfirmed.front().index
       << "&prevLogTerm=" << unconfirmed.front().term
       << "&leaderCommit=" << _lastCommitIndex;

  // Body
  Builder builder;
  builder.add(VPackValue(VPackValueType::Array));
  for (size_t i = 1; i < unconfirmed.size(); ++i) {
    auto const& entry = unconfirmed.at(i);
    builder.add(VPackValue(VPackValueType::Object));
    builder.add("index", VPackValue(entry.index));
    builder.add("term", VPackValue(entry.term));
    builder.add("query", VPackSlice(entry.entry->data()));
    builder.close();
    highest = entry.index;
  }
  builder.close();

  // Verbose output
 if (unconfirmed.size() > 1) {
    LOG_TOPIC(DEBUG, Logger::AGENCY) << "Appending " << unconfirmed.size() - 1
                                     << " entries up to index " << highest
                                     << " to follower " << follower_id;
  }

  // Send request
  auto headerFields =
    std::make_unique<std::unordered_map<std::string, std::string>>();
  arangodb::ClusterComm::instance()->asyncRequest(
    "1", 1, _config.poolAt(follower_id),
    arangodb::rest::RequestType::POST, path.str(),
    std::make_shared<std::string>(builder.toJson()), headerFields,
    std::make_shared<AgentCallback>(this, follower_id, highest),
    0.1*_config.minPing(), true, 0.05*_config.minPing());
  
  _lastSent[follower_id] = std::chrono::system_clock::now();
  _lastHighest[follower_id] = highest;
  
  return priv_rpc_ret_t(true, t);
  
}
=======
void Agent::sendAppendEntriesRPC() {
  for (auto const& followerId : _config.active()) {
    if (followerId != id()) {
      term_t t(0);
      {
        MUTEX_LOCKER(mutexLocker, _ioLock);
        t = this->term();
      }

      index_t last_confirmed = _confirmed[followerId];
      std::vector<log_t> unconfirmed = _state.get(last_confirmed);
      index_t highest = unconfirmed.back().index;

      if (highest == _lastHighest[followerId] &&
          (long)(500.0e6 * _config.minPing()) >
              (std::chrono::system_clock::now() - _lastSent[followerId])
                  .count()) {
        continue;
      }

      // RPC path
      std::stringstream path;
      path << "/_api/agency_priv/appendEntries?term=" << t
           << "&leaderId=" << id()
           << "&prevLogIndex=" << unconfirmed.front().index
           << "&prevLogTerm=" << unconfirmed.front().term
           << "&leaderCommit=" << _lastCommitIndex;

      // Body
      Builder builder;
      builder.add(VPackValue(VPackValueType::Array));
      for (size_t i = 1; i < unconfirmed.size(); ++i) {
        auto const& entry = unconfirmed.at(i);
        builder.add(VPackValue(VPackValueType::Object));
        builder.add("index", VPackValue(entry.index));
        builder.add("term", VPackValue(entry.term));
        builder.add("query", VPackSlice(entry.entry->data()));
        builder.close();
        highest = entry.index;
      }
      builder.close();
>>>>>>> 85ea1d5f

      // Verbose output
      if (unconfirmed.size() > 1) {
        LOG_TOPIC(DEBUG, Logger::AGENCY)
            << "Appending " << unconfirmed.size() - 1 << " entries up to index "
            << highest << " to follower " << followerId;
      }

      // Send request
      auto headerFields =
          std::make_unique<std::unordered_map<std::string, std::string>>();
      arangodb::ClusterComm::instance()->asyncRequest(
          "1", 1, _config.poolAt(followerId),
          arangodb::GeneralRequest::RequestType::POST, path.str(),
          std::make_shared<std::string>(builder.toJson()), headerFields,
          std::make_shared<AgentCallback>(this, followerId, highest),
          0.1 * _config.minPing(), true, 0.05 * _config.minPing());

      {
        MUTEX_LOCKER(mutexLocker, _ioLock);
        _lastSent[followerId] = std::chrono::system_clock::now();
        _lastHighest[followerId] = highest;
      }
    }
  }
}

/// @brief
bool Agent::activateAgency() {
  if (_config.activeEmpty()) {
    size_t count = 0;
    for (auto const& pair : _config.pool()) {
      _config.activePushBack(pair.first);
      if (++count == size()) {
        break;
      }
    }
    bool persisted = false;
    try {
      persisted = _state.persistActiveAgents(_config.activeToBuilder(),
                                             _config.poolToBuilder());
    } catch (std::exception const& e) {
      LOG_TOPIC(FATAL, Logger::AGENCY) << "Failed to persist active agency: "
                                       << e.what();
    }
    return persisted;
  }
  return true;
}

/// Load persistent state
bool Agent::load() {
<<<<<<< HEAD
  DatabaseFeature* database =
      ApplicationServer::getFeature<DatabaseFeature>("Database");

  auto vocbase = database->systemDatabase();
=======
  auto database = ApplicationServer::getFeature<DatabaseFeature>("Database");
  auto vocbase = database->vocbase();
>>>>>>> 85ea1d5f
  auto queryRegistry = QueryRegistryFeature::QUERY_REGISTRY;

  if (vocbase == nullptr) {
    LOG_TOPIC(FATAL, Logger::AGENCY) << "could not determine _system database";
    FATAL_ERROR_EXIT();
  }

  LOG_TOPIC(DEBUG, Logger::AGENCY) << "Loading persistent state.";
  if (!_state.loadCollections(vocbase, queryRegistry, _config.waitForSync())) {
    LOG_TOPIC(DEBUG, Logger::AGENCY)
        << "Failed to load persistent state on startup.";
  }

  if (size() > 1) {
    _inception->start();
  }

  LOG_TOPIC(DEBUG, Logger::AGENCY) << "Reassembling spearhead and read stores.";
  _spearhead.apply(_state.slices(_lastCommitIndex + 1));

  {
    CONDITION_LOCKER(guard, _appendCV);
    guard.broadcast();
  }

  reportIn(id(), _state.lastLog().index);

  LOG_TOPIC(DEBUG, Logger::AGENCY) << "Starting spearhead worker.";
  _spearhead.start();
  _readDB.start();

  TRI_ASSERT(queryRegistry != nullptr);
  if (size() == 1) {
    activateAgency();
    _constituent.start(vocbase, queryRegistry);
  }

  if (_config.supervision()) {
    LOG_TOPIC(DEBUG, Logger::AGENCY) << "Starting cluster sanity facilities";
    _supervision.start(this);
  }

  return true;
}

/// Challenge my own leadership
bool Agent::challengeLeadership() {
  // Still leading?
  size_t good = 0;
  for (auto const& i : _lastAcked) {
    std::chrono::duration<double> m =
        std::chrono::system_clock::now() - i.second;
    if (0.9 * _config.minPing() > m.count()) {
      ++good;
    }
  }
  return (good < size() / 2);  // not counting myself
}

/// Write new entries to replicated state and store
write_ret_t Agent::write(query_t const& query) {
  std::vector<bool> applied;
  std::vector<index_t> indices;
  index_t maxind = 0;

  // Only leader else redirect
  if (!_constituent.leading()) {
    return write_ret_t(false, _constituent.leaderID());
  } else {
    if (challengeLeadership()) {
      _constituent.candidate();
      return write_ret_t(false, NO_LEADER);
    }
  }

  // Apply to spearhead and get indices for log entries
  {
    MUTEX_LOCKER(mutexLocker, _ioLock);
    applied = _spearhead.apply(query);
    indices = _state.log(query, applied, term());
  }

  // Maximum log index
  if (!indices.empty()) {
    maxind = *std::max_element(indices.begin(), indices.end());
  }

  // Report that leader has persisted
  reportIn(id(), maxind);

  return write_ret_t(true, id(), applied, indices);
}

/// Read from store
read_ret_t Agent::read(query_t const& query) {
  MUTEX_LOCKER(mutexLocker, _ioLock);

  // Only leader else redirect
  if (!_constituent.leading()) {
    return read_ret_t(false, _constituent.leaderID());
  } else {
    if (challengeLeadership()) {
      _constituent.candidate();
      return read_ret_t(false, NO_LEADER);
    }
  }

  // Retrieve data from readDB
  auto result = std::make_shared<arangodb::velocypack::Builder>();
  std::vector<bool> success = _readDB.read(query, result);

  return read_ret_t(true, _constituent.leaderID(), success, result);
}

/// Send out append entries to followers regularly or on event
void Agent::run() {
  CONDITION_LOCKER(guard, _appendCV);

  // Only run in case we are in multi-host mode
  while (!this->isStopping() && size() > 1) {
    // Leader working only
    if (leading()) {
      _appendCV.wait(1000);
    } else {
      _appendCV.wait();
    }

    // Append entries to followers
    sendAppendEntriesRPC();
  }
}

/// Orderly shutdown
void Agent::beginShutdown() {
  Thread::beginShutdown();

  // Stop supervision
  if (_config.supervision()) {
    _supervision.beginShutdown();
  }

  // Stop constituent and key value stores
  _constituent.beginShutdown();
  _spearhead.beginShutdown();
  _readDB.beginShutdown();

  // Wake up all waiting rest handlers
  {
    CONDITION_LOCKER(guardW, _waitForCV);
    guardW.broadcast();
  }

  // Wake up run
  {
    CONDITION_LOCKER(guardA, _appendCV);
    guardA.broadcast();
  }
}

/// Becoming leader
bool Agent::lead() {
  // Key value stores
  rebuildDBs();

  // Wake up run
  {
    CONDITION_LOCKER(guard, _appendCV);
    guard.broadcast();
  }

  for (auto const& i : _config.active()) {
    _lastAcked[i] = std::chrono::system_clock::now();
  }

  // Agency configuration
  auto agency = std::make_shared<Builder>();
  agency->openArray();
  agency->openArray();
  agency->openObject();
  agency->add(".agency", VPackValue(VPackValueType::Object));
  agency->add("term", VPackValue(term()));
  agency->add("id", VPackValue(id()));
  agency->add("active", _config.activeToBuilder()->slice());
  agency->add("pool", _config.poolToBuilder()->slice());
  agency->close();
  agency->close();
  agency->close();
  agency->close();
  write(agency);

  // Wake up supervision
  _supervision.wakeUp();

  // Notify inactive pool
  notifyInactive();

  return true;
}

// Notify inactive pool members of configuration change()
void Agent::notifyInactive() const {
  if (_config.poolSize() > _config.size()) {
    size_t size = _config.size(), counter = 0;
    std::map<std::string, std::string> pool = _config.pool();
    std::string path = "/_api/agency_priv/inform";

    Builder out;
    out.openObject();
    out.add("term", VPackValue(term()));
    out.add("id", VPackValue(id()));
    out.add("active", _config.activeToBuilder()->slice());
    out.add("pool", _config.poolToBuilder()->slice());
    out.close();

    for (auto const& p : pool) {
      ++counter;
      if (counter > size) {
        auto headerFields =
            std::make_unique<std::unordered_map<std::string, std::string>>();
        arangodb::ClusterComm::instance()->asyncRequest(
<<<<<<< HEAD
          "1", 1, p.second, arangodb::rest::RequestType::POST,
          path, std::make_shared<std::string>(out.toJson()), headerFields,
          nullptr, 1.0, true);
=======
            "1", 1, p.second, arangodb::GeneralRequest::RequestType::POST, path,
            std::make_shared<std::string>(out.toJson()), headerFields, nullptr,
            1.0, true);
>>>>>>> 85ea1d5f
      }
    }
  }
}

void Agent::notify(query_t const& message) {
  VPackSlice slice = message->slice();

  if (!slice.isObject()) {
    THROW_ARANGO_EXCEPTION_MESSAGE(
        20011,
        std::string("Inform message must be an object. Incoming type is ") +
            slice.typeName());
  }

  if (!slice.hasKey("id") || !slice.get("id").isString()) {
    THROW_ARANGO_EXCEPTION_MESSAGE(
        20013, "Inform message must contain string parameter 'id'");
  }
  if (!slice.hasKey("term")) {
    THROW_ARANGO_EXCEPTION_MESSAGE(
        20012, "Inform message must contain uint parameter 'term'");
  }
  _constituent.update(slice.get("id").copyString(),
                      slice.get("term").getUInt());

  if (!slice.hasKey("active") || !slice.get("active").isArray()) {
    THROW_ARANGO_EXCEPTION_MESSAGE(
        20014, "Inform message must contain array 'active'");
  }
  if (!slice.hasKey("pool") || !slice.get("pool").isObject()) {
    THROW_ARANGO_EXCEPTION_MESSAGE(20015,
                                   "Inform message must contain object 'pool'");
  }

  _config.update(message);
  _state.persistActiveAgents(_config.activeToBuilder(),
                             _config.poolToBuilder());
}

// Rebuild key value stores
bool Agent::rebuildDBs() {
  MUTEX_LOCKER(mutexLocker, _ioLock);

  _spearhead.apply(_state.slices(_lastCommitIndex + 1));
  _readDB.apply(_state.slices(_lastCommitIndex + 1));

  return true;
}

/// Last commit index
arangodb::consensus::index_t Agent::lastCommitted() const {
  return _lastCommitIndex;
}

/// Last commit index
void Agent::lastCommitted(arangodb::consensus::index_t lastCommitIndex) {
  MUTEX_LOCKER(mutexLocker, _ioLock);
  _lastCommitIndex = lastCommitIndex;
}

/// Last log entry
log_t const& Agent::lastLog() const { return _state.lastLog(); }

/// Get spearhead
Store const& Agent::spearhead() const { return _spearhead; }

/// Get readdb
Store const& Agent::readDB() const { return _readDB; }

/// Rebuild from persisted state
Agent& Agent::operator=(VPackSlice const& compaction) {
  // Catch up with compacted state
  MUTEX_LOCKER(mutexLocker, _ioLock);
  _spearhead = compaction.get("readDB");
  _readDB = compaction.get("readDB");

  // Catch up with commit
  try {
    _lastCommitIndex = std::stoul(compaction.get("_key").copyString());
  } catch (std::exception const& e) {
    LOG_TOPIC(ERR, Logger::AGENCY) << e.what() << " " << __FILE__ << __LINE__;
  }

  // Schedule next compaction
  _nextCompationAfter = _lastCommitIndex + _config.compactionStepSize();

  return *this;
}

/// Are we still starting up?
bool Agent::booting() { return (!_config.poolComplete()); }

/// We expect an object as follows {id:<id>,endpoint:<endpoint>,pool:{...}}
/// key: uuid value: endpoint
/// Lock configuration and compare
/// Add whatever is missing in our list.
/// Compare whatever is in our list already. (ASSERT identity)
/// If I know more immediately contact peer with my list.
query_t Agent::gossip(query_t const& in, bool isCallback) {
  VPackSlice slice = in->slice();
  if (!slice.isObject()) {
    THROW_ARANGO_EXCEPTION_MESSAGE(
        20001,
        std::string("Gossip message must be an object. Incoming type is ") +
            slice.typeName());
  }

  if (!slice.hasKey("id") || !slice.get("id").isString()) {
    THROW_ARANGO_EXCEPTION_MESSAGE(
        20002, "Gossip message must contain string parameter 'id'");
  }
  // std::string id = slice.get("id").copyString();

  if (!slice.hasKey("endpoint") || !slice.get("endpoint").isString()) {
    THROW_ARANGO_EXCEPTION_MESSAGE(
        20003, "Gossip message must contain string parameter 'endpoint'");
  }
  std::string endpoint = slice.get("endpoint").copyString();

  LOG_TOPIC(TRACE, Logger::AGENCY)
      << "Gossip " << ((isCallback) ? "callback" : "call") << " from "
      << endpoint;

  if (!slice.hasKey("pool") || !slice.get("pool").isObject()) {
    THROW_ARANGO_EXCEPTION_MESSAGE(
        20003, "Gossip message must contain object parameter 'pool'");
  }
  VPackSlice pslice = slice.get("pool");

  LOG_TOPIC(TRACE, Logger::AGENCY) << "Received gossip " << slice.toJson();

  std::map<std::string, std::string> incoming;
  for (auto const& pair : VPackObjectIterator(pslice)) {
    if (!pair.value.isString()) {
      THROW_ARANGO_EXCEPTION_MESSAGE(
          20004, "Gossip message pool must contain string parameters");
    }
    incoming[pair.key.copyString()] = pair.value.copyString();
  }

  query_t out = std::make_shared<Builder>();
  out->openObject();
  if (!isCallback) {
    std::vector<std::string> gossipPeers = _config.gossipPeers();
    if (!gossipPeers.empty()) {
      try {
        _config.eraseFromGossipPeers(endpoint);
      } catch (std::exception const& e) {
        LOG_TOPIC(ERR, Logger::AGENCY) << __FILE__ << ":" << __LINE__ << " "
                                       << e.what();
      }
    }

    size_t counter = 0;
    for (auto const& i : incoming) {
      if (++counter >
          _config.poolSize()) {  /// more data than pool size: fatal!
        LOG_TOPIC(FATAL, Logger::AGENCY)
            << "Too many peers for poolsize: " << counter << ">"
            << _config.poolSize();
        FATAL_ERROR_EXIT();
      }

      if (!_config.addToPool(i)) {
        LOG_TOPIC(FATAL, Logger::AGENCY) << "Discrepancy in agent pool!";
        FATAL_ERROR_EXIT();
      }
    }

    // bool send = false;
    std::map<std::string, std::string> pool = _config.pool();

    out->add("endpoint", VPackValue(_config.endpoint()));
    out->add("id", VPackValue(_config.id()));
    out->add("pool", VPackValue(VPackValueType::Object));
    for (auto const& i : pool) {
      out->add(i.first, VPackValue(i.second));
    }
    out->close();
  }
  out->close();

  LOG_TOPIC(TRACE, Logger::AGENCY) << "Answering with gossip "
                                   << out->slice().toJson();
  return out;
}
}
}  // namespace<|MERGE_RESOLUTION|>--- conflicted
+++ resolved
@@ -254,69 +254,6 @@
 }
 
 /// Leader's append entries
-<<<<<<< HEAD
-priv_rpc_ret_t Agent::sendAppendEntriesRPC(std::string const& follower_id) {
-  
-  term_t t(0);
-  {
-    MUTEX_LOCKER(mutexLocker, _ioLock);
-    t = this->term();
-  }
-
-  index_t last_confirmed = _confirmed[follower_id];
-  std::vector<log_t> unconfirmed = _state.get(last_confirmed);
-  index_t highest = unconfirmed.back().index;
-
-  if (highest == _lastHighest[follower_id] && (long)(500.0e6*_config.minPing()) >
-      (std::chrono::system_clock::now() - _lastSent[follower_id]).count()) {
-    return priv_rpc_ret_t(true, t);
-  }
-  
-  // RPC path
-  std::stringstream path;
-  path << "/_api/agency_priv/appendEntries?term=" << t << "&leaderId=" << id()
-       << "&prevLogIndex=" << unconfirmed.front().index
-       << "&prevLogTerm=" << unconfirmed.front().term
-       << "&leaderCommit=" << _lastCommitIndex;
-
-  // Body
-  Builder builder;
-  builder.add(VPackValue(VPackValueType::Array));
-  for (size_t i = 1; i < unconfirmed.size(); ++i) {
-    auto const& entry = unconfirmed.at(i);
-    builder.add(VPackValue(VPackValueType::Object));
-    builder.add("index", VPackValue(entry.index));
-    builder.add("term", VPackValue(entry.term));
-    builder.add("query", VPackSlice(entry.entry->data()));
-    builder.close();
-    highest = entry.index;
-  }
-  builder.close();
-
-  // Verbose output
- if (unconfirmed.size() > 1) {
-    LOG_TOPIC(DEBUG, Logger::AGENCY) << "Appending " << unconfirmed.size() - 1
-                                     << " entries up to index " << highest
-                                     << " to follower " << follower_id;
-  }
-
-  // Send request
-  auto headerFields =
-    std::make_unique<std::unordered_map<std::string, std::string>>();
-  arangodb::ClusterComm::instance()->asyncRequest(
-    "1", 1, _config.poolAt(follower_id),
-    arangodb::rest::RequestType::POST, path.str(),
-    std::make_shared<std::string>(builder.toJson()), headerFields,
-    std::make_shared<AgentCallback>(this, follower_id, highest),
-    0.1*_config.minPing(), true, 0.05*_config.minPing());
-  
-  _lastSent[follower_id] = std::chrono::system_clock::now();
-  _lastHighest[follower_id] = highest;
-  
-  return priv_rpc_ret_t(true, t);
-  
-}
-=======
 void Agent::sendAppendEntriesRPC() {
   for (auto const& followerId : _config.active()) {
     if (followerId != id()) {
@@ -358,7 +295,6 @@
         highest = entry.index;
       }
       builder.close();
->>>>>>> 85ea1d5f
 
       // Verbose output
       if (unconfirmed.size() > 1) {
@@ -372,7 +308,7 @@
           std::make_unique<std::unordered_map<std::string, std::string>>();
       arangodb::ClusterComm::instance()->asyncRequest(
           "1", 1, _config.poolAt(followerId),
-          arangodb::GeneralRequest::RequestType::POST, path.str(),
+          arangodb::rest::RequestType::POST, path.str(),
           std::make_shared<std::string>(builder.toJson()), headerFields,
           std::make_shared<AgentCallback>(this, followerId, highest),
           0.1 * _config.minPing(), true, 0.05 * _config.minPing());
@@ -411,15 +347,10 @@
 
 /// Load persistent state
 bool Agent::load() {
-<<<<<<< HEAD
   DatabaseFeature* database =
       ApplicationServer::getFeature<DatabaseFeature>("Database");
 
   auto vocbase = database->systemDatabase();
-=======
-  auto database = ApplicationServer::getFeature<DatabaseFeature>("Database");
-  auto vocbase = database->vocbase();
->>>>>>> 85ea1d5f
   auto queryRegistry = QueryRegistryFeature::QUERY_REGISTRY;
 
   if (vocbase == nullptr) {
@@ -640,15 +571,9 @@
         auto headerFields =
             std::make_unique<std::unordered_map<std::string, std::string>>();
         arangodb::ClusterComm::instance()->asyncRequest(
-<<<<<<< HEAD
           "1", 1, p.second, arangodb::rest::RequestType::POST,
           path, std::make_shared<std::string>(out.toJson()), headerFields,
           nullptr, 1.0, true);
-=======
-            "1", 1, p.second, arangodb::GeneralRequest::RequestType::POST, path,
-            std::make_shared<std::string>(out.toJson()), headerFields, nullptr,
-            1.0, true);
->>>>>>> 85ea1d5f
       }
     }
   }
