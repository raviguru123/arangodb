////////////////////////////////////////////////////////////////////////////////
/// DISCLAIMER
///
/// Copyright 2014-2016 ArangoDB GmbH, Cologne, Germany
/// Copyright 2004-2014 triAGENS GmbH, Cologne, Germany
///
/// Licensed under the Apache License, Version 2.0 (the "License");
/// you may not use this file except in compliance with the License.
/// You may obtain a copy of the License at
///
///     http://www.apache.org/licenses/LICENSE-2.0
///
/// Unless required by applicable law or agreed to in writing, software
/// distributed under the License is distributed on an "AS IS" BASIS,
/// WITHOUT WARRANTIES OR CONDITIONS OF ANY KIND, either express or implied.
/// See the License for the specific language governing permissions and
/// limitations under the License.
///
/// Copyright holder is ArangoDB GmbH, Cologne, Germany
///
/// @author Kaveh Vahedipour
////////////////////////////////////////////////////////////////////////////////

#ifndef __ARANGODB_CONSENSUS_STATE__
#define __ARANGODB_CONSENSUS_STATE__


#include "AgencyCommon.h"
#include "State.h"

#include <Basics/Thread.h>
#include <Cluster/ClusterComm.h>
#include <velocypack/vpack.h>

#include <cstdint>
#include <deque>
#include <functional>


//using namespace arangodb::velocypack;

class Slice {};

namespace arangodb {
namespace consensus {

class Agent;

/**
 * @brief State replica
 */
class State {
  
public:
  

  /// @brief Default constructor
  explicit State (std::string const& end_point = "tcp://localhost:8529");
  

  /// @brief Default Destructor
  virtual ~State();
  

  /// @brief Append log entry
  void append (query_t const& query);


  /// @brief Log entries (leader)
  std::vector<index_t> log (query_t const& query, std::vector<bool> const& indices, term_t term, id_t lid);


  /// @brief Log entries (followers)
  bool log (query_t const& queries, term_t term, id_t leaderId, index_t prevLogIndex, term_t prevLogTerm);


  /// @brief Find entry at index with term
  bool findit (index_t index, term_t term);


  /// @brief Get complete log entries bound by lower and upper bounds.
  ///        Default: [first, last]
  std::vector<log_t> get (
    index_t = 0, index_t = (std::numeric_limits<uint64_t>::max)()) const;

  /// @brief Get complete logged commands by lower and upper bounds.
  ///        Default: [first, last]
  std::vector<VPackSlice> slices (
    index_t = 0, index_t = (std::numeric_limits<uint64_t>::max)()) const;


  /// @brief log entry at index i
  log_t const& operator[](index_t) const;


  /// @brief last log entry
  log_t const& lastLog () const;


  /// @brief Set endpoint
  bool setEndPoint (std::string const&);


  /// @brief Load persisted data from above or start with empty log
  bool loadCollections ();

  /// @brief Pipe to ostream
  friend std::ostream& operator<< (std::ostream& os, State const& s) {
    for (auto const& i : s._log)
      LOG_TOPIC(INFO, Logger::AGENCY)
        << "index(" << i.index <<") term(" << i.term << ") leader: ("
        << i.leaderId << ") query(" << VPackSlice(i.entry->data()).toJson()
        << ")";
    return os;
  }

<<<<<<< HEAD
=======
  // @brief Persist term/leaderid
  bool persist (term_t, id_t);
  
>>>>>>> a0edfe2b
private:

  bool snapshot ();

  /// @brief Save currentTerm, votedFor, log entries
  bool persist (index_t index, term_t term, id_t lid,
                arangodb::velocypack::Slice const& entry);

  /// @brief Load collection from persistent store
  bool loadCollection (std::string const& name);

  /// @brief Check collections
  bool checkCollections();

  /// @brief Check collection sanity
  bool checkCollection(std::string const& name);

  /// @brief Create collections
  bool createCollections();

  /// @brief Create collection
  bool createCollection(std::string const& name);

  mutable arangodb::Mutex _logLock;  /**< @brief Mutex for modifying _log */
  std::deque<log_t> _log;           /**< @brief  State entries */
  std::string _end_point;            /**< @brief persistence end point */
  bool _collections_checked;                 /**< @brief Collections checked */
  bool _collections_loaded;
  
};

}}

#endif<|MERGE_RESOLUTION|>--- conflicted
+++ resolved
@@ -114,12 +114,9 @@
     return os;
   }
 
-<<<<<<< HEAD
-=======
   // @brief Persist term/leaderid
   bool persist (term_t, id_t);
   
->>>>>>> a0edfe2b
 private:
 
   bool snapshot ();
