////////////////////////////////////////////////////////////////////////////////
/// @brief mutexes, locks and condition variables in posix
///
/// @file
///
/// DISCLAIMER
///
/// Copyright 2004-2012 triagens GmbH, Cologne, Germany
///
/// Licensed under the Apache License, Version 2.0 (the "License");
/// you may not use this file except in compliance with the License.
/// You may obtain a copy of the License at
///
///     http://www.apache.org/licenses/LICENSE-2.0
///
/// Unless required by applicable law or agreed to in writing, software
/// distributed under the License is distributed on an "AS IS" BASIS,
/// WITHOUT WARRANTIES OR CONDITIONS OF ANY KIND, either express or implied.
/// See the License for the specific language governing permissions and
/// limitations under the License.
///
/// Copyright holder is triAGENS GmbH, Cologne, Germany
///
/// @author Dr. Frank Celler
/// @author Copyright 2011-2012, triAGENS GmbH, Cologne, Germany
////////////////////////////////////////////////////////////////////////////////

#include "locks.h"

#ifdef TRI_HAVE_POSIX_THREADS

#include "BasicsC/logging.h"

// -----------------------------------------------------------------------------
// --SECTION--                                                           DEFINES
// -----------------------------------------------------------------------------

// -----------------------------------------------------------------------------
// --SECTION--                                                    private macros
// -----------------------------------------------------------------------------

////////////////////////////////////////////////////////////////////////////////
/// @addtogroup Threading
/// @{
////////////////////////////////////////////////////////////////////////////////

////////////////////////////////////////////////////////////////////////////////
/// @brief busy wait delay (in microseconds)
///
/// busy waiting is used if we cannot acquire a read-lock on a shared read/write
/// in case of too many concurrent lock requests. we'll wait in a busy
/// loop until we can acquire the lock
////////////////////////////////////////////////////////////////////////////////

#define BUSY_LOCK_DELAY        (10 * 1000)

////////////////////////////////////////////////////////////////////////////////
/// @}
////////////////////////////////////////////////////////////////////////////////

// -----------------------------------------------------------------------------
// --SECTION--                                                             MUTEX
// -----------------------------------------------------------------------------

// -----------------------------------------------------------------------------
// --SECTION--                                      constructors and destructors
// -----------------------------------------------------------------------------

////////////////////////////////////////////////////////////////////////////////
/// @addtogroup Threading
/// @{
////////////////////////////////////////////////////////////////////////////////

////////////////////////////////////////////////////////////////////////////////
/// @brief initialises a new mutex
////////////////////////////////////////////////////////////////////////////////

void TRI_InitMutex (TRI_mutex_t* mutex) {
  pthread_mutex_init(mutex, 0);
}

////////////////////////////////////////////////////////////////////////////////
/// @brief destroys a mutex
////////////////////////////////////////////////////////////////////////////////

void TRI_DestroyMutex (TRI_mutex_t* mutex) {
  pthread_mutex_destroy(mutex);
}

////////////////////////////////////////////////////////////////////////////////
/// @}
////////////////////////////////////////////////////////////////////////////////

// -----------------------------------------------------------------------------
// --SECTION--                                                  public functions
// -----------------------------------------------------------------------------

////////////////////////////////////////////////////////////////////////////////
/// @addtogroup Threading
/// @{
////////////////////////////////////////////////////////////////////////////////

////////////////////////////////////////////////////////////////////////////////
/// @brief locks mutex
////////////////////////////////////////////////////////////////////////////////

void TRI_LockMutex (TRI_mutex_t* mutex) {
  int rc;

  rc = pthread_mutex_lock(mutex);

  if (rc != 0) {
    if (rc == EDEADLK) {
      LOG_ERROR("mutex deadlock detected"); 
    }
<<<<<<< HEAD
    TRI_FlushLogging();
    TRI_EXIT_FUNCTION(EXIT_FAILURE,0);
=======

    LOG_FATAL_AND_EXIT("could not lock the mutex: %s", strerror(rc));
>>>>>>> 2a06f6c5
  }
}

////////////////////////////////////////////////////////////////////////////////
/// @brief unlocks mutex
////////////////////////////////////////////////////////////////////////////////

void TRI_UnlockMutex (TRI_mutex_t* mutex) {
  int rc;

  rc = pthread_mutex_unlock(mutex);

  if (rc != 0) {
<<<<<<< HEAD
    LOG_ERROR("could not release the mutex: %s", strerror(rc));
    TRI_FlushLogging();
    TRI_EXIT_FUNCTION(EXIT_FAILURE,0);
=======
    LOG_FATAL_AND_EXIT("could not release the mutex: %s", strerror(rc));
>>>>>>> 2a06f6c5
  }
}

////////////////////////////////////////////////////////////////////////////////
/// @}
////////////////////////////////////////////////////////////////////////////////

// -----------------------------------------------------------------------------
// --SECTION--                                                              SPIN
// -----------------------------------------------------------------------------

#ifdef TRI_HAVE_POSIX_SPIN

// -----------------------------------------------------------------------------
// --SECTION--                                      constructors and destructors
// -----------------------------------------------------------------------------

////////////////////////////////////////////////////////////////////////////////
/// @addtogroup Threading
/// @{
////////////////////////////////////////////////////////////////////////////////

////////////////////////////////////////////////////////////////////////////////
/// @brief initialises a new spin-lock
////////////////////////////////////////////////////////////////////////////////

void TRI_InitSpin (TRI_spin_t* spinLock) {
  pthread_spin_init(spinLock, 0);
}

////////////////////////////////////////////////////////////////////////////////
/// @brief destroys a spin-lock
////////////////////////////////////////////////////////////////////////////////

void TRI_DestroySpin (TRI_spin_t* spinLock) {
  pthread_spin_destroy(spinLock);
}

////////////////////////////////////////////////////////////////////////////////
/// @}
////////////////////////////////////////////////////////////////////////////////

// -----------------------------------------------------------------------------
// --SECTION--                                                  public functions
// -----------------------------------------------------------------------------

////////////////////////////////////////////////////////////////////////////////
/// @addtogroup Threading
/// @{
////////////////////////////////////////////////////////////////////////////////

////////////////////////////////////////////////////////////////////////////////
/// @brief locks spin-lock
////////////////////////////////////////////////////////////////////////////////

void TRI_LockSpin (TRI_spin_t* spinLock) {
  int rc;

  rc = pthread_spin_lock(spinLock);

 if (rc != 0) {
    if (rc == EDEADLK) {
      LOG_ERROR("spinlock deadlock detected"); 
    }
<<<<<<< HEAD
    TRI_FlushLogging();
    TRI_EXIT_FUNCTION(EXIT_FAILURE,0);
=======

    LOG_FATAL_AND_EXIT("could not lock the spin-lock: %s", strerror(rc));
>>>>>>> 2a06f6c5
  }
}

////////////////////////////////////////////////////////////////////////////////
/// @brief unlocks spin-lock
////////////////////////////////////////////////////////////////////////////////

void TRI_UnlockSpin (TRI_spin_t* spinLock) {
  int rc;

  rc = pthread_spin_unlock(spinLock);

  if (rc != 0) {
<<<<<<< HEAD
    LOG_ERROR("could not release the spin-lock: %s", strerror(rc));
    TRI_FlushLogging();
    TRI_EXIT_FUNCTION(EXIT_FAILURE,0);
=======
    LOG_FATAL_AND_EXIT("could not release the spin-lock: %s", strerror(rc));
>>>>>>> 2a06f6c5
  }
}

////////////////////////////////////////////////////////////////////////////////
/// @}
////////////////////////////////////////////////////////////////////////////////

#endif

// -----------------------------------------------------------------------------
// --SECTION--                                                   READ-WRITE LOCK
// -----------------------------------------------------------------------------

// -----------------------------------------------------------------------------
// --SECTION--                                      constructors and destructors
// -----------------------------------------------------------------------------

////////////////////////////////////////////////////////////////////////////////
/// @addtogroup Threading
/// @{
////////////////////////////////////////////////////////////////////////////////

////////////////////////////////////////////////////////////////////////////////
/// @brief initialises a new read-write lock
////////////////////////////////////////////////////////////////////////////////

void TRI_InitReadWriteLock (TRI_read_write_lock_t* lock) {
  pthread_rwlock_init(lock, 0);
}

////////////////////////////////////////////////////////////////////////////////
/// @brief destroys a read-write lock
////////////////////////////////////////////////////////////////////////////////

void TRI_DestroyReadWriteLock (TRI_read_write_lock_t* lock) {
  pthread_rwlock_destroy(lock);
}

////////////////////////////////////////////////////////////////////////////////
/// @}
////////////////////////////////////////////////////////////////////////////////

// -----------------------------------------------------------------------------
// --SECTION--                                                  public functions
// -----------------------------------------------------------------------------

////////////////////////////////////////////////////////////////////////////////
/// @addtogroup Threading
/// @{
////////////////////////////////////////////////////////////////////////////////
 
////////////////////////////////////////////////////////////////////////////////
/// @brief tries to read lock read-write lock
////////////////////////////////////////////////////////////////////////////////

bool TRI_TryReadLockReadWriteLock (TRI_read_write_lock_t* lock) {
  int rc;

  rc = pthread_rwlock_tryrdlock(lock);

  return (rc == 0);
}

////////////////////////////////////////////////////////////////////////////////
/// @brief read locks read-write lock
////////////////////////////////////////////////////////////////////////////////

void TRI_ReadLockReadWriteLock (TRI_read_write_lock_t* lock) {
  int rc;
  bool complained = false;

again:
  rc = pthread_rwlock_rdlock(lock);

  if (rc != 0) {
    if (rc == EAGAIN) {
      // use busy waiting if we cannot acquire the read-lock in case of too many
      // concurrent read locks ("resource temporarily unavailable").
      // in this case we'll wait in a busy loop until we can acquire the lock
      if (! complained) {
        LOG_WARNING("too many read-locks on read-write lock");
        complained = true;
      }
      usleep(BUSY_LOCK_DELAY);
#ifdef TRI_HAVE_SCHED_H
      // let other threads do things
      sched_yield();
#endif

      // ideal use case for goto :-)
      goto again;
    }

    if (rc == EDEADLK) {
      LOG_ERROR("rw-lock deadlock detected"); 
    }
<<<<<<< HEAD
    TRI_FlushLogging();
    TRI_EXIT_FUNCTION(EXIT_FAILURE,0);
=======

    LOG_FATAL_AND_EXIT("could not read-lock the read-write lock: %s", strerror(rc));
>>>>>>> 2a06f6c5
  }
}

////////////////////////////////////////////////////////////////////////////////
/// @brief read unlocks read-write lock
////////////////////////////////////////////////////////////////////////////////

void TRI_ReadUnlockReadWriteLock (TRI_read_write_lock_t* lock) {
  int rc;

  rc = pthread_rwlock_unlock(lock);

  if (rc != 0) {
<<<<<<< HEAD
    LOG_ERROR("could not read-unlock the read-write lock: %s", strerror(rc));
    TRI_FlushLogging();
    TRI_EXIT_FUNCTION(EXIT_FAILURE,0);
=======
    LOG_FATAL_AND_EXIT("could not read-unlock the read-write lock: %s", strerror(rc));
>>>>>>> 2a06f6c5
  }
}

////////////////////////////////////////////////////////////////////////////////
/// @brief tries to write lock read-write lock
////////////////////////////////////////////////////////////////////////////////

bool TRI_TryWriteLockReadWriteLock (TRI_read_write_lock_t* lock) {
  int rc;

  rc = pthread_rwlock_trywrlock(lock);

  return (rc == 0);
}

////////////////////////////////////////////////////////////////////////////////
/// @brief write locks read-write lock
////////////////////////////////////////////////////////////////////////////////

void TRI_WriteLockReadWriteLock (TRI_read_write_lock_t* lock) {
  int rc;

  rc = pthread_rwlock_wrlock(lock);

  if (rc != 0) {
    if (rc == EDEADLK) {
      LOG_ERROR("rw-lock deadlock detected"); 
    }
<<<<<<< HEAD
    TRI_FlushLogging();
    TRI_EXIT_FUNCTION(EXIT_FAILURE,0);
=======

    LOG_FATAL_AND_EXIT("could not write-lock the read-write lock: %s", strerror(rc));
>>>>>>> 2a06f6c5
  }
}

////////////////////////////////////////////////////////////////////////////////
/// @brief write unlocks read-write lock
////////////////////////////////////////////////////////////////////////////////

void TRI_WriteUnlockReadWriteLock (TRI_read_write_lock_t* lock) {
  int rc;

  rc  = pthread_rwlock_unlock(lock);

  if (rc != 0) {
<<<<<<< HEAD
    LOG_ERROR("could not read-unlock the read-write lock: %s", strerror(rc));
    TRI_FlushLogging();
    TRI_EXIT_FUNCTION(EXIT_FAILURE,0);
=======
    LOG_FATAL_AND_EXIT("could not read-unlock the read-write lock: %s", strerror(rc));
>>>>>>> 2a06f6c5
  }
}

////////////////////////////////////////////////////////////////////////////////
/// @}
////////////////////////////////////////////////////////////////////////////////

// -----------------------------------------------------------------------------
// --SECTION--                                                CONDITION VARIABLE
// -----------------------------------------------------------------------------

// -----------------------------------------------------------------------------
// --SECTION--                                      constructors and destructors
// -----------------------------------------------------------------------------

////////////////////////////////////////////////////////////////////////////////
/// @addtogroup Threading
/// @{
////////////////////////////////////////////////////////////////////////////////

////////////////////////////////////////////////////////////////////////////////
/// @brief initialises a new condition variable
////////////////////////////////////////////////////////////////////////////////

void TRI_InitCondition (TRI_condition_t* cond) {
  pthread_cond_init(&cond->_cond, 0);

  cond->_ownMutex = true;
  cond->_mutex = TRI_Allocate(TRI_CORE_MEM_ZONE, sizeof(pthread_mutex_t), false);

  if (cond->_mutex == NULL) {
<<<<<<< HEAD
    LOG_ERROR("could not allocate memory for condition variable mutex");
    TRI_FlushLogging();
    TRI_EXIT_FUNCTION(EXIT_FAILURE,0);
=======
    LOG_FATAL_AND_EXIT("could not allocate memory for condition variable mutex");
>>>>>>> 2a06f6c5
  }

  pthread_mutex_init(cond->_mutex, 0);
}

////////////////////////////////////////////////////////////////////////////////
/// @brief initialises a new condition variable with existing mutex
////////////////////////////////////////////////////////////////////////////////

void TRI_Init2Condition (TRI_condition_t* cond, TRI_mutex_t* mutex) {
  pthread_cond_init(&cond->_cond, 0);

  cond->_ownMutex = false;
  cond->_mutex = mutex;
}

////////////////////////////////////////////////////////////////////////////////
/// @brief destroys a condition variable
////////////////////////////////////////////////////////////////////////////////

void TRI_DestroyCondition (TRI_condition_t* cond) {
  pthread_cond_destroy(&cond->_cond);

  if (cond->_ownMutex) {
    pthread_mutex_destroy(cond->_mutex);
    TRI_Free(TRI_CORE_MEM_ZONE, cond->_mutex);
  }
}

////////////////////////////////////////////////////////////////////////////////
/// @}
////////////////////////////////////////////////////////////////////////////////

// -----------------------------------------------------------------------------
// --SECTION--                                                  public functions
// -----------------------------------------------------------------------------

////////////////////////////////////////////////////////////////////////////////
/// @addtogroup Threading
/// @{
////////////////////////////////////////////////////////////////////////////////

////////////////////////////////////////////////////////////////////////////////
/// @brief signals a condition variable
///
/// Note that you must hold the lock.
////////////////////////////////////////////////////////////////////////////////

void TRI_SignalCondition (TRI_condition_t* cond) {
  int rc;

  rc = pthread_cond_signal(&cond->_cond);

  if (rc != 0) {
<<<<<<< HEAD
    LOG_ERROR("could not signal the condition: %s", strerror(rc));
    TRI_FlushLogging();
    TRI_EXIT_FUNCTION(EXIT_FAILURE,0);
=======
    LOG_FATAL_AND_EXIT("could not signal the condition: %s", strerror(rc));
>>>>>>> 2a06f6c5
  }
}

////////////////////////////////////////////////////////////////////////////////
/// @brief broad casts a condition variable
///
/// Note that you must hold the lock.
////////////////////////////////////////////////////////////////////////////////

void TRI_BroadcastCondition (TRI_condition_t* cond) {
  int rc;

  rc = pthread_cond_broadcast(&cond->_cond);

  if (rc != 0) {
<<<<<<< HEAD
    LOG_ERROR("could not croadcast the condition: %s", strerror(rc));
    TRI_FlushLogging();
    TRI_EXIT_FUNCTION(EXIT_FAILURE,0);
=======
    LOG_FATAL_AND_EXIT("could not croadcast the condition: %s", strerror(rc));
>>>>>>> 2a06f6c5
  }
}

////////////////////////////////////////////////////////////////////////////////
/// @brief waits for a signal on a condition variable
///
/// Note that you must hold the lock.
////////////////////////////////////////////////////////////////////////////////

void TRI_WaitCondition (TRI_condition_t* cond) {
  int rc;

  rc = pthread_cond_wait(&cond->_cond, cond->_mutex);

  if (rc != 0) {
<<<<<<< HEAD
    LOG_ERROR("could not wait for the condition: %s", strerror(rc));
    TRI_FlushLogging();
    TRI_EXIT_FUNCTION(EXIT_FAILURE,0);
=======
    LOG_FATAL_AND_EXIT("could not wait for the condition: %s", strerror(rc));
>>>>>>> 2a06f6c5
  }
}

////////////////////////////////////////////////////////////////////////////////
/// @brief waits for a signal with a timeout in micro-seconds
///
/// Note that you must hold the lock.
////////////////////////////////////////////////////////////////////////////////

bool TRI_TimedWaitCondition (TRI_condition_t* cond, uint64_t delay) {
  int rc;
  struct timespec ts;
  struct timeval tp;
  uint64_t x, y;

  rc = gettimeofday(&tp, NULL);

  if (rc != 0) {
<<<<<<< HEAD
    LOG_ERROR("could not get time of day for the condition: %s", strerror(rc));
    TRI_FlushLogging();
    TRI_EXIT_FUNCTION(EXIT_FAILURE,0);
=======
    LOG_FATAL_AND_EXIT("could not get time of day for the condition: %s", strerror(rc));
>>>>>>> 2a06f6c5
  }

  // Convert from timeval to timespec
  ts.tv_sec = tp.tv_sec;
  x = (tp.tv_usec * 1000) + (delay * 1000);
  y = (x % 1000000000);
  ts.tv_nsec = y;
  ts.tv_sec  = ts.tv_sec + ((x - y) / 1000000000);

  // and wait
  rc = pthread_cond_timedwait(&cond->_cond, cond->_mutex, &ts);

  if (rc != 0) {
    if (rc == ETIMEDOUT) {
      return false;
    }

<<<<<<< HEAD
    LOG_ERROR("could not wait for the condition: %s", strerror(rc));
    TRI_FlushLogging();
    TRI_EXIT_FUNCTION(EXIT_FAILURE,0);
=======
    LOG_FATAL_AND_EXIT("could not wait for the condition: %s", strerror(rc));
>>>>>>> 2a06f6c5
  }

  return true;
}

////////////////////////////////////////////////////////////////////////////////
/// @brief locks the mutex of a condition variable
////////////////////////////////////////////////////////////////////////////////

void TRI_LockCondition (TRI_condition_t* cond) {
  int rc;

  rc = pthread_mutex_lock(cond->_mutex);

  if (rc != 0) {
<<<<<<< HEAD
    LOG_ERROR("could not lock the condition: %s", strerror(rc));
    TRI_FlushLogging();
    TRI_EXIT_FUNCTION(EXIT_FAILURE,0);
=======
    LOG_FATAL_AND_EXIT("could not lock the condition: %s", strerror(rc));
>>>>>>> 2a06f6c5
  }
}

////////////////////////////////////////////////////////////////////////////////
/// @brief unlocks the mutex of a condition variable
////////////////////////////////////////////////////////////////////////////////

void TRI_UnlockCondition (TRI_condition_t* cond) {
  int rc;

  rc = pthread_mutex_unlock(cond->_mutex);

  if (rc != 0) {
<<<<<<< HEAD
    LOG_ERROR("could not unlock the condition: %s", strerror(rc));
    TRI_FlushLogging();
    TRI_EXIT_FUNCTION(EXIT_FAILURE,0);
=======
    LOG_FATAL_AND_EXIT("could not unlock the condition: %s", strerror(rc));
>>>>>>> 2a06f6c5
  }
}

////////////////////////////////////////////////////////////////////////////////
/// @}
////////////////////////////////////////////////////////////////////////////////

#endif

// -----------------------------------------------------------------------------
// --SECTION--                                                       END-OF-FILE
// -----------------------------------------------------------------------------

// Local Variables:
// mode: outline-minor
// outline-regexp: "^\\(/// @brief\\|/// {@inheritDoc}\\|/// @addtogroup\\|// --SECTION--\\|/// @\\}\\)"
// End:<|MERGE_RESOLUTION|>--- conflicted
+++ resolved
@@ -113,13 +113,7 @@
     if (rc == EDEADLK) {
       LOG_ERROR("mutex deadlock detected"); 
     }
-<<<<<<< HEAD
-    TRI_FlushLogging();
-    TRI_EXIT_FUNCTION(EXIT_FAILURE,0);
-=======
-
     LOG_FATAL_AND_EXIT("could not lock the mutex: %s", strerror(rc));
->>>>>>> 2a06f6c5
   }
 }
 
@@ -133,13 +127,7 @@
   rc = pthread_mutex_unlock(mutex);
 
   if (rc != 0) {
-<<<<<<< HEAD
-    LOG_ERROR("could not release the mutex: %s", strerror(rc));
-    TRI_FlushLogging();
-    TRI_EXIT_FUNCTION(EXIT_FAILURE,0);
-=======
     LOG_FATAL_AND_EXIT("could not release the mutex: %s", strerror(rc));
->>>>>>> 2a06f6c5
   }
 }
 
@@ -204,13 +192,7 @@
     if (rc == EDEADLK) {
       LOG_ERROR("spinlock deadlock detected"); 
     }
-<<<<<<< HEAD
-    TRI_FlushLogging();
-    TRI_EXIT_FUNCTION(EXIT_FAILURE,0);
-=======
-
     LOG_FATAL_AND_EXIT("could not lock the spin-lock: %s", strerror(rc));
->>>>>>> 2a06f6c5
   }
 }
 
@@ -224,13 +206,7 @@
   rc = pthread_spin_unlock(spinLock);
 
   if (rc != 0) {
-<<<<<<< HEAD
-    LOG_ERROR("could not release the spin-lock: %s", strerror(rc));
-    TRI_FlushLogging();
-    TRI_EXIT_FUNCTION(EXIT_FAILURE,0);
-=======
     LOG_FATAL_AND_EXIT("could not release the spin-lock: %s", strerror(rc));
->>>>>>> 2a06f6c5
   }
 }
 
@@ -327,13 +303,8 @@
     if (rc == EDEADLK) {
       LOG_ERROR("rw-lock deadlock detected"); 
     }
-<<<<<<< HEAD
-    TRI_FlushLogging();
-    TRI_EXIT_FUNCTION(EXIT_FAILURE,0);
-=======
 
     LOG_FATAL_AND_EXIT("could not read-lock the read-write lock: %s", strerror(rc));
->>>>>>> 2a06f6c5
   }
 }
 
@@ -347,13 +318,7 @@
   rc = pthread_rwlock_unlock(lock);
 
   if (rc != 0) {
-<<<<<<< HEAD
-    LOG_ERROR("could not read-unlock the read-write lock: %s", strerror(rc));
-    TRI_FlushLogging();
-    TRI_EXIT_FUNCTION(EXIT_FAILURE,0);
-=======
     LOG_FATAL_AND_EXIT("could not read-unlock the read-write lock: %s", strerror(rc));
->>>>>>> 2a06f6c5
   }
 }
 
@@ -382,13 +347,7 @@
     if (rc == EDEADLK) {
       LOG_ERROR("rw-lock deadlock detected"); 
     }
-<<<<<<< HEAD
-    TRI_FlushLogging();
-    TRI_EXIT_FUNCTION(EXIT_FAILURE,0);
-=======
-
     LOG_FATAL_AND_EXIT("could not write-lock the read-write lock: %s", strerror(rc));
->>>>>>> 2a06f6c5
   }
 }
 
@@ -402,13 +361,7 @@
   rc  = pthread_rwlock_unlock(lock);
 
   if (rc != 0) {
-<<<<<<< HEAD
-    LOG_ERROR("could not read-unlock the read-write lock: %s", strerror(rc));
-    TRI_FlushLogging();
-    TRI_EXIT_FUNCTION(EXIT_FAILURE,0);
-=======
     LOG_FATAL_AND_EXIT("could not read-unlock the read-write lock: %s", strerror(rc));
->>>>>>> 2a06f6c5
   }
 }
 
@@ -440,13 +393,7 @@
   cond->_mutex = TRI_Allocate(TRI_CORE_MEM_ZONE, sizeof(pthread_mutex_t), false);
 
   if (cond->_mutex == NULL) {
-<<<<<<< HEAD
-    LOG_ERROR("could not allocate memory for condition variable mutex");
-    TRI_FlushLogging();
-    TRI_EXIT_FUNCTION(EXIT_FAILURE,0);
-=======
     LOG_FATAL_AND_EXIT("could not allocate memory for condition variable mutex");
->>>>>>> 2a06f6c5
   }
 
   pthread_mutex_init(cond->_mutex, 0);
@@ -501,13 +448,7 @@
   rc = pthread_cond_signal(&cond->_cond);
 
   if (rc != 0) {
-<<<<<<< HEAD
-    LOG_ERROR("could not signal the condition: %s", strerror(rc));
-    TRI_FlushLogging();
-    TRI_EXIT_FUNCTION(EXIT_FAILURE,0);
-=======
     LOG_FATAL_AND_EXIT("could not signal the condition: %s", strerror(rc));
->>>>>>> 2a06f6c5
   }
 }
 
@@ -523,13 +464,7 @@
   rc = pthread_cond_broadcast(&cond->_cond);
 
   if (rc != 0) {
-<<<<<<< HEAD
-    LOG_ERROR("could not croadcast the condition: %s", strerror(rc));
-    TRI_FlushLogging();
-    TRI_EXIT_FUNCTION(EXIT_FAILURE,0);
-=======
     LOG_FATAL_AND_EXIT("could not croadcast the condition: %s", strerror(rc));
->>>>>>> 2a06f6c5
   }
 }
 
@@ -545,13 +480,7 @@
   rc = pthread_cond_wait(&cond->_cond, cond->_mutex);
 
   if (rc != 0) {
-<<<<<<< HEAD
-    LOG_ERROR("could not wait for the condition: %s", strerror(rc));
-    TRI_FlushLogging();
-    TRI_EXIT_FUNCTION(EXIT_FAILURE,0);
-=======
     LOG_FATAL_AND_EXIT("could not wait for the condition: %s", strerror(rc));
->>>>>>> 2a06f6c5
   }
 }
 
@@ -570,13 +499,7 @@
   rc = gettimeofday(&tp, NULL);
 
   if (rc != 0) {
-<<<<<<< HEAD
-    LOG_ERROR("could not get time of day for the condition: %s", strerror(rc));
-    TRI_FlushLogging();
-    TRI_EXIT_FUNCTION(EXIT_FAILURE,0);
-=======
     LOG_FATAL_AND_EXIT("could not get time of day for the condition: %s", strerror(rc));
->>>>>>> 2a06f6c5
   }
 
   // Convert from timeval to timespec
@@ -594,13 +517,7 @@
       return false;
     }
 
-<<<<<<< HEAD
-    LOG_ERROR("could not wait for the condition: %s", strerror(rc));
-    TRI_FlushLogging();
-    TRI_EXIT_FUNCTION(EXIT_FAILURE,0);
-=======
     LOG_FATAL_AND_EXIT("could not wait for the condition: %s", strerror(rc));
->>>>>>> 2a06f6c5
   }
 
   return true;
@@ -616,13 +533,7 @@
   rc = pthread_mutex_lock(cond->_mutex);
 
   if (rc != 0) {
-<<<<<<< HEAD
-    LOG_ERROR("could not lock the condition: %s", strerror(rc));
-    TRI_FlushLogging();
-    TRI_EXIT_FUNCTION(EXIT_FAILURE,0);
-=======
     LOG_FATAL_AND_EXIT("could not lock the condition: %s", strerror(rc));
->>>>>>> 2a06f6c5
   }
 }
 
@@ -636,13 +547,7 @@
   rc = pthread_mutex_unlock(cond->_mutex);
 
   if (rc != 0) {
-<<<<<<< HEAD
-    LOG_ERROR("could not unlock the condition: %s", strerror(rc));
-    TRI_FlushLogging();
-    TRI_EXIT_FUNCTION(EXIT_FAILURE,0);
-=======
     LOG_FATAL_AND_EXIT("could not unlock the condition: %s", strerror(rc));
->>>>>>> 2a06f6c5
   }
 }
 
