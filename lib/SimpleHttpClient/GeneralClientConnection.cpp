--- conflicted
+++ resolved
@@ -144,11 +144,7 @@
   *bytesWritten = 0;
 
   if (prepare(timeout, true)) {
-<<<<<<< HEAD
-    return writeClientConnection(buffer, length, bytesWritten);
-=======
-    return this->write(buffer, length, bytesWritten);
->>>>>>> 3187fcb4
+    return this->writeClientConnection(buffer, length, bytesWritten);
   }
 
   return false;
@@ -160,11 +156,7 @@
     
 bool GeneralClientConnection::handleRead (double timeout, StringBuffer& buffer) {
   if (prepare(timeout, false)) {
-<<<<<<< HEAD
-    return readClientConnection(buffer);
-=======
-    return this->read(buffer);
->>>>>>> 3187fcb4
+    return this->readClientConnection(buffer);
   }
 
   return false;
