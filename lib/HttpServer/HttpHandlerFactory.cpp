--- conflicted
+++ resolved
@@ -28,14 +28,11 @@
 #include "HttpHandlerFactory.h"
 
 #include "Basics/MutexLocker.h"
-<<<<<<< HEAD
-#include "HttpServer/HttpHandler.h"
-=======
 #include "Basics/ReadLocker.h"
 #include "Basics/StringUtils.h"
 #include "Basics/WriteLocker.h"
 #include "BasicsC/strings.h"
->>>>>>> 9d913659
+#include "HttpServer/HttpHandler.h"
 #include "Logger/Logger.h"
 #include "Rest/HttpRequestPlain.h"
 #include "Rest/MaintenanceCallback.h"
@@ -45,63 +42,24 @@
 using namespace triagens::rest;
 using namespace std;
 
-<<<<<<< HEAD
 // -----------------------------------------------------------------------------
 // --SECTION--                                      constructors and destructors
 // -----------------------------------------------------------------------------
-=======
-namespace triagens {
-  namespace rest {
-
-    // -----------------------------------------------------------------------------
-    // constructors and destructors
-    // -----------------------------------------------------------------------------
-
-    HttpHandlerFactory::HttpHandlerFactory (std::string const& authenticationRealm,
-                                            auth_fptr checkAuthentication)
-      : _numberActiveHandlers(0),
-        _authenticationRealm(authenticationRealm),
-        _checkAuthentication(checkAuthentication),
-        _notFound(0) {
-    }
-
-
-
-    HttpHandlerFactory::HttpHandlerFactory (HttpHandlerFactory const& that)
-      : _numberActiveHandlers(0),
-        _authenticationRealm(that._authenticationRealm),
-        _checkAuthentication(that._checkAuthentication),
-        _constructors(that._constructors),
-        _datas(that._datas),
-        _prefixes(that._prefixes),
-        _notFound(that._notFound) {
-    }
-
->>>>>>> 9d913659
 
 ////////////////////////////////////////////////////////////////////////////////
 /// @addtogroup HttpServer
 /// @{
 ////////////////////////////////////////////////////////////////////////////////
 
-<<<<<<< HEAD
 ////////////////////////////////////////////////////////////////////////////////
 /// @brief constructs a new handler factory
 ////////////////////////////////////////////////////////////////////////////////
-=======
-    HttpHandlerFactory& HttpHandlerFactory::operator= (HttpHandlerFactory const& that) {
-      if (this != &that) {
-        _authenticationRealm = that._authenticationRealm;
-        _checkAuthentication = that._checkAuthentication;
-        _constructors = that._constructors;
-        _datas = that._datas;
-        _prefixes = that._prefixes;
-        _notFound = that._notFound;
-      }
->>>>>>> 9d913659
-
-HttpHandlerFactory::HttpHandlerFactory ()
-  : _notFound(0) {
+
+HttpHandlerFactory::HttpHandlerFactory (std::string const& authenticationRealm,
+                                        auth_fptr checkAuthentication)
+  : _authenticationRealm(authenticationRealm),
+    _checkAuthentication(checkAuthentication),
+    _notFound(0) {
 }
 
 ////////////////////////////////////////////////////////////////////////////////
@@ -109,7 +67,9 @@
 ////////////////////////////////////////////////////////////////////////////////
 
 HttpHandlerFactory::HttpHandlerFactory (HttpHandlerFactory const& that)
-  : _constructors(that._constructors),
+  : _authenticationRealm(that._authenticationRealm),
+    _checkAuthentication(that._checkAuthentication),
+    _constructors(that._constructors),
     _datas(that._datas),
     _prefixes(that._prefixes),
     _notFound(that._notFound) {
@@ -121,6 +81,8 @@
 
 HttpHandlerFactory& HttpHandlerFactory::operator= (HttpHandlerFactory const& that) {
   if (this != &that) {
+    _authenticationRealm = that._authenticationRealm,
+    _checkAuthentication = that._checkAuthentication,
     _constructors = that._constructors;
     _datas = that._datas;
     _prefixes = that._prefixes;
@@ -149,6 +111,80 @@
 /// @addtogroup HttpServer
 /// @{
 ////////////////////////////////////////////////////////////////////////////////
+
+////////////////////////////////////////////////////////////////////////////////
+/// @brief authenticates a new request
+////////////////////////////////////////////////////////////////////////////////
+
+bool HttpHandlerFactory::authenticateRequest (HttpRequest* request) {
+  if (_checkAuthentication == 0) {
+    return true;
+  }
+
+  bool found;
+  char const* auth = request->header("authorization", found);
+
+  if (found) {
+    if (! TRI_CaseEqualString2(auth, "basic ", 6)) {
+      return false;
+    }
+
+    auth += 6;
+
+    while (*auth == ' ') {
+      ++auth;
+    }
+
+    {
+      READ_LOCKER(_authLock);
+      
+      if (_authCache.find(auth) != _authCache.end()) {
+        return true;
+      }
+    }
+
+    string up = StringUtils::decodeBase64(auth);
+    vector<string> split = StringUtils::split(up, ":");
+    
+    if (split.size() != 2) {
+      return false;
+    }
+    
+    char* sha265 = 0;
+    size_t sha265Len;
+    
+    SslInterface::sslSHA256(split[1].c_str(), split[1].size(), sha265, sha265Len);
+    
+    char* hex = 0;
+    size_t hexLen;
+    
+    SslInterface::sslHEX(sha265, sha265Len, hex, hexLen);
+    
+    delete[] sha265;
+    
+    bool res = _checkAuthentication(split[0].c_str(), hex);
+    
+    delete[] hex;
+    
+    if (res) {
+      WRITE_LOCKER(_authLock);
+      
+      _authCache.insert(auth);
+    }
+    
+    return res;
+  }
+  
+  return false;
+}
+
+////////////////////////////////////////////////////////////////////////////////
+/// @brief returns the authentication realm
+////////////////////////////////////////////////////////////////////////////////
+
+string const& HttpHandlerFactory::authenticationRealm (HttpRequest*) {
+  return _authenticationRealm;
+}
 
 ////////////////////////////////////////////////////////////////////////////////
 /// @brief returns header and body size restrictions
@@ -377,86 +413,7 @@
 // --SECTION--                                                       END-OF-FILE
 // -----------------------------------------------------------------------------
 
-<<<<<<< HEAD
 // Local Variables:
 // mode: outline-minor
 // outline-regexp: "^\\(/// @brief\\|/// {@inheritDoc}\\|/// @addtogroup\\|/// @page\\|// --SECTION--\\|/// @\\}\\)"
-// End:
-=======
-    size_t HttpHandlerFactory::numberActiveHandlers () {
-      MUTEX_LOCKER(_activeHandlersLock);
-      return _numberActiveHandlers;
-    }
-
-
-
-    bool HttpHandlerFactory::authenticateRequest (HttpRequest* request) {
-      if (_checkAuthentication == 0) {
-        return true;
-      }
-
-      bool found;
-      char const* auth = request->header("authorization", found);
-
-      if (found) {
-        if (! TRI_CaseEqualString2(auth, "basic ", 6)) {
-          return false;
-        }
-
-        auth += 6;
-
-        while (*auth == ' ') {
-          ++auth;
-        }
-
-        {
-          READ_LOCKER(_authLock);
-
-          if (_authCache.find(auth) != _authCache.end()) {
-            return true;
-          }
-        }
-
-        string up = StringUtils::decodeBase64(auth);
-        vector<string> split = StringUtils::split(up, ":");
-
-        if (split.size() != 2) {
-          return false;
-        }
-
-        char* sha265 = 0;
-        size_t sha265Len;
-
-        SslInterface::sslSHA256(split[1].c_str(), split[1].size(), sha265, sha265Len);
-
-        char* hex = 0;
-        size_t hexLen;
-
-        SslInterface::sslHEX(sha265, sha265Len, hex, hexLen);
-
-        delete[] sha265;
-        
-        bool res = _checkAuthentication(split[0].c_str(), hex);
-
-        delete[] hex;
-
-        if (res) {
-          WRITE_LOCKER(_authLock);
-
-          _authCache.insert(auth);
-        }
-
-        return res;
-      }
-
-      return false;
-    }
-
-
-
-    string const& HttpHandlerFactory::authenticationRealm (HttpRequest*) {
-      return _authenticationRealm;
-    }
-  }
-}
->>>>>>> 9d913659
+// End: