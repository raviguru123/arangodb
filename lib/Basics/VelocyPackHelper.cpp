////////////////////////////////////////////////////////////////////////////////
/// DISCLAIMER
///
/// Copyright 2014-2016 ArangoDB GmbH, Cologne, Germany
/// Copyright 2004-2014 triAGENS GmbH, Cologne, Germany
///
/// Licensed under the Apache License, Version 2.0 (the "License");
/// you may not use this file except in compliance with the License.
/// You may obtain a copy of the License at
///
///     http://www.apache.org/licenses/LICENSE-2.0
///
/// Unless required by applicable law or agreed to in writing, software
/// distributed under the License is distributed on an "AS IS" BASIS,
/// WITHOUT WARRANTIES OR CONDITIONS OF ANY KIND, either express or implied.
/// See the License for the specific language governing permissions and
/// limitations under the License.
///
/// Copyright holder is ArangoDB GmbH, Cologne, Germany
///
/// @author Michael Hackstein
////////////////////////////////////////////////////////////////////////////////

#include "VelocyPackHelper.h"
#include "Basics/Exceptions.h"
#include "Basics/StaticStrings.h"
#include "Basics/StringBuffer.h"
#include "Basics/StringUtils.h"
#include "Basics/Utf8Helper.h"
#include "Basics/VPackStringBufferAdapter.h"
#include "Basics/conversions.h"
#include "Basics/files.h"
#include "Basics/hashes.h"
#include "Basics/tri-strings.h"
#include "Logger/Logger.h"

#include <velocypack/AttributeTranslator.h>
#include <velocypack/Collection.h>
#include <velocypack/Dumper.h>
#include <velocypack/Options.h>
#include <velocypack/Slice.h>
#include <velocypack/velocypack-aliases.h>
#include <velocypack/velocypack-common.h>

extern "C" {
unsigned long long XXH64(const void* input, size_t length,
                         unsigned long long seed);
}

using namespace arangodb;
using VelocyPackHelper = arangodb::basics::VelocyPackHelper;

static std::unique_ptr<VPackAttributeTranslator> Translator;
static std::unique_ptr<VPackAttributeExcludeHandler> ExcludeHandler;
static std::unique_ptr<VPackCustomTypeHandler> CustomTypeHandler;

// a default custom type handler that prevents throwing exceptions when
// custom types are encountered during Slice.toJson() and family
struct DefaultCustomTypeHandler final : public VPackCustomTypeHandler {
<<<<<<< HEAD
  void dump(VPackSlice const&, VPackDumper* dumper, VPackSlice const&) override {
    LOG(WARN) << "DefaultCustomTypeHandler called";
    dumper->appendString("hello from CustomTypeHandler");
  }
  std::string toString(VPackSlice const&, VPackOptions const*, VPackSlice const&) override {
=======
  void dump(VPackSlice const&, VPackDumper* dumper,
            VPackSlice const&) override {
    LOG(WARN) << "DefaultCustomTypeHandler called";
    dumper->appendString("hello from CustomTypeHandler");
  }
  std::string toString(VPackSlice const&, VPackOptions const*,
                       VPackSlice const&) override {
>>>>>>> ed111a39
    LOG(WARN) << "DefaultCustomTypeHandler called";
    return "hello from CustomTypeHandler";
  }
};

// attribute exclude handler for skipping over system attributes
<<<<<<< HEAD
struct SystemAttributeExcludeHandler final : public VPackAttributeExcludeHandler {
=======
struct SystemAttributeExcludeHandler final
    : public VPackAttributeExcludeHandler {
>>>>>>> ed111a39
  bool shouldExclude(VPackSlice const& key, int nesting) override final {
    VPackValueLength keyLength;
    char const* p = key.getString(keyLength);

    if (p == nullptr || *p != '_' || keyLength < 3 || keyLength > 5 ||
        nesting > 0) {
      // keep attribute
      return true;
    }

    // exclude these attributes (but not _key!)
    if ((keyLength == 3 &&
         memcmp(p, "_id", static_cast<size_t>(keyLength)) == 0) ||
        (keyLength == 4 &&
         memcmp(p, "_rev", static_cast<size_t>(keyLength)) == 0) ||
        (keyLength == 3 &&
         memcmp(p, "_to", static_cast<size_t>(keyLength)) == 0) ||
        (keyLength == 5 &&
         memcmp(p, "_from", static_cast<size_t>(keyLength)) == 0)) {
      return true;
    }

    // keep attribute
    return false;
  }
};

/// @brief static initializer for all VPack values
void VelocyPackHelper::initialize() {
  LOG(TRACE) << "initializing vpack";

  // initialize attribute translator
  Translator.reset(new VPackAttributeTranslator);

  // these attribute names will be translated into short integer values
  Translator->add(StaticStrings::KeyString, KeyAttribute - AttributeBase);
  Translator->add(StaticStrings::RevString, RevAttribute - AttributeBase);
  Translator->add(StaticStrings::IdString, IdAttribute - AttributeBase);
  Translator->add(StaticStrings::FromString, FromAttribute - AttributeBase);
  Translator->add(StaticStrings::ToString, ToAttribute - AttributeBase);

  Translator->seal();

  // set the attribute translator in the global options
  VPackOptions::Defaults.attributeTranslator = Translator.get();
  VPackOptions::Defaults.unsupportedTypeBehavior =
      VPackOptions::ConvertUnsupportedType;
<<<<<<< HEAD
  
  
=======

>>>>>>> ed111a39
  CustomTypeHandler.reset(new DefaultCustomTypeHandler);

  VPackOptions::Defaults.customTypeHandler = CustomTypeHandler.get();
  VPackOptions::Defaults.escapeUnicode = false;  // false here, but will be set
                                                 // when converting to JSON for
                                                 // HTTP xfer

  // run quick selfs test with the attribute translator
<<<<<<< HEAD
  TRI_ASSERT(VPackSlice(Translator->translate(StaticStrings::KeyString))
                 .getUInt() == KeyAttribute - AttributeBase);
  TRI_ASSERT(VPackSlice(Translator->translate(StaticStrings::RevString))
                 .getUInt() == RevAttribute - AttributeBase);
  TRI_ASSERT(VPackSlice(Translator->translate(StaticStrings::IdString))
                 .getUInt() == IdAttribute - AttributeBase);
  TRI_ASSERT(VPackSlice(Translator->translate(StaticStrings::FromString))
                 .getUInt() == FromAttribute - AttributeBase);
  TRI_ASSERT(VPackSlice(Translator->translate(StaticStrings::ToString))
                 .getUInt() == ToAttribute - AttributeBase);
=======
  TRI_ASSERT(
      VPackSlice(Translator->translate(StaticStrings::KeyString)).getUInt() ==
      KeyAttribute - AttributeBase);
  TRI_ASSERT(
      VPackSlice(Translator->translate(StaticStrings::RevString)).getUInt() ==
      RevAttribute - AttributeBase);
  TRI_ASSERT(
      VPackSlice(Translator->translate(StaticStrings::IdString)).getUInt() ==
      IdAttribute - AttributeBase);
  TRI_ASSERT(
      VPackSlice(Translator->translate(StaticStrings::FromString)).getUInt() ==
      FromAttribute - AttributeBase);
  TRI_ASSERT(
      VPackSlice(Translator->translate(StaticStrings::ToString)).getUInt() ==
      ToAttribute - AttributeBase);
>>>>>>> ed111a39

  TRI_ASSERT(VPackSlice(Translator->translate(KeyAttribute - AttributeBase))
                 .copyString() == StaticStrings::KeyString);
  TRI_ASSERT(VPackSlice(Translator->translate(RevAttribute - AttributeBase))
                 .copyString() == StaticStrings::RevString);
  TRI_ASSERT(VPackSlice(Translator->translate(IdAttribute - AttributeBase))
                 .copyString() == StaticStrings::IdString);
  TRI_ASSERT(VPackSlice(Translator->translate(FromAttribute - AttributeBase))
                 .copyString() == StaticStrings::FromString);
  TRI_ASSERT(VPackSlice(Translator->translate(ToAttribute - AttributeBase))
                 .copyString() == StaticStrings::ToString);

  // initialize exclude handler for system attributes
  ExcludeHandler.reset(new SystemAttributeExcludeHandler);
}

////////////////////////////////////////////////////////////////////////////////
/// @brief turn off assembler optimizations in vpack
////////////////////////////////////////////////////////////////////////////////

void VelocyPackHelper::disableAssemblerFunctions() {
  arangodb::velocypack::disableAssemblerFunctions();
}

////////////////////////////////////////////////////////////////////////////////
/// @brief return the (global) attribute exclude handler instance
////////////////////////////////////////////////////////////////////////////////

arangodb::velocypack::AttributeExcludeHandler*
VelocyPackHelper::getExcludeHandler() {
  return ExcludeHandler.get();
}

////////////////////////////////////////////////////////////////////////////////
/// @brief return the (global) attribute translator instance
////////////////////////////////////////////////////////////////////////////////

arangodb::velocypack::AttributeTranslator* VelocyPackHelper::getTranslator() {
  return Translator.get();
}

bool VelocyPackHelper::AttributeSorterUTF8::operator()(
    std::string const& l, std::string const& r) const {
  // use UTF-8-based comparison of attribute names
  return TRI_compare_utf8(l.c_str(), l.size(), r.c_str(), r.size()) < 0;
}

bool VelocyPackHelper::AttributeSorterBinary::operator()(
    std::string const& l, std::string const& r) const {
  // use binary comparison of attribute names
  size_t cmpLength = (std::min)(l.size(), r.size());
  int res = memcmp(l.c_str(), r.c_str(), cmpLength);
  if (res < 0) {
    return true;
  }
  if (res == 0) {
    return l.size() < r.size();
  }
  return false;
}

size_t VelocyPackHelper::VPackHash::operator()(VPackSlice const& slice) const {
  return static_cast<size_t>(slice.normalizedHash());
};

size_t VelocyPackHelper::VPackStringHash::operator()(
    VPackSlice const& slice) const noexcept {
  return static_cast<size_t>(slice.hashString());
};

bool VelocyPackHelper::VPackEqual::operator()(VPackSlice const& lhs,
                                              VPackSlice const& rhs) const {
  return VelocyPackHelper::compare(lhs, rhs, false, _options) == 0;
};

bool VelocyPackHelper::VPackStringEqual::operator()(VPackSlice const& lhs,
                                                    VPackSlice const& rhs) const
    noexcept {
  auto const lh = lhs.head();
  auto const rh = rhs.head();

  if (lh != rh) {
    return false;
  }

  VPackValueLength size;
  if (lh == 0xbf) {
    // long UTF-8 String
    size = static_cast<VPackValueLength>(
        velocypack::readInteger<VPackValueLength>(lhs.begin() + 1, 8));
    if (size !=
        static_cast<VPackValueLength>(
            velocypack::readInteger<VPackValueLength>(rhs.begin() + 1, 8))) {
      return false;
    }
    return (memcmp(lhs.start() + 1 + 8, rhs.start() + 1 + 8,
                   static_cast<size_t>(size)) == 0);
  }

  size = static_cast<VPackValueLength>(lh - 0x40);
  return (memcmp(lhs.start() + 1, rhs.start() + 1, static_cast<size_t>(size)) ==
          0);
};

static int TypeWeight(VPackSlice const& slice) {
  switch (slice.type()) {
    case VPackValueType::MinKey:
      return -99;  // must be lowest
    case VPackValueType::Illegal:
      return -1;
    case VPackValueType::None:
    case VPackValueType::Null:
      return 0;
    case VPackValueType::Bool:
      return 1;
    case VPackValueType::Double:
    case VPackValueType::Int:
    case VPackValueType::UInt:
    case VPackValueType::SmallInt:
    case VPackValueType::UTCDate:
    case VPackValueType::BCD:
      return 2;
    case VPackValueType::String:
    case VPackValueType::Binary:
    case VPackValueType::Custom:
      // custom type is used for _id (which is a string)
      return 3;
    case VPackValueType::Array:
      return 4;
    case VPackValueType::Object:
      return 5;
    case VPackValueType::External:
      return TypeWeight(slice.resolveExternal());
    case VPackValueType::MaxKey:
      return 99;  // must be highest
    default:
      // All other values have equal weight
      return 0;
  }
}

int VelocyPackHelper::compareNumberValues(VPackValueType lhsType,
                                          VPackSlice lhs, VPackSlice rhs) {
  if (lhsType == rhs.type()) {
    // both types are equal
    if (lhsType == VPackValueType::Int || lhsType == VPackValueType::SmallInt) {
      // use exact comparisons. no need to cast to double
      int64_t l = lhs.getInt();
      int64_t r = rhs.getInt();
      if (l == r) {
        return 0;
      }
      return (l < r ? -1 : 1);
    }

    if (lhsType == VPackValueType::UInt) {
      // use exact comparisons. no need to cast to double
      uint64_t l = lhs.getUInt();
      uint64_t r = rhs.getUInt();
      if (l == r) {
        return 0;
      }
      return (l < r ? -1 : 1);
    }
    // fallthrough to double comparison
  }

  double left = lhs.getNumericValue<double>();
  double right = rhs.getNumericValue<double>();
  if (left == right) {
    return 0;
  }
  return (left < right ? -1 : 1);
}

////////////////////////////////////////////////////////////////////////////////
/// @brief returns a boolean sub-element, or a default if it is does not exist
////////////////////////////////////////////////////////////////////////////////

bool VelocyPackHelper::getBooleanValue(VPackSlice const& slice,
                                       char const* name, bool defaultValue) {
  TRI_ASSERT(slice.isObject());
  if (!slice.hasKey(name)) {
    return defaultValue;
  }
  VPackSlice const& sub = slice.get(name);

  if (sub.isBoolean()) {
    return sub.getBool();
  }

  return defaultValue;
}

////////////////////////////////////////////////////////////////////////////////
/// @brief returns a string sub-element, or throws if <name> does not exist
/// or it is not a string
////////////////////////////////////////////////////////////////////////////////

std::string VelocyPackHelper::checkAndGetStringValue(VPackSlice const& slice,
                                                     char const* name) {
  TRI_ASSERT(slice.isObject());
  if (!slice.hasKey(name)) {
    std::string msg =
        "The attribute '" + std::string(name) + "' was not found.";
    THROW_ARANGO_EXCEPTION_MESSAGE(TRI_ERROR_BAD_PARAMETER, msg);
  }
  VPackSlice const sub = slice.get(name);
  if (!sub.isString()) {
    std::string msg =
        "The attribute '" + std::string(name) + "' is not a string.";
    THROW_ARANGO_EXCEPTION_MESSAGE(TRI_ERROR_BAD_PARAMETER, msg);
  }
  return sub.copyString();
}

////////////////////////////////////////////////////////////////////////////////
/// @brief returns a string sub-element, or throws if <name> does not exist
/// or it is not a string
////////////////////////////////////////////////////////////////////////////////

std::string VelocyPackHelper::checkAndGetStringValue(VPackSlice const& slice,
                                                     std::string const& name) {
  TRI_ASSERT(slice.isObject());
  if (!slice.hasKey(name)) {
    std::string msg = "The attribute '" + name + "' was not found.";
    THROW_ARANGO_EXCEPTION_MESSAGE(TRI_ERROR_BAD_PARAMETER, msg);
  }
  VPackSlice const sub = slice.get(name);
  if (!sub.isString()) {
    std::string msg = "The attribute '" + name + "' is not a string.";
    THROW_ARANGO_EXCEPTION_MESSAGE(TRI_ERROR_BAD_PARAMETER, msg);
  }
  return sub.copyString();
}

////////////////////////////////////////////////////////////////////////////////
/// @brief returns a string value, or the default value if it is not a string
////////////////////////////////////////////////////////////////////////////////

std::string VelocyPackHelper::getStringValue(VPackSlice const& slice,
                                             std::string const& defaultValue) {
  if (!slice.isString()) {
    return defaultValue;
  }
  return slice.copyString();
}

////////////////////////////////////////////////////////////////////////////////
/// @brief returns a string sub-element, or the default value if it does not
/// exist
/// or it is not a string
////////////////////////////////////////////////////////////////////////////////

std::string VelocyPackHelper::getStringValue(VPackSlice slice, char const* name,
                                             std::string const& defaultValue) {
  if (slice.isExternal()) {
    slice = VPackSlice(slice.getExternal());
  }
  TRI_ASSERT(slice.isObject());
  if (!slice.hasKey(name)) {
    return defaultValue;
  }
  VPackSlice const sub = slice.get(name);
  if (!sub.isString()) {
    return defaultValue;
  }
  return sub.copyString();
}

////////////////////////////////////////////////////////////////////////////////
/// @brief returns a string sub-element, or the default value if it does not
/// exist
/// or it is not a string
////////////////////////////////////////////////////////////////////////////////

std::string VelocyPackHelper::getStringValue(VPackSlice slice,
                                             std::string const& name,
                                             std::string const& defaultValue) {
  if (slice.isExternal()) {
    slice = VPackSlice(slice.getExternal());
  }
  TRI_ASSERT(slice.isObject());
  if (!slice.hasKey(name)) {
    return defaultValue;
  }
  VPackSlice const sub = slice.get(name);
  if (!sub.isString()) {
    return defaultValue;
  }
  return sub.copyString();
}

uint64_t VelocyPackHelper::stringUInt64(VPackSlice const& slice) {
  if (slice.isString()) {
    return arangodb::basics::StringUtils::uint64(slice.copyString());
  }
  if (slice.isNumber()) {
    return slice.getNumericValue<uint64_t>();
  }
  return 0;
}

////////////////////////////////////////////////////////////////////////////////
/// @brief parses a json file to VelocyPack
////////////////////////////////////////////////////////////////////////////////

std::shared_ptr<VPackBuilder> VelocyPackHelper::velocyPackFromFile(
    std::string const& path) {
  size_t length;
  char* content = TRI_SlurpFile(TRI_UNKNOWN_MEM_ZONE, path.c_str(), &length);
  if (content != nullptr) {
    // The Parser might throw;
    std::shared_ptr<VPackBuilder> b;
    try {
      auto b = VPackParser::fromJson(reinterpret_cast<uint8_t const*>(content),
                                     length);
      TRI_Free(TRI_UNKNOWN_MEM_ZONE, content);
      return b;
    } catch (...) {
      TRI_Free(TRI_UNKNOWN_MEM_ZONE, content);
      throw;
    }
  }
  THROW_ARANGO_EXCEPTION(TRI_ERROR_OUT_OF_MEMORY);
}

static bool PrintVelocyPack(int fd, VPackSlice const& slice,
                            bool appendNewline) {
  if (slice.isNone()) {
    // sanity check
    return false;
  }

  arangodb::basics::StringBuffer buffer(TRI_UNKNOWN_MEM_ZONE);
  arangodb::basics::VPackStringBufferAdapter bufferAdapter(
      buffer.stringBuffer());
  try {
    VPackDumper dumper(&bufferAdapter);
    dumper.dump(slice);
  } catch (...) {
    // Writing failed
    return false;
  }

  if (buffer.length() == 0) {
    // should not happen
    return false;
  }

  if (appendNewline) {
    // add the newline here so we only need one write operation in the ideal
    // case
    buffer.appendChar('\n');
  }

  char const* p = buffer.begin();
  size_t n = buffer.length();

  while (0 < n) {
    ssize_t m = TRI_WRITE(fd, p, (TRI_write_t)n);

    if (m <= 0) {
      return false;
    }

    n -= m;
    p += m;
  }

  return true;
}

////////////////////////////////////////////////////////////////////////////////
/// @brief writes a VelocyPack to a file
////////////////////////////////////////////////////////////////////////////////

bool VelocyPackHelper::velocyPackToFile(std::string const& filename,
                                        VPackSlice const& slice,
                                        bool syncFile) {
  std::string const tmp = filename + ".tmp";

  // remove a potentially existing temporary file
  if (TRI_ExistsFile(tmp.c_str())) {
    TRI_UnlinkFile(tmp.c_str());
  }

  int fd = TRI_CREATE(tmp.c_str(),
                      O_CREAT | O_TRUNC | O_EXCL | O_RDWR | TRI_O_CLOEXEC,
                      S_IRUSR | S_IWUSR | S_IRGRP | S_IWGRP);

  if (fd < 0) {
    TRI_set_errno(TRI_ERROR_SYS_ERROR);
    LOG(ERR) << "cannot create json file '" << tmp
             << "': " << TRI_LAST_ERROR_STR;
    return false;
  }

  if (!PrintVelocyPack(fd, slice, true)) {
    TRI_CLOSE(fd);
    TRI_set_errno(TRI_ERROR_SYS_ERROR);
    LOG(ERR) << "cannot write to json file '" << tmp
             << "': " << TRI_LAST_ERROR_STR;
    TRI_UnlinkFile(tmp.c_str());
    return false;
  }

  if (syncFile) {
    LOG(TRACE) << "syncing tmp file '" << tmp << "'";

    if (!TRI_fsync(fd)) {
      TRI_CLOSE(fd);
      TRI_set_errno(TRI_ERROR_SYS_ERROR);
      LOG(ERR) << "cannot sync saved json '" << tmp
               << "': " << TRI_LAST_ERROR_STR;
      TRI_UnlinkFile(tmp.c_str());
      return false;
    }
  }

  int res = TRI_CLOSE(fd);

  if (res < 0) {
    TRI_set_errno(TRI_ERROR_SYS_ERROR);
    LOG(ERR) << "cannot close saved file '" << tmp
             << "': " << TRI_LAST_ERROR_STR;
    TRI_UnlinkFile(tmp.c_str());
    return false;
  }

  res = TRI_RenameFile(tmp.c_str(), filename.c_str());

  if (res != TRI_ERROR_NO_ERROR) {
    TRI_set_errno(res);
    LOG(ERR) << "cannot rename saved file '" << tmp << "' to '" << filename
             << "': " << TRI_LAST_ERROR_STR;
    TRI_UnlinkFile(tmp.c_str());

    return false;
  }

  return true;
}

int VelocyPackHelper::compare(VPackSlice lhs, VPackSlice rhs, bool useUTF8,
                              VPackOptions const* options,
                              VPackSlice const* lhsBase,
                              VPackSlice const* rhsBase) {
  {
    // will resolve externals...
    int lWeight = TypeWeight(lhs);
    int rWeight = TypeWeight(rhs);

    if (lWeight < rWeight) {
      return -1;
    }

    if (lWeight > rWeight) {
      return 1;
    }

    TRI_ASSERT(lWeight == rWeight);
  }

  lhs = lhs.resolveExternal();  // follow externals
  rhs = rhs.resolveExternal();  // follow externals

  // lhs and rhs have equal weights
  if (lhs.isNone() || rhs.isNone()) {
    // either lhs or rhs is none. we cannot be sure here that both are
    // nones.
    // there can also exist the situation that lhs is a none and rhs is a
    // null value
    // (or vice versa). Anyway, the compare value is the same for both,
    return 0;
  }

  auto lhsType = lhs.type();

  switch (lhsType) {
    case VPackValueType::Illegal:
    case VPackValueType::MinKey:
    case VPackValueType::MaxKey:
    case VPackValueType::None:
    case VPackValueType::Null:
      return 0;
    case VPackValueType::Bool: {
      bool left = lhs.getBoolean();
      bool right = rhs.getBoolean();
      if (left == right) {
        return 0;
      }
      if (!left && right) {
        return -1;
      }
      return 1;
    }
    case VPackValueType::Double:
    case VPackValueType::Int:
    case VPackValueType::UInt:
    case VPackValueType::SmallInt: {
      return compareNumberValues(lhsType, lhs, rhs);
    }
    case VPackValueType::Custom:
    case VPackValueType::String: {
      std::string lhsString;
      VPackValueLength nl;
      char const* left;
      if (lhs.isCustom()) {
        if (lhsBase == nullptr || options == nullptr ||
            options->customTypeHandler == nullptr) {
          THROW_ARANGO_EXCEPTION_MESSAGE(TRI_ERROR_INTERNAL,
                                         "Could not extract custom attribute.");
        }
        lhsString.assign(
            options->customTypeHandler->toString(lhs, options, *lhsBase));
        left = lhsString.c_str();
        nl = lhsString.size();
      } else {
        left = lhs.getString(nl);
      }
      TRI_ASSERT(left != nullptr);

      std::string rhsString;
      VPackValueLength nr;
      char const* right;
      if (rhs.isCustom()) {
        if (rhsBase == nullptr || options == nullptr ||
            options->customTypeHandler == nullptr) {
          THROW_ARANGO_EXCEPTION_MESSAGE(TRI_ERROR_INTERNAL,
                                         "Could not extract custom attribute.");
        }
        rhsString.assign(
            options->customTypeHandler->toString(rhs, options, *rhsBase));
        right = rhsString.c_str();
        nr = rhsString.size();
      } else {
        right = rhs.getString(nr);
      }
      TRI_ASSERT(right != nullptr);

      int res;
      if (useUTF8) {
        res = TRI_compare_utf8(left, static_cast<size_t>(nl), right,
                               static_cast<size_t>(nr));
      } else {
        size_t len = static_cast<size_t>(nl < nr ? nl : nr);
        res = memcmp(left, right, len);
      }
      if (res < 0) {
        return -1;
      }
      if (res > 0) {
        return 1;
      }
      // res == 0
      if (nl == nr) {
        return 0;
      }
      // res == 0, but different string lengths
      return nl < nr ? -1 : 1;
    }
    case VPackValueType::Array: {
      VPackValueLength const nl = lhs.length();
      VPackValueLength const nr = rhs.length();
      VPackValueLength const n = (std::max)(nr, nl);
      for (VPackValueLength i = 0; i < n; ++i) {
        VPackSlice lhsValue;
        if (i < nl) {
          lhsValue = lhs.at(i).resolveExternal();
        }
        VPackSlice rhsValue;
        if (i < nr) {
          rhsValue = rhs.at(i).resolveExternal();
        }

        int result = compare(lhsValue, rhsValue, useUTF8, options, &lhs, &rhs);
        if (result != 0) {
          return result;
        }
      }
      return 0;
    }
    case VPackValueType::Object: {
      std::set<std::string, AttributeSorterUTF8> keys;
      VPackCollection::keys(lhs, keys);
      VPackCollection::keys(rhs, keys);
      for (auto const& key : keys) {
        VPackSlice lhsValue = lhs.get(key).resolveExternal();
        if (lhsValue.isNone()) {
          // not present => null
          lhsValue = VPackSlice::nullSlice();
        }
        VPackSlice rhsValue = rhs.get(key).resolveExternal();
        if (rhsValue.isNone()) {
          // not present => null
          rhsValue = VPackSlice::nullSlice();
        }

        int result = compare(lhsValue, rhsValue, useUTF8, options, &lhs, &rhs);
        if (result != 0) {
          return result;
        }
      }

      return 0;
    }
    default:
      // Contains all other ValueTypes of VelocyPack.
      // They are not used in ArangoDB so this cannot occur
      TRI_ASSERT(false);
      return 0;
  }
}

VPackBuilder VelocyPackHelper::merge(VPackSlice const& lhs,
                                     VPackSlice const& rhs,
                                     bool nullMeansRemove, bool mergeObjects) {
  return VPackCollection::merge(lhs, rhs, mergeObjects, nullMeansRemove);
}

double VelocyPackHelper::toDouble(VPackSlice const& slice, bool& failed) {
  TRI_ASSERT(!slice.isNone());

  failed = false;
  switch (slice.type()) {
    case VPackValueType::None:
    case VPackValueType::Null:
      return 0.0;
    case VPackValueType::Bool:
      return (slice.getBoolean() ? 1.0 : 0.0);
    case VPackValueType::Double:
    case VPackValueType::Int:
    case VPackValueType::UInt:
    case VPackValueType::SmallInt:
      return slice.getNumericValue<double>();
    case VPackValueType::String: {
      std::string tmp(slice.copyString());
      try {
        // try converting string to number
        return std::stod(tmp);
      } catch (...) {
        if (tmp.empty()) {
          return 0.0;
        }
        // conversion failed
      }
      break;
    }
    case VPackValueType::Array: {
      VPackValueLength const n = slice.length();

      if (n == 0) {
        return 0.0;
      } else if (n == 1) {
        return VelocyPackHelper::toDouble(slice.at(0).resolveExternal(),
                                          failed);
      }
      break;
    }
    case VPackValueType::External: {
      return VelocyPackHelper::toDouble(slice.resolveExternal(), failed);
    }
    case VPackValueType::Illegal:
    case VPackValueType::Object:
    case VPackValueType::UTCDate:
    case VPackValueType::MinKey:
    case VPackValueType::MaxKey:
    case VPackValueType::Binary:
    case VPackValueType::BCD:
    case VPackValueType::Custom:
      break;
  }

  failed = true;
  return 0.0;
}

uint64_t VelocyPackHelper::hashByAttributes(
    VPackSlice slice, std::vector<std::string> const& attributes,
    bool docComplete, int& error, std::string const& key) {
  uint64_t hash = TRI_FnvHashBlockInitial();
  error = TRI_ERROR_NO_ERROR;
  slice = slice.resolveExternal();
  if (slice.isObject()) {
    for (auto const& attr : attributes) {
      VPackSlice sub = slice.get(attr).resolveExternal();
      if (sub.isNone()) {
        if (attr == StaticStrings::KeyString && !key.empty()) {
          VPackBuilder temporaryBuilder;
          temporaryBuilder.add(VPackValue(key));
          hash = temporaryBuilder.slice().normalizedHash(hash);
          continue;
        }
        if (!docComplete) {
          error = TRI_ERROR_CLUSTER_NOT_ALL_SHARDING_ATTRIBUTES_GIVEN;
        }
        // Null is equal to None/not present
        sub = VPackSlice::nullSlice();
      }
      hash = sub.normalizedHash(hash);
    }
  }
  return hash;
}

void VelocyPackHelper::SanitizeExternals(VPackSlice const input,
                                         VPackBuilder& output) {
  if (input.isExternal()) {
    output.add(input.resolveExternal());
  } else if (input.isObject()) {
    output.openObject();
    for (auto const& it : VPackObjectIterator(input)) {
      output.add(VPackValue(it.key.copyString()));
      SanitizeExternals(it.value, output);
    }
    output.close();
  } else if (input.isArray()) {
    output.openArray();
    for (auto const& it : VPackArrayIterator(input)) {
      SanitizeExternals(it, output);
    }
    output.close();
  } else {
    output.add(input);
  }
}

bool VelocyPackHelper::hasExternals(VPackSlice input) {
  if (input.isExternal()) {
    return true;
  } else if (input.isObject()) {
    for (auto const& it : VPackObjectIterator(input)) {
      if (hasExternals(it.value) == true) {
        return true;
      };
    }
  } else if (input.isArray()) {
    for (auto const& it : VPackArrayIterator(input)) {
      if (hasExternals(it) == true) {
        return true;
      }
    }
  }
  return false;
}

<<<<<<< HEAD
VPackBuilder VelocyPackHelper::sanitizeExternalsChecked(VPackSlice input,
                                                        bool checkExternals) {
  VPackBuilder builder;
=======
VPackBuffer<uint8_t> VelocyPackHelper::sanitizeExternalsChecked(
    VPackSlice input, VPackOptions const* options, bool checkExternals) {
  VPackBuffer<uint8_t> buffer;
  VPackBuilder builder(buffer, options);
>>>>>>> ed111a39
  bool resolveExt = true;
  if (checkExternals) {
    resolveExt = hasExternals(input);
  }
<<<<<<< HEAD

=======
>>>>>>> ed111a39
  if (resolveExt) {  // resolve
    SanitizeExternals(input, builder);
  } else {
    builder.add(input);
  }
<<<<<<< HEAD

  return builder;  // elided
}

/// @brief extract the collection id from VelocyPack
uint64_t VelocyPackHelper::extractIdValue(VPackSlice const& slice) {
  if (!slice.isObject()) {
    return 0;
  }
  VPackSlice id = slice.get("id");
  if (id.isNone()) {
    // pre-3.1 compatibility
    id = slice.get("cid");
  }

  if (id.isString()) {
    // string cid, e.g. "9988488"
    return StringUtils::uint64(id.copyString());
  } else if (id.isNumber()) {
    // numeric cid, e.g. 9988488
    return id.getNumericValue<uint64_t>();
  } else if (!id.isNone()) {
    THROW_ARANGO_EXCEPTION_MESSAGE(TRI_ERROR_BAD_PARAMETER, "invalid value for 'id' attribute");
  }

  TRI_ASSERT(id.isNone()); 
  return 0;
=======
  return buffer;  // elided
>>>>>>> ed111a39
}

arangodb::LoggerStream& operator<<(arangodb::LoggerStream& logger,
                                   VPackSlice const& slice) {
  size_t const cutoff = 100;
  std::string sliceStr(slice.toJson());
  bool longer = sliceStr.size() > cutoff;
  if (longer) {
    logger << sliceStr.substr(cutoff) << "...";
  } else {
    logger << sliceStr;
  }
  return logger;
}<|MERGE_RESOLUTION|>--- conflicted
+++ resolved
@@ -57,13 +57,6 @@
 // a default custom type handler that prevents throwing exceptions when
 // custom types are encountered during Slice.toJson() and family
 struct DefaultCustomTypeHandler final : public VPackCustomTypeHandler {
-<<<<<<< HEAD
-  void dump(VPackSlice const&, VPackDumper* dumper, VPackSlice const&) override {
-    LOG(WARN) << "DefaultCustomTypeHandler called";
-    dumper->appendString("hello from CustomTypeHandler");
-  }
-  std::string toString(VPackSlice const&, VPackOptions const*, VPackSlice const&) override {
-=======
   void dump(VPackSlice const&, VPackDumper* dumper,
             VPackSlice const&) override {
     LOG(WARN) << "DefaultCustomTypeHandler called";
@@ -71,19 +64,14 @@
   }
   std::string toString(VPackSlice const&, VPackOptions const*,
                        VPackSlice const&) override {
->>>>>>> ed111a39
     LOG(WARN) << "DefaultCustomTypeHandler called";
     return "hello from CustomTypeHandler";
   }
 };
 
 // attribute exclude handler for skipping over system attributes
-<<<<<<< HEAD
-struct SystemAttributeExcludeHandler final : public VPackAttributeExcludeHandler {
-=======
 struct SystemAttributeExcludeHandler final
     : public VPackAttributeExcludeHandler {
->>>>>>> ed111a39
   bool shouldExclude(VPackSlice const& key, int nesting) override final {
     VPackValueLength keyLength;
     char const* p = key.getString(keyLength);
@@ -131,12 +119,7 @@
   VPackOptions::Defaults.attributeTranslator = Translator.get();
   VPackOptions::Defaults.unsupportedTypeBehavior =
       VPackOptions::ConvertUnsupportedType;
-<<<<<<< HEAD
-  
-  
-=======
-
->>>>>>> ed111a39
+
   CustomTypeHandler.reset(new DefaultCustomTypeHandler);
 
   VPackOptions::Defaults.customTypeHandler = CustomTypeHandler.get();
@@ -145,18 +128,6 @@
                                                  // HTTP xfer
 
   // run quick selfs test with the attribute translator
-<<<<<<< HEAD
-  TRI_ASSERT(VPackSlice(Translator->translate(StaticStrings::KeyString))
-                 .getUInt() == KeyAttribute - AttributeBase);
-  TRI_ASSERT(VPackSlice(Translator->translate(StaticStrings::RevString))
-                 .getUInt() == RevAttribute - AttributeBase);
-  TRI_ASSERT(VPackSlice(Translator->translate(StaticStrings::IdString))
-                 .getUInt() == IdAttribute - AttributeBase);
-  TRI_ASSERT(VPackSlice(Translator->translate(StaticStrings::FromString))
-                 .getUInt() == FromAttribute - AttributeBase);
-  TRI_ASSERT(VPackSlice(Translator->translate(StaticStrings::ToString))
-                 .getUInt() == ToAttribute - AttributeBase);
-=======
   TRI_ASSERT(
       VPackSlice(Translator->translate(StaticStrings::KeyString)).getUInt() ==
       KeyAttribute - AttributeBase);
@@ -172,7 +143,6 @@
   TRI_ASSERT(
       VPackSlice(Translator->translate(StaticStrings::ToString)).getUInt() ==
       ToAttribute - AttributeBase);
->>>>>>> ed111a39
 
   TRI_ASSERT(VPackSlice(Translator->translate(KeyAttribute - AttributeBase))
                  .copyString() == StaticStrings::KeyString);
@@ -920,32 +890,20 @@
   return false;
 }
 
-<<<<<<< HEAD
-VPackBuilder VelocyPackHelper::sanitizeExternalsChecked(VPackSlice input,
-                                                        bool checkExternals) {
-  VPackBuilder builder;
-=======
 VPackBuffer<uint8_t> VelocyPackHelper::sanitizeExternalsChecked(
     VPackSlice input, VPackOptions const* options, bool checkExternals) {
   VPackBuffer<uint8_t> buffer;
   VPackBuilder builder(buffer, options);
->>>>>>> ed111a39
   bool resolveExt = true;
   if (checkExternals) {
     resolveExt = hasExternals(input);
   }
-<<<<<<< HEAD
-
-=======
->>>>>>> ed111a39
   if (resolveExt) {  // resolve
     SanitizeExternals(input, builder);
   } else {
     builder.add(input);
   }
-<<<<<<< HEAD
-
-  return builder;  // elided
+  return buffer;  // elided
 }
 
 /// @brief extract the collection id from VelocyPack
@@ -971,9 +929,6 @@
 
   TRI_ASSERT(id.isNone()); 
   return 0;
-=======
-  return buffer;  // elided
->>>>>>> ed111a39
 }
 
 arangodb::LoggerStream& operator<<(arangodb::LoggerStream& logger,
