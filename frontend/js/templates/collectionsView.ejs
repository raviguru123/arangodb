--- conflicted
+++ resolved
@@ -2,7 +2,7 @@
   <div id="transparentHeader">
 
 	<!-- /btn-group -->
-	<div class="btn-group pull-right" style="margin-top:4px;">
+	<div class="btn-group pull-right">
 		<button class="btn btn-small">Filter:</button>
 		<button data-toggle="dropdown" class="btn btn-small dropdown-toggle"><span class="caret"></span></button>
 
@@ -23,9 +23,5 @@
   </div>
   <br/>
   </ul>
-<<<<<<< HEAD
-
-=======
->>>>>>> 4cf2e473
   <ul class="thumbnails">
   </ul>
