##
# Exception ISO Test

assert('Exception', '15.2.22') do
  Exception.class == Class
end

assert('Exception.exception', '15.2.22.4.1') do
  e = Exception.exception('a')

  e.class == Exception
end

assert('Exception#exception', '15.2.22.5.1') do
  e1 = Exception.exception()
  e2 = Exception.exception('b')

  e1.class == Exception and e2.class == Exception
end

assert('Exception#message', '15.2.22.5.2') do
  e = Exception.exception('a')
  
  e.message == 'a'
end

assert('Exception#to_s', '15.2.22.5.3') do
  e = Exception.exception('a')
  
  e.to_s == 'a'
end

assert('Exception.exception', '15.2.22.4.1') do
  e = Exception.exception()
  e.initialize('a')

  e.message == 'a'
end

# Not ISO specified

assert('Exception 1') do
  begin
    1+1
  ensure
    2+2
  end == 2
end

assert('Exception 2') do
  begin
    1+1
    begin
      2+2
    ensure
      3+3
    end
  ensure
    4+4
  end == 4
end

assert('Exception 3') do
  begin
    1+1
    begin
      2+2
    ensure
      3+3
    end
  ensure
    4+4
    begin
      5+5
    ensure
      6+6
    end
  end == 4
end

assert('Exception 4') do
  a = nil
  1.times{|e|
    begin
    rescue => err
    end
    a = err.class
  }
  a == NilClass
end

assert('Exception 5') do
  $ans = []
  def m
    $!
  end
  def m2
    1.times{
      begin
        return
      ensure
        $ans << m
      end
    }
  end
  m2
  $ans == [nil]
end

assert('Exception 6') do
  $i = 0
  def m
    iter{
      begin
        $i += 1
        begin
          $i += 2
          break
        ensure

        end
      ensure
        $i += 4
      end
      $i = 0
    }
  end

  def iter
    yield
  end
  m
  $i == 7
end

assert('Exception 7') do
  $i = 0
  def m
    begin
      $i += 1
      begin
        $i += 2
        return
      ensure
        $i += 3
      end
    ensure
      $i += 4
    end
    p :end
  end
  m
  $i == 10
end

assert('Exception 8') do
  begin
    1
  rescue
    2
  else
    3
  end == 3
end

assert('Exception 9') do
  begin
    1+1
  rescue
    2+2
  else
    3+3
  ensure
    4+4
  end == 6
end

assert('Exception 10') do
  begin
    1+1
    begin
      2+2
    rescue
      3+3
    else
      4+4
    end
  rescue
    5+5
  else
    6+6
  ensure
    7+7
  end == 12
<<<<<<< HEAD
=======
end

assert('Exception 11') do
  a = :ok
  begin
    begin
      raise Exception
    rescue
      a = :ng
    end
  rescue Exception
  end
  a == :ok
end

assert('Exception 12') do
  a = :ok
  begin
    raise Exception rescue a = :ng
  rescue Exception
  end
  a == :ok
end

assert('Exception 13') do
  a = :ng
  begin
    raise StandardError
  rescue TypeError, ArgumentError
    a = :ng
  rescue
    a = :ok
  else
    a = :ng
  end
  a == :ok
end

def exception_test14
  UnknownConstant
end

assert('Exception 14') do
  a = :ng
  begin
    send(:exception_test14)
  rescue
    a = :ok
  end

  a == :ok
end

assert('Exception#inspect without message') do
  Exception.new.inspect
>>>>>>> b36fa7c5
end<|MERGE_RESOLUTION|>--- conflicted
+++ resolved
@@ -3,6 +3,10 @@
 
 assert('Exception', '15.2.22') do
   Exception.class == Class
+end
+
+assert('Exception superclass', '15.2.22.2') do
+  Exception.superclass == Object
 end
 
 assert('Exception.exception', '15.2.22.4.1') do
@@ -20,7 +24,7 @@
 
 assert('Exception#message', '15.2.22.5.2') do
   e = Exception.exception('a')
-  
+
   e.message == 'a'
 end
 
@@ -35,6 +39,26 @@
   e.initialize('a')
 
   e.message == 'a'
+end
+
+assert('ScriptError', '15.2.37') do
+  begin
+    raise ScriptError.new
+  rescue ScriptError
+    true
+  else
+    false
+  end
+end
+
+assert('SyntaxError', '15.2.38') do
+  begin
+    raise SyntaxError.new
+  rescue SyntaxError
+    true
+  else
+    false
+  end
 end
 
 # Not ISO specified
@@ -192,8 +216,6 @@
   ensure
     7+7
   end == 12
-<<<<<<< HEAD
-=======
 end
 
 assert('Exception 11') do
@@ -249,5 +271,4 @@
 
 assert('Exception#inspect without message') do
   Exception.new.inspect
->>>>>>> b36fa7c5
 end