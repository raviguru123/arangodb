ACLOCAL_AMFLAGS = -I m4

AM_CFLAGS = 
AM_CXXFLAGS =
AM_CPPFLAGS = -D_SYSCONFDIR_='"${sysconfdir}"' -D_PKGDATADIR_='"${pkgdatadir}"' -D_DATABASEDIR_='"${localstatedir}/${PACKAGE_TARNAME}"'
AM_LDFLAGS =
BUILT_SOURCES = 
CLEANUP =
LIBS =

noinst_LIBRARIES = libavocadodb.a
bin_PROGRAMS = avocado

nobase_pkgdata_DATA = \
	$(shell find @srcdir@/js/system -name "*.js" -print) \
	$(shell find @srcdir@/js/modules -name "*.js" -print) \
	$(shell find @srcdir@/html -name "*.css" -print) \
	$(shell find @srcdir@/html -name "*.gif" -print) \
	$(shell find @srcdir@/html -name "*.html" -print) \
	$(shell find @srcdir@/html -name "*.ico" -print) \
	$(shell find @srcdir@/html -name "*.js" -print) \
	$(shell find @srcdir@/html -name "*.png" -print)

install-data-local:
	test -d @localstatedir@/lib/avocado || mkdir -p @localstatedir@/lib/avocado

################################################################################
## avocado
################################################################################

include Makefile.files
include Makefile.doxygen
include Makefile.javascript

<<<<<<< HEAD
dnl include Makefile.bison
dnl include Makefile.flex
=======
# include Makefile.bison
# include Makefile.flex
>>>>>>> c5c24de2

include Makefile.all-in-one

################################################################################
## cleanup
################################################################################

clean-local:
	if test "$(CLEANUP)" != "" ];  then rm -f $(CLEANUP); fi<|MERGE_RESOLUTION|>--- conflicted
+++ resolved
@@ -32,13 +32,8 @@
 include Makefile.doxygen
 include Makefile.javascript
 
-<<<<<<< HEAD
-dnl include Makefile.bison
-dnl include Makefile.flex
-=======
 # include Makefile.bison
 # include Makefile.flex
->>>>>>> c5c24de2
 
 include Makefile.all-in-one
 
