%dashboard-chart-box {
  @extend %pull-left;
  border-left: 0px solid $c-black;
  cursor: pointer;
  margin-left: -1px;

  &:first-child {
    border-left: 0;
    margin-left: 0;
  }
}

.detail-chart {
  @extend %clear-float;
}

.dashboard-interior-chart {
  @extend %pull-left;
<<<<<<< HEAD
  height: $dashboard-height - $dashboard-margin;
  /* background-color: $c-white; */
=======
  height: $dashboard-height - $dashboard-padding;
  background-color: $c-white;
>>>>>>> e34e331f
}

.dashboard-large-chart {
  @extend %dashboard-chart-box;
  @extend %pull-left;
  height: $dashboard-height;
  margin-top: $dashboard-margin;
  padding-top: $dashboard-padding;
  margin-right: 12px;
  background-color: $c-white;
}

.dashboard-medium-chart {
  @extend %dashboard-chart-box;
  @extend %pull-left;
  height: $dashboard-height;
  padding-top: $dashboard-padding;
}

.dashboard-small-chart {
  @extend %dashboard-chart-box;
  @extend %pull-left;
  height: $dashboard-height;
  margin-top: $dashboard-margin;
  padding-top: $dashboard-padding;
  background-color: $c-white;
}

.dashboard-tendency-chart {
  @extend %dashboard-chart-box;
  @extend %pull-left;
  margin-top: $dashboard-margin;
  height: $dashboard-height;
}

.dashboard-legend {
  @extend %pull-left;
<<<<<<< HEAD
  height: $dashboard-height - $dashboard-margin;
  width: $legend-width;
  
=======
  height: $dashboard-height;

>>>>>>> e34e331f
  .dashboard-legend-inner {
    padding: 5px;
  }
}

.modal-chart-detail {
  @extend %pull-left;
  height: 85%;

  .modal-body {
    max-height: 75%;
  }
}

.modal-inner-detail {
  @extend %pull-left;
}

.modal-dashboard-legend {
  @extend %pull-left;
  height: $dashboard-height;

  .dashboard-legend-inner {
    padding-left: 20px;
    padding-top: 20px;
  }

}

.dashboard-half-height-legend {
  @extend %pull-left;
  height: $dashboard-height / 2;

  .dashboard-legend-inner {
    padding-top: 20px;
  }
}

.dashboard-half-height-chart {
  @extend %clear-float;
  height: ($dashboard-height + $dashboard-padding) / 2;
}

.dashboard-title-bar {
  background-color: $c-bar-bg;
  color: $c-white;
  font-size: 13px;
  font-weight: 400;
  height: 36px;
  line-height: 36px;
  margin: 0px -1px 0px -1px;
  padding: 0px 5px 0px 10px;

  .dashboard-half-title-bar {
    @extend %pull-left;
    border-left: 1px solid $c-black;
    margin-left: -1px;
    width: 50%;

    &:first-child {
      border-left: 0;
      margin-left: 0;
    }
  }
}

.dashboard-subtitle-bar {
  @extend %pull-left;
  @extend %dashboard-chart-box;
  border-bottom: 1px solid $c-black;
  font-size: 20px;
  font-weight: 300;
  height: 36px;
  line-height: 36px;
  text-align: center;
  width: 50%;
}

.dashboard-tendency {
  @extend %pull-left;
  @extend %dashboard-chart-box;
  font-size: 16px;
  height: ($dashboard-height + $dashboard-padding) / 2 - 36px - 36px - 2px;
  text-align: center;
  top: 15%;
  width: 50%;
  background-color: $c-white;
}

.dashboard-row {
  @extend %clear-float;
  margin-bottom: 12px;
  margin-left: 1px;
  margin-right: 1px;
}

.dashboard-figure {
  @extend %pull-left;
  margin-bottom: 10%;
  margin-left: 19%;
  margin-top: 7%;
  text-align: center;
}

.dygraph-axis-label {
  &.dygraph-axis-label-y, 
  &.dygraph-axis-label-x {
    color: $c-darker-grey;
    font: {
      family: 'Open Sans', sans-serif;
      size: 13px;
      weight: 300;
    }
  }
}
// labelsDivStyles
.dashboard-legend {
  color: $c-darker-grey;
  font: {
    family: 'Open Sans', sans-serif;
    size: 13px;
    weight: 400;
  }
}
<|MERGE_RESOLUTION|>--- conflicted
+++ resolved
@@ -16,13 +16,8 @@
 
 .dashboard-interior-chart {
   @extend %pull-left;
-<<<<<<< HEAD
-  height: $dashboard-height - $dashboard-margin;
-  /* background-color: $c-white; */
-=======
   height: $dashboard-height - $dashboard-padding;
   background-color: $c-white;
->>>>>>> e34e331f
 }
 
 .dashboard-large-chart {
@@ -60,14 +55,9 @@
 
 .dashboard-legend {
   @extend %pull-left;
-<<<<<<< HEAD
   height: $dashboard-height - $dashboard-margin;
   width: $legend-width;
-  
-=======
-  height: $dashboard-height;
 
->>>>>>> e34e331f
   .dashboard-legend-inner {
     padding: 5px;
   }
