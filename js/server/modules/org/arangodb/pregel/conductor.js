--- conflicted
+++ resolved
@@ -64,6 +64,7 @@
   var dbServers;
   var info = getExecutionInfo(executionNumber);
   var stepNo = info[step];
+  var httpOptions = {};
   var body = JSON.stringify({step: stepNo, executionNumber: executionNumber, setup: options});
 
   if (ArangoServerState.isCoordinator()) {
@@ -77,20 +78,8 @@
   } else {
     dbServers = ["localhost"];
     httpOptions.type = "POST";
-    internal.download("/_api/pregel", body, httpOptions);
-  }
-<<<<<<< HEAD
-=======
-  var httpOptions = {};
-  dbServers.forEach(
-    function(dbServer) {
-      var op = ArangoClusterComm.asyncRequest("POST","server:" + dbServer, db._name(),
-        "/_api/pregel",JSON.stringify({step: stepNo, executionNumber: executionNumber, setup: options}),{},httpOptions);
-    }
-  );
-
-  return undefined;
->>>>>>> ca722ed4
+    internal.download("/_db/" + db._name() + "/_api/pregel", body, httpOptions);
+  }
 };
 
 var cleanUp = function(executionNumber) {
