/*jslint indent: 2, nomen: true, maxlen: 120, todo: true, white: false, sloppy: false */
/*global require, describe, beforeEach, it, expect, spyOn, createSpy, createSpyObj, afterEach, runs, waitsFor */
/*global ArangoServerState, ArangoClusterComm, ArangoClusterInfo */

////////////////////////////////////////////////////////////////////////////////
/// @brief test the general-graph class
///
/// @file
///
/// DISCLAIMER
///
/// Copyright 2010-2014 triagens GmbH, Cologne, Germany
///
/// Licensed under the Apache License, Version 2.0 (the "License");
/// you may not use this file except in compliance with the License.
/// You may obtain a copy of the License at
///
///     http://www.apache.org/licenses/LICENSE-2.0
///
/// Unless required by applicable law or agreed to in writing, software
/// distributed under the License is distributed on an "AS IS" BASIS,
/// WITHOUT WARRANTIES OR CONDITIONS OF ANY KIND, either express or implied.
/// See the License for the specific language governing permissions and
/// limitations under the License.
///
/// Copyright holder is triAGENS GmbH, Cologne, Germany
///
/// @author Florian Bartels, Michael Hackstein
/// @author Copyright 2014, triAGENS GmbH, Cologne, Germany
////////////////////////////////////////////////////////////////////////////////
var conductor = require("org/arangodb/pregel").Conductor;
var arangodb = require("org/arangodb");
var db = arangodb.db;
var graph = require("org/arangodb/general-graph");
var ArangoError = arangodb.ArangoError;
var ERRORS = arangodb.errors;
var vc1 = "UnitTestsPregelVertex1";
var vc2 = "UnitTestsPregelVertex2";
var ec1 = "UnitTestsPregelEdge2";
var coordinator = ArangoServerState.isCoordinator();

var getRunInfo = function (execNr) {
  "use strict";
  return db._pregel.document(execNr);
};

describe("Pregel Conductor", function () {
  "use strict";

  describe("reacting to DBServer calls", function () {

    var execNr, dbServer;

    beforeEach(function () {
      execNr = "UnitTestPregel";
      dbServer = "Pjotr";
      try {
        db._collection("_pregel").remove(execNr);
      } catch (ignore) {
        // Has already been removed
      }
      db._collection("_pregel").save({
        _key: execNr,
        step: 1,
        stepContent: [
          {
            active: 100,
            messages: 0
          },
          {
            active: 20,
            messages: 5
          },
          {
            active: 5,
            messages: 2
          }
        ],
        waitForAnswer: [
          "Pavel",
          dbServer,
          "Pancho"
        ]
      });
    });

    afterEach(function () {
      db._collection("_pregel").remove(execNr);
    });

    it("should remove the reporting server from the awaited list", function () {
      conductor.finishedStep(execNr, dbServer, { messages: 5, active: 10, step: 1 });
      var runDoc = getRunInfo(execNr);
      expect(runDoc.waitForAnswer.length).toEqual(2);
      expect(runDoc.waitForAnswer.sort()).toEqual(["Pavel", "Pancho"].sort());
    });

    it("should update the step information for the next step", function () {
      conductor.finishedStep(execNr, dbServer, { messages: 5, active: 10, step: 1 });
      var runDoc = getRunInfo(execNr);
      var stepInfo = runDoc.stepContent[runDoc.step + 1];
      expect(stepInfo.active).toEqual(15);
      expect(stepInfo.messages).toEqual(7);
    });

    it("should not overwrite the current step information", function () {
      conductor.finishedStep(execNr, dbServer, { messages: 5, active: 10, step: 1 });
      var runDoc = getRunInfo(execNr);
      var stepInfo = runDoc.stepContent[runDoc.step];
      expect(stepInfo.active).toEqual(20);
      expect(stepInfo.messages).toEqual(5);
    });

    it("should throw an error if the server calling back is not awaited", function () {
      try {
        conductor.finishedStep(execNr, "unkownServer", { messages: 5, active: 10, step: 1 });
        this.fail(Error("should never be reached"));
      } catch (e) {
        expect(e instanceof ArangoError).toBeTruthy();
        expect(e.errNum).toEqual(ERRORS.ERROR_PREGEL_MESSAGE_SERVER_NAME_MISMATCH.code);
        expect(e.errMessage).toEqual(ERRORS.ERROR_PREGEL_MESSAGE_SERVER_NAME_MISMATCH.message);
      }
    });

    it("should throw an error if the message is malformed", function () {
      try {
        conductor.finishedStep(execNr, dbServer, { step: 1 });
        this.fail(Error("should never be reached"));
      } catch (e) {
        expect(e instanceof ArangoError).toBeTruthy();
        expect(e.errNum).toEqual(ERRORS.ERROR_PREGEL_MESSAGE_MALFORMED.code);
        expect(e.errMessage).toEqual(ERRORS.ERROR_PREGEL_MESSAGE_MALFORMED.message);
      }
    });

    it("should throw an error if a false step number is sent", function () {
      try {
        conductor.finishedStep(execNr, dbServer, { step: 3, message: 5, active: 10 });
        this.fail(Error("should never be reached"));
      } catch (e) {
        expect(e instanceof ArangoError).toBeTruthy();
        expect(e.errNum).toEqual(ERRORS.ERROR_PREGEL_MESSAGE_STEP_MISMATCH.code);
        expect(e.errMessage).toEqual(ERRORS.ERROR_PREGEL_MESSAGE_STEP_MISMATCH.message);
      }
    });

  });

  describe("reacting to last server call", function () {
    var execNr, dbServer, clusterServer;

    beforeEach(function () {
      execNr = "UnitTestPregel";
      dbServer = "Pjotr";
      if (coordinator) {
        clusterServer = ["Pavel", "Pancho", "Pjotr"];
        spyOn(ArangoClusterInfo, "getDBServers").and.returnValue(clusterServer);
        spyOn(ArangoClusterComm, "asyncRequest");
      } else {
        clusterServer = ["localhost"];
      }
      try {
        db._collection("_pregel").remove(execNr);
      } catch (ignore) {
        // Has already been removed
      }
      db._collection("_pregel").save({
        _key: execNr,
        step: 1,
        stepContent: [
          {
            active: 100,
            messages: 0
          },
          {
            active: 30,
            messages: 10
          },
          {
            active: 0,
            messages: 0
          }
        ],
        waitForAnswer: [
          dbServer
        ]
      });
    });

    afterEach(function () {
      db._collection("_pregel").remove(execNr);
    });

    it("should update the step number", function () {
      conductor.finishedStep(execNr, dbServer, { messages: 5, active: 10, step: 1 });
      var runDoc = getRunInfo(execNr);
      expect(runDoc.step).toEqual(2);
    });

    it("should use the next step content", function () {
      conductor.finishedStep(execNr, dbServer, { messages: 5, active: 10, step: 1 });
      var runDoc = getRunInfo(execNr);
      var stepInfo = runDoc.stepContent[runDoc.step];
      expect(stepInfo.active).toEqual(10);
      expect(stepInfo.messages).toEqual(5);
    });

    it("should create the step content for the after next step", function () {
      conductor.finishedStep(execNr, dbServer, { messages: 5, active: 10, step: 1 });
      var runDoc = getRunInfo(execNr);
      var stepInfo = runDoc.stepContent[runDoc.step + 1];
      expect(stepInfo.active).toEqual(0);
      expect(stepInfo.messages).toEqual(0);
    });

    if (coordinator) {

      it("should call next pregel execution on all database servers", function () {
        var body = JSON.stringify({step: 2, executionNumber: execNr, setup: {}});
        conductor.finishedStep(execNr, dbServer, { messages: 5, active: 10, step: 1 });
        clusterServer.forEach(function (server) {
          expect(ArangoClusterComm.asyncRequest).toHaveBeenCalledWith(
            "POST",
            "server:" + server,
            db._name(),
            "/_api/pregel",
            body,
            {},
            {}
          );
        });
      });

    } else {

      it("should call next pregel execution locally", function () {
        expect(false).toBeTruthy();
      });

    }

  });

  describe("using a graph", function () {

    var graphName = "UnitTestPregelGraph";
    var clusterServer;

    beforeEach(function () {
      try {
        graph._drop(graphName, true);
      } catch (ignore) {
      }

      db._pregel.truncate();
      db._drop(vc1);
      db._drop(vc2);
      db._drop(ec1);
      var vertex1;
      var vertex2;
      var edge2;
      if (coordinator) {
        vertex1 = db._create(vc1, {numberOfShards : 4});
        vertex2 = db._create(vc2, {numberOfShards : 4});
        edge2 = db._createEdgeCollection(ec1, {numberOfShards : 4});
      } else {
        vertex1 = db._create(vc1);
        vertex2 = db._create(vc2);
        edge2 = db._createEdgeCollection(ec1);
      }
      vertex1.save({ _key: "v1", hugo: true});
      vertex1.save({ _key: "v2", hugo: true});
      vertex2.save({ _key: "v3", heinz: 1});
      vertex2.save({ _key: "v4" });

      var makeEdge = function (from, to, collection) {
        collection.save(from, to, { what: from.split("/")[1] + "->" + to.split("/")[1] });
      };

      makeEdge(vc1 + "/v1", vc2 + "/v3", edge2);
      makeEdge(vc1 + "/v1", vc2 + "/v4", edge2);
      makeEdge(vc1 + "/v2", vc2 + "/v3", edge2);
      graph._create(
        graphName,
        graph._edgeDefinitions(
          graph._directedRelation(
            ec1,
            [vc1],
            [vc2]
          )
        )
      );
    });

    describe("start execution", function () {

      beforeEach(function () {
        if (coordinator) {
          clusterServer = ["Pavel", "Pancho", "Pjotr"];
          spyOn(ArangoClusterInfo, "getDBServers").and.returnValue(clusterServer);
          var asyncRequest = ArangoClusterComm.asyncRequest;
          spyOn(ArangoClusterComm, "asyncRequest").and.callFake(function (a, b, c, endpoint, d, e, f) {
            if (endpoint.indexOf("_api/pregel") === -1) {
              asyncRequest(a, b, c, endpoint, d, e, f);
            }
          });
        } else {
          clusterServer = ["localhost"];
        }
      });

      afterEach(function () {
        graph._drop(graphName, true);
      });

      it("should start execution", function () {
        conductor.startExecution(graphName, "algorithm");
        expect(db._pregel.toArray().length).toEqual(1);
        expect(db._pregel.toArray()[0].step).toEqual(0);
        expect(db._pregel.toArray()[0].stepContent[0].active).toEqual(4);
        var id = db._pregel.toArray()[0]._key;
        expect(db["P_" + id + "_RESULT_" + vc1]).not.toEqual(undefined);
        expect(db["P_" + id + "_RESULT_" + vc2]).not.toEqual(undefined);
        expect(db._graphs.document("P_" + id + "_RESULT_" + graphName)).not.toEqual(undefined);
      });


<<<<<<< HEAD
=======
    it("should start execution and finish steps", function () {
      conductor.startExecution(graphName, "algorithm");
      expect(db._pregel.toArray().length).toEqual(1);
      expect(db._pregel.toArray()[0].step).toEqual(0);
      expect(db._pregel.toArray()[0].stepContent[0].active).toEqual(4);
      var id = db._pregel.toArray()[0]._key;
      expect(db["P_" + id + "_RESULT_" + vc1]).not.toEqual(undefined);
      expect(db["P_" + id + "_RESULT_" + vc2]).not.toEqual(undefined);
      expect(db._graphs.document("P_" + id + "_RESULT_" + graphName)).not.toEqual(undefined);
      db._pregel.toArray()[0].waitForAnswer.forEach(function (dbserv) {
        conductor.finishedStep(id, dbserv, {step : 0, messages : 0, active : 0});
      });
>>>>>>> 0d685612
    });

    describe("executing a complete game", function () {

      var sendAnswer;
      var execNr;

      beforeEach(function () {
        if (coordinator) {
          clusterServer = ["Pavel", "Pancho", "Pjotr"];
          spyOn(ArangoClusterInfo, "getDBServers").and.returnValue(clusterServer);
          var asyncRequest = ArangoClusterComm.asyncRequest;
          spyOn(ArangoClusterComm, "asyncRequest").and.callFake(function (a, target, c, endpoint, body, e, f) {
            if (endpoint.indexOf("_api/pregel") === -1) {
              asyncRequest(a, target, c, endpoint, body, e, f);
            } else {
              var server = target.split(":")[1];
              sendAnswer(server, JSON.parse(body));
            }
          });
        } else {
          clusterServer = ["localhost"];
        }
      });

      afterEach(function () {
        db._collection("_pregel").remove(execNr);
      });

      describe("in a case without error", function () {
        beforeEach( function(done) {
          var counter = 0;
          sendAnswer = function (server, body) {
            var info = {
              step: body.step,
              messages: 2,
              active: 5
            };
            if (body.step === 3) {
              info.messages = 0;
              info.active = 0;
            }
            setTimeout(function () {
              if (body.step === 3) {
                counter++;
              }
              conductor.finishedStep(execNr, server, info);
              if (counter === 3) {
                done();
              }
            }, 100);
          };
          execNr = conductor.startExecution(graphName, "algorithm");
        });

        it("should return the resulting graph name", function () {
          expect(conductor.getResult(execNr)).toEqual("P_" + execNr + "_RESULT_" + graphName);
        });

        it("should return finished execution state", function () {
          expect(conductor.getInfo(execNr).state).toEqual("finished");
        });
      });


    });

  });

});<|MERGE_RESOLUTION|>--- conflicted
+++ resolved
@@ -324,22 +324,19 @@
         expect(db._graphs.document("P_" + id + "_RESULT_" + graphName)).not.toEqual(undefined);
       });
 
-
-<<<<<<< HEAD
-=======
-    it("should start execution and finish steps", function () {
-      conductor.startExecution(graphName, "algorithm");
-      expect(db._pregel.toArray().length).toEqual(1);
-      expect(db._pregel.toArray()[0].step).toEqual(0);
-      expect(db._pregel.toArray()[0].stepContent[0].active).toEqual(4);
-      var id = db._pregel.toArray()[0]._key;
-      expect(db["P_" + id + "_RESULT_" + vc1]).not.toEqual(undefined);
-      expect(db["P_" + id + "_RESULT_" + vc2]).not.toEqual(undefined);
-      expect(db._graphs.document("P_" + id + "_RESULT_" + graphName)).not.toEqual(undefined);
-      db._pregel.toArray()[0].waitForAnswer.forEach(function (dbserv) {
-        conductor.finishedStep(id, dbserv, {step : 0, messages : 0, active : 0});
-      });
->>>>>>> 0d685612
+      it("should start execution and finish steps", function () {
+        conductor.startExecution(graphName, "algorithm");
+        expect(db._pregel.toArray().length).toEqual(1);
+        expect(db._pregel.toArray()[0].step).toEqual(0);
+        expect(db._pregel.toArray()[0].stepContent[0].active).toEqual(4);
+        var id = db._pregel.toArray()[0]._key;
+        expect(db["P_" + id + "_RESULT_" + vc1]).not.toEqual(undefined);
+        expect(db["P_" + id + "_RESULT_" + vc2]).not.toEqual(undefined);
+        expect(db._graphs.document("P_" + id + "_RESULT_" + graphName)).not.toEqual(undefined);
+        db._pregel.toArray()[0].waitForAnswer.forEach(function (dbserv) {
+          conductor.finishedStep(id, dbserv, {step : 0, messages : 0, active : 0});
+        });
+      });
     });
 
     describe("executing a complete game", function () {
@@ -370,8 +367,10 @@
       });
 
       describe("in a case without error", function () {
-        beforeEach( function(done) {
-          var counter = 0;
+
+        var tasks = require("org/arangodb/tasks");
+
+        beforeEach(function (done) {
           sendAnswer = function (server, body) {
             var info = {
               step: body.step,
@@ -382,17 +381,29 @@
               info.messages = 0;
               info.active = 0;
             }
-            setTimeout(function () {
-              if (body.step === 3) {
-                counter++;
+            require("internal").wait(10);
+            tasks.register({
+              id: server + "::" + body.step,
+              name: server + "step answer",
+              offset: 10,
+              command: function (params) {
+                var e = params.execNr;
+                var s = params.server;
+                var i = params.info;
+                require("org/arangodb/pregel").conductor.finishedStep(e, s, i);
+              },
+              params: {
+                execNr: execNr,
+                server: server,
+                info: info
               }
-              conductor.finishedStep(execNr, server, info);
-              if (counter === 3) {
-                done();
-              }
-            }, 100);
+            });
           };
           execNr = conductor.startExecution(graphName, "algorithm");
+          require("console").log(execNr);
+          require("internal").wait(2000);
+          require("console").log("Waited");
+          done();
         });
 
         it("should return the resulting graph name", function () {
@@ -404,7 +415,6 @@
         });
       });
 
-
     });
 
   });
