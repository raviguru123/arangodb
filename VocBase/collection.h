////////////////////////////////////////////////////////////////////////////////
/// @brief collections
///
/// @file
///
/// DISCLAIMER
///
/// Copyright 2010-2011 triagens GmbH, Cologne, Germany
///
/// Licensed under the Apache License, Version 2.0 (the "License");
/// you may not use this file except in compliance with the License.
/// You may obtain a copy of the License at
///
///     http://www.apache.org/licenses/LICENSE-2.0
///
/// Unless required by applicable law or agreed to in writing, software
/// distributed under the License is distributed on an "AS IS" BASIS,
/// WITHOUT WARRANTIES OR CONDITIONS OF ANY KIND, either express or implied.
/// See the License for the specific language governing permissions and
/// limitations under the License.
///
/// Copyright holder is triAGENS GmbH, Cologne, Germany
///
/// @author Dr. Frank Celler
/// @author Copyright 2011, triagens GmbH, Cologne, Germany
////////////////////////////////////////////////////////////////////////////////

#ifndef TRIAGENS_DURHAM_VOC_BASE_COLLECTION_H
#define TRIAGENS_DURHAM_VOC_BASE_COLLECTION_H 1

#include <BasicsC/common.h>

#include <BasicsC/vector.h>

#include <VocBase/datafile.h>
#include <VocBase/vocbase.h>

#ifdef __cplusplus
extern "C" {
#endif

////////////////////////////////////////////////////////////////////////////////
/// @page DurhamCollections Collections
///
/// Data is stored in datafiles. A set of datafiles forms a collection. A
/// datafile can be read-only and sealed or read-write. All datafiles of a
/// collections are stored in a directory. This directory contains the following
/// files:
///
/// - parameter.json: The parameter of a collection.
///
/// - datafile-NNN.db: A read-only datafile. The number NNN is the datafile
///     identifier, see @ref TRI_datafile_t.
///
/// - journal-NNN.db: A read-write datafile used as journal. All new entries
///     of a collection are appended to a journal. The number NNN is the
///     datafile identifier, see @ref TRI_datafile_t.
///
/// - index-NNN.json: An index description. The number NNN is the index
///     identifier, see @ref TRI_index_t.
///
/// The structure @ref TRI_collection_t is abstract. Currently, there are
/// two concrete sub-classes @ref TRI_sim_collection_t and
/// @ref TRI_blob_collection_t.
///
/// @section BlobCollection Blob Collection
///
/// @copydetails TRI_blob_collection_t
///
/// @section DocCollection Document Collection
///
/// @copydetails TRI_doc_collection_t
///
/// @section SimCollection Simple Document Collection
///
/// @copydetails TRI_sim_collection_t
////////////////////////////////////////////////////////////////////////////////

// -----------------------------------------------------------------------------
// --SECTION--                                                  public constants
// -----------------------------------------------------------------------------

////////////////////////////////////////////////////////////////////////////////
/// @addtogroup VocBase
/// @{
////////////////////////////////////////////////////////////////////////////////

////////////////////////////////////////////////////////////////////////////////
/// @brief collection version
////////////////////////////////////////////////////////////////////////////////

#define TRI_COL_VERSION         (1)

////////////////////////////////////////////////////////////////////////////////
/// @brief maximal path length
////////////////////////////////////////////////////////////////////////////////

#define TRI_COL_PARAMETER_FILE  "parameter.json"

////////////////////////////////////////////////////////////////////////////////
/// @}
////////////////////////////////////////////////////////////////////////////////

// -----------------------------------------------------------------------------
// --SECTION--                                                      public types
// -----------------------------------------------------------------------------

////////////////////////////////////////////////////////////////////////////////
/// @addtogroup VocBase
/// @{
////////////////////////////////////////////////////////////////////////////////

////////////////////////////////////////////////////////////////////////////////
/// @brief state of the datafile
////////////////////////////////////////////////////////////////////////////////

typedef enum {
  TRI_COL_STATE_CLOSED = 1,        // collection is closed
  TRI_COL_STATE_READ = 2,          // collection is opened read only
  TRI_COL_STATE_WRITE = 3,         // collection is opened read/append
  TRI_COL_STATE_OPEN_ERROR = 4,    // an error has occurred while opening
  TRI_COL_STATE_WRITE_ERROR = 5    // an error has occurred while writing
}
TRI_col_state_e;

////////////////////////////////////////////////////////////////////////////////
/// @brief collection version
////////////////////////////////////////////////////////////////////////////////

typedef uint32_t TRI_col_version_t;

////////////////////////////////////////////////////////////////////////////////
/// @brief collection type
////////////////////////////////////////////////////////////////////////////////

typedef enum {
  TRI_COL_TYPE_BLOB = 1,
  TRI_COL_TYPE_SIMPLE_DOCUMENT = 2
}
TRI_col_type_e;

////////////////////////////////////////////////////////////////////////////////
/// @brief document datafile header marker
////////////////////////////////////////////////////////////////////////////////

typedef struct TRI_col_header_marker_s {
  TRI_df_marker_t base;

  TRI_col_type_t _type;
  TRI_voc_cid_t _cid;
}
TRI_col_header_marker_t;

////////////////////////////////////////////////////////////////////////////////
/// @brief collection parameter for create
////////////////////////////////////////////////////////////////////////////////

typedef struct TRI_col_parameter_s {
  TRI_col_type_e _type;              // collection type

  char _name[TRI_COL_PATH_LENGTH];   // name of the collection
  TRI_voc_size_t _maximalSize;       // maximal size of memory mapped file

  bool _waitForSync;                 // if true, wait for msync

  bool _isSystem;                    // if true, this is a system collection
}
TRI_col_parameter_t;

////////////////////////////////////////////////////////////////////////////////
/// @brief collection info block saved to disk as json
////////////////////////////////////////////////////////////////////////////////

typedef struct TRI_col_info_s {
  TRI_col_version_t _version;        // collection version
  TRI_col_type_t _type;              // collection type
  TRI_voc_cid_t _cid;                // collection identifier

  char _name[TRI_COL_PATH_LENGTH];   // name of the collection
  TRI_voc_size_t _maximalSize;       // maximal size of memory mapped file
  bool _waitForSync;                 // if true, wait for msync

  bool _deleted;                     // if true, collections has been deleted
<<<<<<< HEAD

  TRI_voc_size_t _size;              // total size of the parameter info block
=======
>>>>>>> 71ea4eb9
}
TRI_col_info_t;

////////////////////////////////////////////////////////////////////////////////
/// @brief collection
////////////////////////////////////////////////////////////////////////////////

typedef struct TRI_collection_s {
  TRI_col_version_t _version;        // collection version, will be set
  TRI_col_type_t _type;              // collection type, will be set
  TRI_vocbase_t* _vocbase;

  TRI_col_state_e _state;            // state of the collection
  int _lastError;                    // last (critical) error

  TRI_voc_cid_t _cid;                // collection identifier, will we generated
  char _name[TRI_COL_PATH_LENGTH];   // name of the collection

  TRI_voc_size_t _maximalSize;       // maximal size of memory mapped file
  bool _waitForSync;                 // if true, wait for msync

  bool _deleted;                     // if true, collections has been deleted

  char* _directory;                  // directory of the collection

  TRI_vector_pointer_t _datafiles;   // all datafiles
  TRI_vector_pointer_t _journals;    // all journals
  TRI_vector_pointer_t _compactors;  // all compactor files
  TRI_vector_string_t _indexFiles;   // all index filenames
}
TRI_collection_t;

////////////////////////////////////////////////////////////////////////////////
/// @}
////////////////////////////////////////////////////////////////////////////////

// -----------------------------------------------------------------------------
// --SECTION--                                      constructors and destructors
// -----------------------------------------------------------------------------

////////////////////////////////////////////////////////////////////////////////
/// @addtogroup VocBase
/// @{
////////////////////////////////////////////////////////////////////////////////

////////////////////////////////////////////////////////////////////////////////
/// @brief initializes a collection parameter block
////////////////////////////////////////////////////////////////////////////////

void TRI_InitParameterCollection (TRI_col_parameter_t*,
                                  char const* name,
                                  TRI_voc_size_t maximalSize);

////////////////////////////////////////////////////////////////////////////////
/// @brief creates a new collection
////////////////////////////////////////////////////////////////////////////////

TRI_collection_t* TRI_CreateCollection (TRI_vocbase_t*,
                                        TRI_collection_t*,
                                        char const* path,
                                        TRI_col_info_t* parameter);

////////////////////////////////////////////////////////////////////////////////
/// @brief frees the memory allocated, but does not free the pointer
///
/// Note that the collection must be closed first.
////////////////////////////////////////////////////////////////////////////////

void TRI_DestroyCollection (TRI_collection_t*);

////////////////////////////////////////////////////////////////////////////////
/// @brief frees the memory allocated and frees the pointer
////////////////////////////////////////////////////////////////////////////////

void TRI_FreeCollection (TRI_collection_t*);

////////////////////////////////////////////////////////////////////////////////
/// @}
////////////////////////////////////////////////////////////////////////////////

// -----------------------------------------------------------------------------
// --SECTION--                                                  public functions
// -----------------------------------------------------------------------------

////////////////////////////////////////////////////////////////////////////////
/// @addtogroup VocBase
/// @{
////////////////////////////////////////////////////////////////////////////////

////////////////////////////////////////////////////////////////////////////////
/// @brief creates a parameter info block from file
////////////////////////////////////////////////////////////////////////////////

<<<<<<< HEAD
int TRI_LoadParameterInfo (char const* filename, TRI_col_info_t*);
=======
int TRI_LoadParameterInfoCollection (char const* filename, TRI_col_info_t*);
>>>>>>> 71ea4eb9

////////////////////////////////////////////////////////////////////////////////
/// @brief saves a parameter info block to file
////////////////////////////////////////////////////////////////////////////////

<<<<<<< HEAD
int TRI_SaveParameterInfo (char const* filename, TRI_col_info_t*);
=======
int TRI_SaveParameterInfoCollection (char const* filename, TRI_col_info_t*);
>>>>>>> 71ea4eb9

////////////////////////////////////////////////////////////////////////////////
/// @brief updates the parameter info block
////////////////////////////////////////////////////////////////////////////////

int TRI_UpdateParameterInfoCollection (TRI_collection_t*);

////////////////////////////////////////////////////////////////////////////////
/// @brief renames a collection
////////////////////////////////////////////////////////////////////////////////

int TRI_RenameCollection (TRI_collection_t* collection, char const* name);

////////////////////////////////////////////////////////////////////////////////
/// @brief renames a collection
////////////////////////////////////////////////////////////////////////////////

int TRI_RenameCollection (TRI_collection_t* collection, char const* name);

////////////////////////////////////////////////////////////////////////////////
/// @}
////////////////////////////////////////////////////////////////////////////////

// -----------------------------------------------------------------------------
// --SECTION--                                               protected functions
// -----------------------------------------------------------------------------

////////////////////////////////////////////////////////////////////////////////
/// @addtogroup VocBase
/// @{
////////////////////////////////////////////////////////////////////////////////

////////////////////////////////////////////////////////////////////////////////
/// @brief iterates over a collection
////////////////////////////////////////////////////////////////////////////////

bool TRI_IterateCollection (TRI_collection_t*,
                            bool (*iterator)(TRI_df_marker_t const*, void*, TRI_datafile_t*, bool),
                            void* data);

////////////////////////////////////////////////////////////////////////////////
/// @brief iterates over all index files of a collection
////////////////////////////////////////////////////////////////////////////////

void TRI_IterateIndexCollection (TRI_collection_t* collection,
                                 bool (*iterator)(char const* filename, void*),
                                 void* data);

////////////////////////////////////////////////////////////////////////////////
/// @brief opens an existing collection
////////////////////////////////////////////////////////////////////////////////

TRI_collection_t* TRI_OpenCollection (TRI_vocbase_t*,
                                      TRI_collection_t*,
                                      char const* path);

////////////////////////////////////////////////////////////////////////////////
/// @brief closes an open collection
////////////////////////////////////////////////////////////////////////////////

int TRI_CloseCollection (TRI_collection_t*);

////////////////////////////////////////////////////////////////////////////////
/// @}
////////////////////////////////////////////////////////////////////////////////

#ifdef __cplusplus
}
#endif

#endif

// Local Variables:
// mode: outline-minor
// outline-regexp: "^\\(/// @brief\\|/// {@inheritDoc}\\|/// @addtogroup\\|// --SECTION--\\|/// @\\}\\)"
// End:<|MERGE_RESOLUTION|>--- conflicted
+++ resolved
@@ -181,11 +181,6 @@
   bool _waitForSync;                 // if true, wait for msync
 
   bool _deleted;                     // if true, collections has been deleted
-<<<<<<< HEAD
-
-  TRI_voc_size_t _size;              // total size of the parameter info block
-=======
->>>>>>> 71ea4eb9
 }
 TRI_col_info_t;
 
@@ -279,33 +274,19 @@
 /// @brief creates a parameter info block from file
 ////////////////////////////////////////////////////////////////////////////////
 
-<<<<<<< HEAD
-int TRI_LoadParameterInfo (char const* filename, TRI_col_info_t*);
-=======
 int TRI_LoadParameterInfoCollection (char const* filename, TRI_col_info_t*);
->>>>>>> 71ea4eb9
 
 ////////////////////////////////////////////////////////////////////////////////
 /// @brief saves a parameter info block to file
 ////////////////////////////////////////////////////////////////////////////////
 
-<<<<<<< HEAD
-int TRI_SaveParameterInfo (char const* filename, TRI_col_info_t*);
-=======
 int TRI_SaveParameterInfoCollection (char const* filename, TRI_col_info_t*);
->>>>>>> 71ea4eb9
 
 ////////////////////////////////////////////////////////////////////////////////
 /// @brief updates the parameter info block
 ////////////////////////////////////////////////////////////////////////////////
 
 int TRI_UpdateParameterInfoCollection (TRI_collection_t*);
-
-////////////////////////////////////////////////////////////////////////////////
-/// @brief renames a collection
-////////////////////////////////////////////////////////////////////////////////
-
-int TRI_RenameCollection (TRI_collection_t* collection, char const* name);
 
 ////////////////////////////////////////////////////////////////////////////////
 /// @brief renames a collection
