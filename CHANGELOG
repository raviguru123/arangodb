--- conflicted
+++ resolved
@@ -1,15 +1,7 @@
-<<<<<<< HEAD
-v2.3.0 (2014-11-15)
-=======
-v2.4.0 (XXXX-XX-XX)
+v2.3.0 (2014-11-19)
 -------------------
 
 * fixed deflate in SimpleHttpClient
-
-
-v2.3.0 (XXXX-XX-XX)
->>>>>>> 257a3826
--------------------
 
 * hide system applications in **Applications** tab by default
 
