shell&gt; curl -X POST --data-binary @- --dump - http:<span class="hljs-comment">//localhost:8529/_api/collection &lt;&lt;EOF</span>
{ 
  <span class="hljs-string">"name"</span> : <span class="hljs-string">"testCollectionUsers"</span>, 
  <span class="hljs-string">"keyOptions"</span> : { 
    <span class="hljs-string">"type"</span> : <span class="hljs-string">"autoincrement"</span>, 
    <span class="hljs-string">"increment"</span> : <span class="hljs-number">5</span>, 
    <span class="hljs-string">"allowUserKeys"</span> : <span class="hljs-literal">true</span> 
  } 
}
EOF

HTTP/<span class="hljs-number">1.1</span> <span class="hljs-number">200</span> OK
content-type: application/json; charset=utf-<span class="hljs-number">8</span>
location: <span class="hljs-regexp">/_db/</span>_system/_api/collection/testCollectionUsers

{ 
<<<<<<< HEAD
  "id" : "607069121", 
  "name" : "testCollectionUsers", 
  "waitForSync" : false, 
  "isVolatile" : false, 
  "isSystem" : false, 
  "status" : 3, 
  "type" : 2, 
  "error" : false, 
  "code" : 200 
=======
  <span class="hljs-string">"id"</span> : <span class="hljs-string">"624234018"</span>, 
  <span class="hljs-string">"name"</span> : <span class="hljs-string">"testCollectionUsers"</span>, 
  <span class="hljs-string">"waitForSync"</span> : <span class="hljs-literal">false</span>, 
  <span class="hljs-string">"isVolatile"</span> : <span class="hljs-literal">false</span>, 
  <span class="hljs-string">"isSystem"</span> : <span class="hljs-literal">false</span>, 
  <span class="hljs-string">"status"</span> : <span class="hljs-number">3</span>, 
  <span class="hljs-string">"type"</span> : <span class="hljs-number">2</span>, 
  <span class="hljs-string">"error"</span> : <span class="hljs-literal">false</span>, 
  <span class="hljs-string">"code"</span> : <span class="hljs-number">200</span> 
>>>>>>> 1a748b46
}<|MERGE_RESOLUTION|>--- conflicted
+++ resolved
@@ -14,17 +14,6 @@
 location: <span class="hljs-regexp">/_db/</span>_system/_api/collection/testCollectionUsers
 
 { 
-<<<<<<< HEAD
-  "id" : "607069121", 
-  "name" : "testCollectionUsers", 
-  "waitForSync" : false, 
-  "isVolatile" : false, 
-  "isSystem" : false, 
-  "status" : 3, 
-  "type" : 2, 
-  "error" : false, 
-  "code" : 200 
-=======
   <span class="hljs-string">"id"</span> : <span class="hljs-string">"624234018"</span>, 
   <span class="hljs-string">"name"</span> : <span class="hljs-string">"testCollectionUsers"</span>, 
   <span class="hljs-string">"waitForSync"</span> : <span class="hljs-literal">false</span>, 
@@ -34,5 +23,4 @@
   <span class="hljs-string">"type"</span> : <span class="hljs-number">2</span>, 
   <span class="hljs-string">"error"</span> : <span class="hljs-literal">false</span>, 
   <span class="hljs-string">"code"</span> : <span class="hljs-number">200</span> 
->>>>>>> 1a748b46
 }