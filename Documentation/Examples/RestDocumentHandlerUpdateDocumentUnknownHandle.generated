<<<<<<< HEAD
shell> curl -X PUT --data-binary @- --dump - http://localhost:8529/_api/document/products/10427 &lt;&lt;EOF
=======
shell> curl -X PUT --data-binary @- --dump - http://localhost:8529/_api/document/products/10440 &lt;&lt;EOF
>>>>>>> c1e90bb4
{}
EOF

HTTP/<span class="hljs-number">1.1</span> <span class="hljs-number">404</span> Not Found
content-type: application/json; charset=utf<span class="hljs-number">-8</span>

{ 
  <span class="hljs-string">"error"</span> : <span class="hljs-literal">true</span>, 
  <span class="hljs-string">"errorMessage"</span> : <span class="hljs-string">"document not found"</span>, 
  <span class="hljs-string">"code"</span> : <span class="hljs-number">404</span>, 
  <span class="hljs-string">"errorNum"</span> : <span class="hljs-number">1202</span> 
}<|MERGE_RESOLUTION|>--- conflicted
+++ resolved
@@ -1,8 +1,4 @@
-<<<<<<< HEAD
-shell> curl -X PUT --data-binary @- --dump - http://localhost:8529/_api/document/products/10427 &lt;&lt;EOF
-=======
 shell> curl -X PUT --data-binary @- --dump - http://localhost:8529/_api/document/products/10440 &lt;&lt;EOF
->>>>>>> c1e90bb4
 {}
 EOF
 
