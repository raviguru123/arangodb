--- conflicted
+++ resolved
@@ -9,11 +9,7 @@
     <span class="hljs-string">"scannedFull"</span> : <span class="hljs-number">0</span>, 
     <span class="hljs-string">"scannedIndex"</span> : <span class="hljs-number">0</span>, 
     <span class="hljs-string">"filtered"</span> : <span class="hljs-number">0</span>, 
-<<<<<<< HEAD
-    <span class="hljs-string">"executionTime"</span> : <span class="hljs-number">0.0006060600280761719</span> 
-=======
     <span class="hljs-string">"executionTime"</span> : <span class="hljs-number">0.00037097930908203125</span> 
->>>>>>> c1e90bb4
   }, 
   <span class="hljs-string">"warnings"</span> : [ ] 
 }