arangosh> db.example.insert({ a:  1 } );
{ 
<<<<<<< HEAD
  "_id" : "example/484973794", 
  "_rev" : "484973794", 
  "_key" : "484973794" 
=======
  "_id" : "example/512548760261", 
  "_rev" : "512548760261", 
  "_key" : "512548760261" 
>>>>>>> 096ad46f
}
arangosh> db.example.remove("example/11265325374", {overwrite: true, waitForSync: false})
false<|MERGE_RESOLUTION|>--- conflicted
+++ resolved
@@ -1,14 +1,8 @@
 arangosh> db.example.insert({ a:  1 } );
 { 
-<<<<<<< HEAD
-  "_id" : "example/484973794", 
-  "_rev" : "484973794", 
-  "_key" : "484973794" 
-=======
   "_id" : "example/512548760261", 
   "_rev" : "512548760261", 
   "_key" : "512548760261" 
->>>>>>> 096ad46f
 }
 arangosh> db.example.remove("example/11265325374", {overwrite: true, waitForSync: false})
 false