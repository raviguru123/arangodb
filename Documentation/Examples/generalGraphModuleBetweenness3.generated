--- conflicted
+++ resolved
@@ -3,15 +3,8 @@
 arangosh> graph._betweenness({direction : 'outbound', weight : 'distance'});
 { 
   "germanCity/Berlin" : 0, 
-<<<<<<< HEAD
-  "germanCity/Hamburg" : 0, 
-  "germanCity/Cologne" : 0, 
-  "frenchCity/Paris" : 0, 
-  "frenchCity/Lyon" : 0 
-=======
   "germanCity/Cologne" : 1, 
   "germanCity/Hamburg" : 0, 
   "frenchCity/Lyon" : 0, 
   "frenchCity/Paris" : 0 
->>>>>>> 096ad46f
 }