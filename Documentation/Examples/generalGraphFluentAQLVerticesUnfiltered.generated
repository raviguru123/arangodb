arangosh&gt; <span class="hljs-keyword">var</span> examples = <span class="hljs-built_in">require</span>(<span class="hljs-string">"@arangodb/graph-examples/example-graph.js"</span>);
arangosh&gt; <span class="hljs-keyword">var</span> graph = examples.loadGraph(<span class="hljs-string">"social"</span>);
arangosh&gt; <span class="hljs-keyword">var</span> query = graph._edges({type: <span class="hljs-string">"married"</span>});
arangosh&gt; query.vertices().toArray();
[ 
  { 
    <span class="hljs-string">"_key"</span> : <span class="hljs-string">"alice"</span>, 
    <span class="hljs-string">"_id"</span> : <span class="hljs-string">"female/alice"</span>, 
<<<<<<< HEAD
    <span class="hljs-string">"_rev"</span> : <span class="hljs-string">"21249"</span>, 
=======
    <span class="hljs-string">"_rev"</span> : <span class="hljs-string">"21305"</span>, 
>>>>>>> c1e90bb4
    <span class="hljs-string">"name"</span> : <span class="hljs-string">"Alice"</span> 
  }, 
  { 
    <span class="hljs-string">"_key"</span> : <span class="hljs-string">"bob"</span>, 
    <span class="hljs-string">"_id"</span> : <span class="hljs-string">"male/bob"</span>, 
<<<<<<< HEAD
    <span class="hljs-string">"_rev"</span> : <span class="hljs-string">"21253"</span>, 
=======
    <span class="hljs-string">"_rev"</span> : <span class="hljs-string">"21309"</span>, 
>>>>>>> c1e90bb4
    <span class="hljs-string">"name"</span> : <span class="hljs-string">"Bob"</span> 
  }, 
  { 
    <span class="hljs-string">"_key"</span> : <span class="hljs-string">"diana"</span>, 
    <span class="hljs-string">"_id"</span> : <span class="hljs-string">"female/diana"</span>, 
<<<<<<< HEAD
    <span class="hljs-string">"_rev"</span> : <span class="hljs-string">"21260"</span>, 
=======
    <span class="hljs-string">"_rev"</span> : <span class="hljs-string">"21316"</span>, 
>>>>>>> c1e90bb4
    <span class="hljs-string">"name"</span> : <span class="hljs-string">"Diana"</span> 
  }, 
  { 
    <span class="hljs-string">"_key"</span> : <span class="hljs-string">"charly"</span>, 
    <span class="hljs-string">"_id"</span> : <span class="hljs-string">"male/charly"</span>, 
<<<<<<< HEAD
    <span class="hljs-string">"_rev"</span> : <span class="hljs-string">"21257"</span>, 
=======
    <span class="hljs-string">"_rev"</span> : <span class="hljs-string">"21313"</span>, 
>>>>>>> c1e90bb4
    <span class="hljs-string">"name"</span> : <span class="hljs-string">"Charly"</span> 
  } 
]<|MERGE_RESOLUTION|>--- conflicted
+++ resolved
@@ -6,41 +6,25 @@
   { 
     <span class="hljs-string">"_key"</span> : <span class="hljs-string">"alice"</span>, 
     <span class="hljs-string">"_id"</span> : <span class="hljs-string">"female/alice"</span>, 
-<<<<<<< HEAD
-    <span class="hljs-string">"_rev"</span> : <span class="hljs-string">"21249"</span>, 
-=======
     <span class="hljs-string">"_rev"</span> : <span class="hljs-string">"21305"</span>, 
->>>>>>> c1e90bb4
     <span class="hljs-string">"name"</span> : <span class="hljs-string">"Alice"</span> 
   }, 
   { 
     <span class="hljs-string">"_key"</span> : <span class="hljs-string">"bob"</span>, 
     <span class="hljs-string">"_id"</span> : <span class="hljs-string">"male/bob"</span>, 
-<<<<<<< HEAD
-    <span class="hljs-string">"_rev"</span> : <span class="hljs-string">"21253"</span>, 
-=======
     <span class="hljs-string">"_rev"</span> : <span class="hljs-string">"21309"</span>, 
->>>>>>> c1e90bb4
     <span class="hljs-string">"name"</span> : <span class="hljs-string">"Bob"</span> 
   }, 
   { 
     <span class="hljs-string">"_key"</span> : <span class="hljs-string">"diana"</span>, 
     <span class="hljs-string">"_id"</span> : <span class="hljs-string">"female/diana"</span>, 
-<<<<<<< HEAD
-    <span class="hljs-string">"_rev"</span> : <span class="hljs-string">"21260"</span>, 
-=======
     <span class="hljs-string">"_rev"</span> : <span class="hljs-string">"21316"</span>, 
->>>>>>> c1e90bb4
     <span class="hljs-string">"name"</span> : <span class="hljs-string">"Diana"</span> 
   }, 
   { 
     <span class="hljs-string">"_key"</span> : <span class="hljs-string">"charly"</span>, 
     <span class="hljs-string">"_id"</span> : <span class="hljs-string">"male/charly"</span>, 
-<<<<<<< HEAD
-    <span class="hljs-string">"_rev"</span> : <span class="hljs-string">"21257"</span>, 
-=======
     <span class="hljs-string">"_rev"</span> : <span class="hljs-string">"21313"</span>, 
->>>>>>> c1e90bb4
     <span class="hljs-string">"name"</span> : <span class="hljs-string">"Charly"</span> 
   } 
 ]