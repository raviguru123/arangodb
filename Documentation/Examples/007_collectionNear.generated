arangosh&gt; db.geo.ensureIndex({ type: <span class="hljs-string">"geo"</span>, fields: [ <span class="hljs-string">"loc"</span> ] });
{ 
<<<<<<< HEAD
  <span class="hljs-string">"id"</span> : <span class="hljs-string">"geo/212"</span>, 
=======
  <span class="hljs-string">"id"</span> : <span class="hljs-string">"geo/211"</span>, 
>>>>>>> 54d39573
  <span class="hljs-string">"type"</span> : <span class="hljs-string">"geo1"</span>, 
  <span class="hljs-string">"fields"</span> : [ 
    <span class="hljs-string">"loc"</span> 
  ], 
  <span class="hljs-string">"geoJson"</span> : <span class="hljs-literal">false</span>, 
  <span class="hljs-string">"constraint"</span> : <span class="hljs-literal">false</span>, 
  <span class="hljs-string">"unique"</span> : <span class="hljs-literal">false</span>, 
  <span class="hljs-string">"ignoreNull"</span> : <span class="hljs-literal">true</span>, 
  <span class="hljs-string">"sparse"</span> : <span class="hljs-literal">true</span>, 
  <span class="hljs-string">"isNewlyCreated"</span> : <span class="hljs-literal">true</span>, 
  <span class="hljs-string">"code"</span> : <span class="hljs-number">201</span> 
}
arangosh&gt; <span class="hljs-keyword">for</span> (<span class="hljs-keyword">var</span> i = <span class="hljs-number">-90</span>;  i &lt;= <span class="hljs-number">90</span>;  i += <span class="hljs-number">10</span>) { 
........&gt;   <span class="hljs-keyword">for</span> (<span class="hljs-keyword">var</span> j = <span class="hljs-number">-180</span>; j &lt;= <span class="hljs-number">180</span>; j += <span class="hljs-number">10</span>) {
........&gt;     db.geo.save({
........&gt;        name : <span class="hljs-string">"Name/"</span> + i + <span class="hljs-string">"/"</span> + j,
........&gt;        loc: [ i, j ] });
........&gt; } }
arangosh&gt; db.geo.near(<span class="hljs-number">0</span>, <span class="hljs-number">0</span>).limit(<span class="hljs-number">2</span>).toArray();
[ 
  { 
<<<<<<< HEAD
    <span class="hljs-string">"_key"</span> : <span class="hljs-string">"1269"</span>, 
    <span class="hljs-string">"_id"</span> : <span class="hljs-string">"geo/1269"</span>, 
    <span class="hljs-string">"_rev"</span> : <span class="hljs-string">"1269"</span>, 
=======
    <span class="hljs-string">"_key"</span> : <span class="hljs-string">"1268"</span>, 
    <span class="hljs-string">"_id"</span> : <span class="hljs-string">"geo/1268"</span>, 
    <span class="hljs-string">"_rev"</span> : <span class="hljs-string">"1268"</span>, 
>>>>>>> 54d39573
    <span class="hljs-string">"loc"</span> : [ 
      <span class="hljs-number">0</span>, 
      <span class="hljs-number">0</span> 
    ], 
    <span class="hljs-string">"name"</span> : <span class="hljs-string">"Name/0/0"</span> 
  }, 
  { 
<<<<<<< HEAD
    <span class="hljs-string">"_key"</span> : <span class="hljs-string">"1158"</span>, 
    <span class="hljs-string">"_id"</span> : <span class="hljs-string">"geo/1158"</span>, 
    <span class="hljs-string">"_rev"</span> : <span class="hljs-string">"1158"</span>, 
=======
    <span class="hljs-string">"_key"</span> : <span class="hljs-string">"1157"</span>, 
    <span class="hljs-string">"_id"</span> : <span class="hljs-string">"geo/1157"</span>, 
    <span class="hljs-string">"_rev"</span> : <span class="hljs-string">"1157"</span>, 
>>>>>>> 54d39573
    <span class="hljs-string">"loc"</span> : [ 
      <span class="hljs-number">-10</span>, 
      <span class="hljs-number">0</span> 
    ], 
    <span class="hljs-string">"name"</span> : <span class="hljs-string">"Name/-10/0"</span> 
  } 
]<|MERGE_RESOLUTION|>--- conflicted
+++ resolved
@@ -1,10 +1,6 @@
 arangosh&gt; db.geo.ensureIndex({ type: <span class="hljs-string">"geo"</span>, fields: [ <span class="hljs-string">"loc"</span> ] });
 { 
-<<<<<<< HEAD
-  <span class="hljs-string">"id"</span> : <span class="hljs-string">"geo/212"</span>, 
-=======
   <span class="hljs-string">"id"</span> : <span class="hljs-string">"geo/211"</span>, 
->>>>>>> 54d39573
   <span class="hljs-string">"type"</span> : <span class="hljs-string">"geo1"</span>, 
   <span class="hljs-string">"fields"</span> : [ 
     <span class="hljs-string">"loc"</span> 
@@ -26,15 +22,9 @@
 arangosh&gt; db.geo.near(<span class="hljs-number">0</span>, <span class="hljs-number">0</span>).limit(<span class="hljs-number">2</span>).toArray();
 [ 
   { 
-<<<<<<< HEAD
-    <span class="hljs-string">"_key"</span> : <span class="hljs-string">"1269"</span>, 
-    <span class="hljs-string">"_id"</span> : <span class="hljs-string">"geo/1269"</span>, 
-    <span class="hljs-string">"_rev"</span> : <span class="hljs-string">"1269"</span>, 
-=======
     <span class="hljs-string">"_key"</span> : <span class="hljs-string">"1268"</span>, 
     <span class="hljs-string">"_id"</span> : <span class="hljs-string">"geo/1268"</span>, 
     <span class="hljs-string">"_rev"</span> : <span class="hljs-string">"1268"</span>, 
->>>>>>> 54d39573
     <span class="hljs-string">"loc"</span> : [ 
       <span class="hljs-number">0</span>, 
       <span class="hljs-number">0</span> 
@@ -42,15 +32,9 @@
     <span class="hljs-string">"name"</span> : <span class="hljs-string">"Name/0/0"</span> 
   }, 
   { 
-<<<<<<< HEAD
-    <span class="hljs-string">"_key"</span> : <span class="hljs-string">"1158"</span>, 
-    <span class="hljs-string">"_id"</span> : <span class="hljs-string">"geo/1158"</span>, 
-    <span class="hljs-string">"_rev"</span> : <span class="hljs-string">"1158"</span>, 
-=======
     <span class="hljs-string">"_key"</span> : <span class="hljs-string">"1157"</span>, 
     <span class="hljs-string">"_id"</span> : <span class="hljs-string">"geo/1157"</span>, 
     <span class="hljs-string">"_rev"</span> : <span class="hljs-string">"1157"</span>, 
->>>>>>> 54d39573
     <span class="hljs-string">"loc"</span> : [ 
       <span class="hljs-number">-10</span>, 
       <span class="hljs-number">0</span> 
