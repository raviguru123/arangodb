shell> curl -X PATCH --data-binary @- --dump - http://localhost:8529/_api/gharial/social/edge/relation/aliceAndBob &lt;&lt;EOF
{ 
  <span class="hljs-string">"since"</span> : <span class="hljs-string">"01.01.2001"</span> 
}
EOF

HTTP/<span class="hljs-number">1.1</span> <span class="hljs-number">202</span> Accepted
content-type: application/json; charset=utf<span class="hljs-number">-8</span>
<<<<<<< HEAD
etag: <span class="hljs-number">8873</span>
=======
etag: <span class="hljs-number">8879</span>
>>>>>>> c1e90bb4

{ 
  <span class="hljs-string">"error"</span> : <span class="hljs-literal">false</span>, 
  <span class="hljs-string">"edge"</span> : { 
    <span class="hljs-string">"_id"</span> : <span class="hljs-string">"relation/aliceAndBob"</span>, 
    <span class="hljs-string">"_key"</span> : <span class="hljs-string">"aliceAndBob"</span>, 
<<<<<<< HEAD
    <span class="hljs-string">"_rev"</span> : <span class="hljs-string">"8873"</span>, 
    <span class="hljs-string">"_oldRev"</span> : <span class="hljs-string">"8858"</span> 
=======
    <span class="hljs-string">"_rev"</span> : <span class="hljs-string">"8879"</span>, 
    <span class="hljs-string">"_oldRev"</span> : <span class="hljs-string">"8864"</span> 
>>>>>>> c1e90bb4
  }, 
  <span class="hljs-string">"code"</span> : <span class="hljs-number">202</span> 
}<|MERGE_RESOLUTION|>--- conflicted
+++ resolved
@@ -6,24 +6,15 @@
 
 HTTP/<span class="hljs-number">1.1</span> <span class="hljs-number">202</span> Accepted
 content-type: application/json; charset=utf<span class="hljs-number">-8</span>
-<<<<<<< HEAD
-etag: <span class="hljs-number">8873</span>
-=======
 etag: <span class="hljs-number">8879</span>
->>>>>>> c1e90bb4
 
 { 
   <span class="hljs-string">"error"</span> : <span class="hljs-literal">false</span>, 
   <span class="hljs-string">"edge"</span> : { 
     <span class="hljs-string">"_id"</span> : <span class="hljs-string">"relation/aliceAndBob"</span>, 
     <span class="hljs-string">"_key"</span> : <span class="hljs-string">"aliceAndBob"</span>, 
-<<<<<<< HEAD
-    <span class="hljs-string">"_rev"</span> : <span class="hljs-string">"8873"</span>, 
-    <span class="hljs-string">"_oldRev"</span> : <span class="hljs-string">"8858"</span> 
-=======
     <span class="hljs-string">"_rev"</span> : <span class="hljs-string">"8879"</span>, 
     <span class="hljs-string">"_oldRev"</span> : <span class="hljs-string">"8864"</span> 
->>>>>>> c1e90bb4
   }, 
   <span class="hljs-string">"code"</span> : <span class="hljs-number">202</span> 
 }