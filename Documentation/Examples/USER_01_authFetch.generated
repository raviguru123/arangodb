--- conflicted
+++ resolved
@@ -1,18 +1,13 @@
 arangosh&gt; db._users.toArray()
 [ 
   { 
-    <span class="hljs-string">"_key"</span> : <span class="hljs-string">"15"</span>, 
-    <span class="hljs-string">"_id"</span> : <span class="hljs-string">"_users/15"</span>, 
-    <span class="hljs-string">"_rev"</span> : <span class="hljs-string">"15"</span>, 
+    <span class="hljs-string">"_key"</span> : <span class="hljs-string">"17"</span>, 
+    <span class="hljs-string">"_id"</span> : <span class="hljs-string">"_users/17"</span>, 
+    <span class="hljs-string">"_rev"</span> : <span class="hljs-string">"17"</span>, 
     <span class="hljs-string">"authData"</span> : { 
       <span class="hljs-string">"simple"</span> : { 
-<<<<<<< HEAD
-        <span class="hljs-string">"hash"</span> : <span class="hljs-string">"ac1a6627ed8fc55dab98859290bb4c7f467b12d701dc3b9874ff0b6a6d83a62b"</span>, 
-        <span class="hljs-string">"salt"</span> : <span class="hljs-string">"rJ7NlqdIgFM0KKgr"</span>, 
-=======
         <span class="hljs-string">"hash"</span> : <span class="hljs-string">"7b6f0447d3f516298d04fd2b2efe91d1aa02ceae14b0dbddf262aba38afe2c4d"</span>, 
         <span class="hljs-string">"salt"</span> : <span class="hljs-string">"1WOUCR4afo4zB1LK"</span>, 
->>>>>>> c1e90bb4
         <span class="hljs-string">"method"</span> : <span class="hljs-string">"sha256"</span> 
       }, 
       <span class="hljs-string">"active"</span> : <span class="hljs-literal">true</span>, 
