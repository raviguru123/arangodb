--- conflicted
+++ resolved
@@ -9,12 +9,7 @@
       "parameters" : { 
         "version" : 5, 
         "type" : 2, 
-<<<<<<< HEAD
-        "cid" : "7150818", 
-        "indexBuckets" : 1, 
-=======
         "cid" : "407882835818", 
->>>>>>> 096ad46f
         "deleted" : false, 
         "doCompact" : true, 
         "maximalSize" : 33554432, 
@@ -24,11 +19,7 @@
       }, 
       "indexes" : [ 
         { 
-<<<<<<< HEAD
-          "id" : "7412962", 
-=======
           "id" : "407883163498", 
->>>>>>> 096ad46f
           "type" : "hash", 
           "unique" : true, 
           "sparse" : false, 
@@ -43,12 +34,7 @@
       "parameters" : { 
         "version" : 5, 
         "type" : 2, 
-<<<<<<< HEAD
-        "cid" : "4398306", 
-        "indexBuckets" : 1, 
-=======
         "cid" : "4855473", 
->>>>>>> 096ad46f
         "deleted" : false, 
         "doCompact" : true, 
         "maximalSize" : 4194304, 
@@ -62,10 +48,6 @@
       "parameters" : { 
         "version" : 5, 
         "type" : 2, 
-<<<<<<< HEAD
-        "cid" : "2039010", 
-        "indexBuckets" : 1, 
-=======
         "cid" : "467525925975", 
         "deleted" : false, 
         "doCompact" : true, 
@@ -102,7 +84,6 @@
         "version" : 5, 
         "type" : 2, 
         "cid" : "2496177", 
->>>>>>> 096ad46f
         "deleted" : false, 
         "doCompact" : true, 
         "maximalSize" : 1048576, 
@@ -116,12 +97,7 @@
       "parameters" : { 
         "version" : 5, 
         "type" : 2, 
-<<<<<<< HEAD
-        "cid" : "2170082", 
-        "indexBuckets" : 1, 
-=======
         "cid" : "2627249", 
->>>>>>> 096ad46f
         "deleted" : false, 
         "doCompact" : true, 
         "maximalSize" : 1048576, 
@@ -135,12 +111,7 @@
       "parameters" : { 
         "version" : 5, 
         "type" : 2, 
-<<<<<<< HEAD
-        "cid" : "2301154", 
-        "indexBuckets" : 1, 
-=======
         "cid" : "2758321", 
->>>>>>> 096ad46f
         "deleted" : false, 
         "doCompact" : true, 
         "maximalSize" : 33554432, 
@@ -154,12 +125,7 @@
       "parameters" : { 
         "version" : 5, 
         "type" : 2, 
-<<<<<<< HEAD
-        "cid" : "14228706", 
-        "indexBuckets" : 1, 
-=======
         "cid" : "26941105", 
->>>>>>> 096ad46f
         "deleted" : false, 
         "doCompact" : true, 
         "maximalSize" : 33554432, 
@@ -173,12 +139,7 @@
       "parameters" : { 
         "version" : 5, 
         "type" : 2, 
-<<<<<<< HEAD
-        "cid" : "14949602", 
-        "indexBuckets" : 1, 
-=======
         "cid" : "407892141930", 
->>>>>>> 096ad46f
         "deleted" : false, 
         "doCompact" : true, 
         "maximalSize" : 33554432, 
@@ -192,12 +153,7 @@
       "parameters" : { 
         "version" : 5, 
         "type" : 2, 
-<<<<<<< HEAD
-        "cid" : "204002", 
-        "indexBuckets" : 1, 
-=======
         "cid" : "595633", 
->>>>>>> 096ad46f
         "deleted" : false, 
         "doCompact" : true, 
         "maximalSize" : 33554432, 
@@ -207,11 +163,7 @@
       }, 
       "indexes" : [ 
         { 
-<<<<<<< HEAD
-          "id" : "531682", 
-=======
           "id" : "857777", 
->>>>>>> 096ad46f
           "type" : "hash", 
           "unique" : true, 
           "fields" : [ 
@@ -224,12 +176,7 @@
       "parameters" : { 
         "version" : 5, 
         "type" : 2, 
-<<<<<<< HEAD
-        "cid" : "1214782690", 
-        "indexBuckets" : 1, 
-=======
         "cid" : "511405812421", 
->>>>>>> 096ad46f
         "deleted" : false, 
         "doCompact" : true, 
         "maximalSize" : 33554432, 
@@ -243,10 +190,6 @@
       "parameters" : { 
         "version" : 5, 
         "type" : 2, 
-<<<<<<< HEAD
-        "cid" : "1213865186", 
-        "indexBuckets" : 1, 
-=======
         "cid" : "467557383255", 
         "deleted" : false, 
         "doCompact" : true, 
@@ -276,7 +219,6 @@
         "version" : 5, 
         "type" : 2, 
         "cid" : "392615929403", 
->>>>>>> 096ad46f
         "deleted" : false, 
         "doCompact" : true, 
         "maximalSize" : 33554432, 
@@ -299,8 +241,6 @@
         "waitForSync" : false 
       }, 
       "indexes" : [ ] 
-<<<<<<< HEAD
-=======
     }, 
     { 
       "parameters" : { 
@@ -352,22 +292,13 @@
         "waitForSync" : false 
       }, 
       "indexes" : [ ] 
->>>>>>> 096ad46f
     } 
   ], 
   "state" : { 
     "running" : true, 
-<<<<<<< HEAD
-    "lastLogTick" : "1635130594", 
-    "totalEvents" : 10262, 
-    "time" : "2015-07-14T13:31:36Z" 
-  }, 
-  "tick" : "1635130594" 
-=======
     "lastLogTick" : "512216951493", 
     "totalEvents" : 32283, 
     "time" : "2015-08-11T10:55:55Z" 
   }, 
   "tick" : "512216951493" 
->>>>>>> 096ad46f
 }