--- conflicted
+++ resolved
@@ -7,30 +7,6 @@
 ........> {direction : 'outbound', maxDepth : 2});
 [ 
   { 
-<<<<<<< HEAD
-    "left" : "germanCity/Hamburg", 
-    "right" : "germanCity/Berlin", 
-    "neighbors" : [ 
-      "frenchCity/Paris", 
-      "frenchCity/Lyon", 
-      "germanCity/Cologne" 
-    ] 
-  }, 
-  { 
-    "left" : "germanCity/Hamburg", 
-    "right" : "germanCity/Cologne", 
-    "neighbors" : [ 
-      "frenchCity/Paris", 
-      "frenchCity/Lyon" 
-    ] 
-  }, 
-  { 
-    "left" : "germanCity/Hamburg", 
-    "right" : "frenchCity/Paris", 
-    "neighbors" : [ 
-      "frenchCity/Lyon" 
-    ] 
-=======
     "germanCity/Hamburg" : { 
       "germanCity/Berlin" : [ 
         { 
@@ -81,6 +57,5 @@
         } 
       ] 
     } 
->>>>>>> 096ad46f
   } 
 ]