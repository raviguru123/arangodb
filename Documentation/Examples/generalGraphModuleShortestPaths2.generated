--- conflicted
+++ resolved
@@ -10,11 +10,7 @@
         <span class="hljs-string">"frenchCity/Lyon"</span> 
       ], 
       <span class="hljs-string">"edges"</span> : [ 
-<<<<<<< HEAD
-        <span class="hljs-string">"internationalHighway/24942"</span> 
-=======
         <span class="hljs-string">"internationalHighway/24947"</span> 
->>>>>>> 7e16f1ff
       ], 
       <span class="hljs-string">"distance"</span> : <span class="hljs-number">1</span> 
     } 
