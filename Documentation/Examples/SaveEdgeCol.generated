--- conflicted
+++ resolved
@@ -1,22 +1,5 @@
 arangosh> v1 = db.vertex.insert({ name : "vertex 1" });
 { 
-<<<<<<< HEAD
-  "_id" : "vertex/453393570", 
-  "_rev" : "453393570", 
-  "_key" : "453393570" 
-}
-arangosh> v2 = db.vertex.insert({ name : "vertex 2" });
-{ 
-  "_id" : "vertex/453590178", 
-  "_rev" : "453590178", 
-  "_key" : "453590178" 
-}
-arangosh> e1 = db.relation.insert(v1, v2, { label : "knows" });
-{ 
-  "_id" : "relation/453917858", 
-  "_rev" : "453917858", 
-  "_key" : "453917858" 
-=======
   "_id" : "vertex/456969459", 
   "_rev" : "456969459", 
   "_key" : "456969459" 
@@ -32,22 +15,13 @@
   "_id" : "relation/457493747", 
   "_rev" : "457493747", 
   "_key" : "457493747" 
->>>>>>> 25aa2a58
 }
 arangosh> db._document(e1);
 { 
   "label" : "knows", 
-<<<<<<< HEAD
-  "_id" : "relation/453917858", 
-  "_rev" : "453917858", 
-  "_key" : "453917858", 
-  "_from" : "vertex/453393570", 
-  "_to" : "vertex/453590178" 
-=======
   "_id" : "relation/457493747", 
   "_rev" : "457493747", 
   "_key" : "457493747", 
   "_from" : "vertex/456969459", 
   "_to" : "vertex/457166067" 
->>>>>>> 25aa2a58
 }