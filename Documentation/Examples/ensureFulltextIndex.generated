--- conflicted
+++ resolved
@@ -1,10 +1,6 @@
 arangosh&gt; db.example.ensureIndex({ type: <span class="hljs-string">"fulltext"</span>, fields: [ <span class="hljs-string">"text"</span> ], minLength: <span class="hljs-number">3</span> });
 { 
-<<<<<<< HEAD
-  <span class="hljs-string">"id"</span> : <span class="hljs-string">"example/15088"</span>, 
-=======
   <span class="hljs-string">"id"</span> : <span class="hljs-string">"example/15059"</span>, 
->>>>>>> 014de716
   <span class="hljs-string">"type"</span> : <span class="hljs-string">"fulltext"</span>, 
   <span class="hljs-string">"fields"</span> : [ 
     <span class="hljs-string">"text"</span> 
@@ -17,47 +13,6 @@
 }
 arangosh&gt; db.example.save({ text : <span class="hljs-string">"the quick brown"</span>, b : { c : <span class="hljs-number">1</span> } });
 { 
-<<<<<<< HEAD
-  <span class="hljs-string">"_id"</span> : <span class="hljs-string">"example/15091"</span>, 
-  <span class="hljs-string">"_key"</span> : <span class="hljs-string">"15091"</span>, 
-  <span class="hljs-string">"_rev"</span> : <span class="hljs-string">"_T9XdWqq---"</span> 
-}
-arangosh&gt; db.example.save({ text : <span class="hljs-string">"quick brown fox"</span>, b : { c : <span class="hljs-number">2</span> } });
-{ 
-  <span class="hljs-string">"_id"</span> : <span class="hljs-string">"example/15095"</span>, 
-  <span class="hljs-string">"_key"</span> : <span class="hljs-string">"15095"</span>, 
-  <span class="hljs-string">"_rev"</span> : <span class="hljs-string">"_T9XdWqu---"</span> 
-}
-arangosh&gt; db.example.save({ text : <span class="hljs-string">"brown fox jums"</span>, b : { c : <span class="hljs-number">3</span> } });
-{ 
-  <span class="hljs-string">"_id"</span> : <span class="hljs-string">"example/15098"</span>, 
-  <span class="hljs-string">"_key"</span> : <span class="hljs-string">"15098"</span>, 
-  <span class="hljs-string">"_rev"</span> : <span class="hljs-string">"_T9XdWqy---"</span> 
-}
-arangosh&gt; db.example.save({ text : <span class="hljs-string">"fox jumps over"</span>, b : { c : <span class="hljs-number">4</span> } });
-{ 
-  <span class="hljs-string">"_id"</span> : <span class="hljs-string">"example/15101"</span>, 
-  <span class="hljs-string">"_key"</span> : <span class="hljs-string">"15101"</span>, 
-  <span class="hljs-string">"_rev"</span> : <span class="hljs-string">"_T9XdWqy--_"</span> 
-}
-arangosh&gt; db.example.save({ text : <span class="hljs-string">"jumps over the"</span>, b : { c : <span class="hljs-number">5</span> } });
-{ 
-  <span class="hljs-string">"_id"</span> : <span class="hljs-string">"example/15104"</span>, 
-  <span class="hljs-string">"_key"</span> : <span class="hljs-string">"15104"</span>, 
-  <span class="hljs-string">"_rev"</span> : <span class="hljs-string">"_T9XdWq6---"</span> 
-}
-arangosh&gt; db.example.save({ text : <span class="hljs-string">"over the lazy"</span>, b : { c : <span class="hljs-number">6</span> } });
-{ 
-  <span class="hljs-string">"_id"</span> : <span class="hljs-string">"example/15107"</span>, 
-  <span class="hljs-string">"_key"</span> : <span class="hljs-string">"15107"</span>, 
-  <span class="hljs-string">"_rev"</span> : <span class="hljs-string">"_T9XdWq6--_"</span> 
-}
-arangosh&gt; db.example.save({ text : <span class="hljs-string">"the lazy dog"</span>, b : { c : <span class="hljs-number">7</span> } });
-{ 
-  <span class="hljs-string">"_id"</span> : <span class="hljs-string">"example/15110"</span>, 
-  <span class="hljs-string">"_key"</span> : <span class="hljs-string">"15110"</span>, 
-  <span class="hljs-string">"_rev"</span> : <span class="hljs-string">"_T9XdWr----"</span> 
-=======
   <span class="hljs-string">"_id"</span> : <span class="hljs-string">"example/15062"</span>, 
   <span class="hljs-string">"_key"</span> : <span class="hljs-string">"15062"</span>, 
   <span class="hljs-string">"_rev"</span> : <span class="hljs-string">"_U-_q2rG---"</span> 
@@ -97,65 +52,40 @@
   <span class="hljs-string">"_id"</span> : <span class="hljs-string">"example/15081"</span>, 
   <span class="hljs-string">"_key"</span> : <span class="hljs-string">"15081"</span>, 
   <span class="hljs-string">"_rev"</span> : <span class="hljs-string">"_U-_q2rO--_"</span> 
->>>>>>> 014de716
 }
 arangosh&gt; db._query(<span class="hljs-string">"FOR document IN FULLTEXT(example, 'text', 'the') RETURN document"</span>);
 [ 
   { 
-<<<<<<< HEAD
-    <span class="hljs-string">"_key"</span> : <span class="hljs-string">"15091"</span>, 
-    <span class="hljs-string">"_id"</span> : <span class="hljs-string">"example/15091"</span>, 
-    <span class="hljs-string">"_rev"</span> : <span class="hljs-string">"_T9XdWqq---"</span>, 
-=======
     <span class="hljs-string">"_key"</span> : <span class="hljs-string">"15062"</span>, 
     <span class="hljs-string">"_id"</span> : <span class="hljs-string">"example/15062"</span>, 
     <span class="hljs-string">"_rev"</span> : <span class="hljs-string">"_U-_q2rG---"</span>, 
->>>>>>> 014de716
     <span class="hljs-string">"b"</span> : { 
       <span class="hljs-string">"c"</span> : <span class="hljs-number">1</span> 
     }, 
     <span class="hljs-string">"text"</span> : <span class="hljs-string">"the quick brown"</span> 
   }, 
   { 
-<<<<<<< HEAD
-    <span class="hljs-string">"_key"</span> : <span class="hljs-string">"15104"</span>, 
-    <span class="hljs-string">"_id"</span> : <span class="hljs-string">"example/15104"</span>, 
-    <span class="hljs-string">"_rev"</span> : <span class="hljs-string">"_T9XdWq6---"</span>, 
-=======
     <span class="hljs-string">"_key"</span> : <span class="hljs-string">"15075"</span>, 
     <span class="hljs-string">"_id"</span> : <span class="hljs-string">"example/15075"</span>, 
     <span class="hljs-string">"_rev"</span> : <span class="hljs-string">"_U-_q2rK--A"</span>, 
->>>>>>> 014de716
     <span class="hljs-string">"b"</span> : { 
       <span class="hljs-string">"c"</span> : <span class="hljs-number">5</span> 
     }, 
     <span class="hljs-string">"text"</span> : <span class="hljs-string">"jumps over the"</span> 
   }, 
   { 
-<<<<<<< HEAD
-    <span class="hljs-string">"_key"</span> : <span class="hljs-string">"15107"</span>, 
-    <span class="hljs-string">"_id"</span> : <span class="hljs-string">"example/15107"</span>, 
-    <span class="hljs-string">"_rev"</span> : <span class="hljs-string">"_T9XdWq6--_"</span>, 
-=======
     <span class="hljs-string">"_key"</span> : <span class="hljs-string">"15078"</span>, 
     <span class="hljs-string">"_id"</span> : <span class="hljs-string">"example/15078"</span>, 
     <span class="hljs-string">"_rev"</span> : <span class="hljs-string">"_U-_q2rO---"</span>, 
->>>>>>> 014de716
     <span class="hljs-string">"b"</span> : { 
       <span class="hljs-string">"c"</span> : <span class="hljs-number">6</span> 
     }, 
     <span class="hljs-string">"text"</span> : <span class="hljs-string">"over the lazy"</span> 
   }, 
   { 
-<<<<<<< HEAD
-    <span class="hljs-string">"_key"</span> : <span class="hljs-string">"15110"</span>, 
-    <span class="hljs-string">"_id"</span> : <span class="hljs-string">"example/15110"</span>, 
-    <span class="hljs-string">"_rev"</span> : <span class="hljs-string">"_T9XdWr----"</span>, 
-=======
     <span class="hljs-string">"_key"</span> : <span class="hljs-string">"15081"</span>, 
     <span class="hljs-string">"_id"</span> : <span class="hljs-string">"example/15081"</span>, 
     <span class="hljs-string">"_rev"</span> : <span class="hljs-string">"_U-_q2rO--_"</span>, 
->>>>>>> 014de716
     <span class="hljs-string">"b"</span> : { 
       <span class="hljs-string">"c"</span> : <span class="hljs-number">7</span> 
     }, 
