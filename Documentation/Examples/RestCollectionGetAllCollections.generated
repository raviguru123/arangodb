shell> curl --dump - http://localhost:8529/_api/collection

HTTP/<span class="hljs-number">1.1</span> <span class="hljs-number">200</span> OK
content-type: application/json; charset=utf<span class="hljs-number">-8</span>

{ 
  <span class="hljs-string">"result"</span> : [ 
    { 
<<<<<<< HEAD
      <span class="hljs-string">"id"</span> : <span class="hljs-string">"98"</span>, 
      <span class="hljs-string">"name"</span> : <span class="hljs-string">"demo"</span>, 
      <span class="hljs-string">"isSystem"</span> : <span class="hljs-literal">false</span>, 
=======
      <span class="hljs-string">"id"</span> : <span class="hljs-string">"63"</span>, 
      <span class="hljs-string">"name"</span> : <span class="hljs-string">"_frontend"</span>, 
      <span class="hljs-string">"isSystem"</span> : <span class="hljs-literal">true</span>, 
>>>>>>> c1e90bb4
      <span class="hljs-string">"status"</span> : <span class="hljs-number">3</span>, 
      <span class="hljs-string">"type"</span> : <span class="hljs-number">2</span> 
    }, 
    { 
<<<<<<< HEAD
      <span class="hljs-string">"id"</span> : <span class="hljs-string">"63"</span>, 
      <span class="hljs-string">"name"</span> : <span class="hljs-string">"_frontend"</span>, 
=======
      <span class="hljs-string">"id"</span> : <span class="hljs-string">"53"</span>, 
      <span class="hljs-string">"name"</span> : <span class="hljs-string">"_statistics"</span>, 
>>>>>>> c1e90bb4
      <span class="hljs-string">"isSystem"</span> : <span class="hljs-literal">true</span>, 
      <span class="hljs-string">"status"</span> : <span class="hljs-number">3</span>, 
      <span class="hljs-string">"type"</span> : <span class="hljs-number">2</span> 
    }, 
    { 
<<<<<<< HEAD
      <span class="hljs-string">"id"</span> : <span class="hljs-string">"104"</span>, 
      <span class="hljs-string">"name"</span> : <span class="hljs-string">"animals"</span>, 
      <span class="hljs-string">"isSystem"</span> : <span class="hljs-literal">false</span>, 
=======
      <span class="hljs-string">"id"</span> : <span class="hljs-string">"7"</span>, 
      <span class="hljs-string">"name"</span> : <span class="hljs-string">"_users"</span>, 
      <span class="hljs-string">"isSystem"</span> : <span class="hljs-literal">true</span>, 
>>>>>>> c1e90bb4
      <span class="hljs-string">"status"</span> : <span class="hljs-number">3</span>, 
      <span class="hljs-string">"type"</span> : <span class="hljs-number">2</span> 
    }, 
    { 
<<<<<<< HEAD
      <span class="hljs-string">"id"</span> : <span class="hljs-string">"58"</span>, 
      <span class="hljs-string">"name"</span> : <span class="hljs-string">"_statistics15"</span>, 
=======
      <span class="hljs-string">"id"</span> : <span class="hljs-string">"48"</span>, 
      <span class="hljs-string">"name"</span> : <span class="hljs-string">"_statisticsRaw"</span>, 
>>>>>>> c1e90bb4
      <span class="hljs-string">"isSystem"</span> : <span class="hljs-literal">true</span>, 
      <span class="hljs-string">"status"</span> : <span class="hljs-number">3</span>, 
      <span class="hljs-string">"type"</span> : <span class="hljs-number">2</span> 
    }, 
    { 
<<<<<<< HEAD
      <span class="hljs-string">"id"</span> : <span class="hljs-string">"7"</span>, 
      <span class="hljs-string">"name"</span> : <span class="hljs-string">"_users"</span>, 
=======
      <span class="hljs-string">"id"</span> : <span class="hljs-string">"2"</span>, 
      <span class="hljs-string">"name"</span> : <span class="hljs-string">"_graphs"</span>, 
>>>>>>> c1e90bb4
      <span class="hljs-string">"isSystem"</span> : <span class="hljs-literal">true</span>, 
      <span class="hljs-string">"status"</span> : <span class="hljs-number">3</span>, 
      <span class="hljs-string">"type"</span> : <span class="hljs-number">2</span> 
    }, 
    { 
<<<<<<< HEAD
      <span class="hljs-string">"id"</span> : <span class="hljs-string">"53"</span>, 
      <span class="hljs-string">"name"</span> : <span class="hljs-string">"_statistics"</span>, 
=======
      <span class="hljs-string">"id"</span> : <span class="hljs-string">"71"</span>, 
      <span class="hljs-string">"name"</span> : <span class="hljs-string">"_apps"</span>, 
>>>>>>> c1e90bb4
      <span class="hljs-string">"isSystem"</span> : <span class="hljs-literal">true</span>, 
      <span class="hljs-string">"status"</span> : <span class="hljs-number">3</span>, 
      <span class="hljs-string">"type"</span> : <span class="hljs-number">2</span> 
    }, 
    { 
      <span class="hljs-string">"id"</span> : <span class="hljs-string">"46"</span>, 
      <span class="hljs-string">"name"</span> : <span class="hljs-string">"_aqlfunctions"</span>, 
      <span class="hljs-string">"isSystem"</span> : <span class="hljs-literal">true</span>, 
      <span class="hljs-string">"status"</span> : <span class="hljs-number">3</span>, 
      <span class="hljs-string">"type"</span> : <span class="hljs-number">2</span> 
    }, 
    { 
<<<<<<< HEAD
      <span class="hljs-string">"id"</span> : <span class="hljs-string">"71"</span>, 
      <span class="hljs-string">"name"</span> : <span class="hljs-string">"_apps"</span>, 
=======
      <span class="hljs-string">"id"</span> : <span class="hljs-string">"58"</span>, 
      <span class="hljs-string">"name"</span> : <span class="hljs-string">"_statistics15"</span>, 
>>>>>>> c1e90bb4
      <span class="hljs-string">"isSystem"</span> : <span class="hljs-literal">true</span>, 
      <span class="hljs-string">"status"</span> : <span class="hljs-number">3</span>, 
      <span class="hljs-string">"type"</span> : <span class="hljs-number">2</span> 
    }, 
    { 
<<<<<<< HEAD
      <span class="hljs-string">"id"</span> : <span class="hljs-string">"48"</span>, 
      <span class="hljs-string">"name"</span> : <span class="hljs-string">"_statisticsRaw"</span>, 
      <span class="hljs-string">"isSystem"</span> : <span class="hljs-literal">true</span>, 
=======
      <span class="hljs-string">"id"</span> : <span class="hljs-string">"104"</span>, 
      <span class="hljs-string">"name"</span> : <span class="hljs-string">"animals"</span>, 
      <span class="hljs-string">"isSystem"</span> : <span class="hljs-literal">false</span>, 
>>>>>>> c1e90bb4
      <span class="hljs-string">"status"</span> : <span class="hljs-number">3</span>, 
      <span class="hljs-string">"type"</span> : <span class="hljs-number">2</span> 
    }, 
    { 
<<<<<<< HEAD
      <span class="hljs-string">"id"</span> : <span class="hljs-string">"2"</span>, 
      <span class="hljs-string">"name"</span> : <span class="hljs-string">"_graphs"</span>, 
=======
      <span class="hljs-string">"id"</span> : <span class="hljs-string">"46"</span>, 
      <span class="hljs-string">"name"</span> : <span class="hljs-string">"_aqlfunctions"</span>, 
>>>>>>> c1e90bb4
      <span class="hljs-string">"isSystem"</span> : <span class="hljs-literal">true</span>, 
      <span class="hljs-string">"status"</span> : <span class="hljs-number">3</span>, 
      <span class="hljs-string">"type"</span> : <span class="hljs-number">2</span> 
    }, 
    { 
<<<<<<< HEAD
      <span class="hljs-string">"id"</span> : <span class="hljs-string">"24"</span>, 
      <span class="hljs-string">"name"</span> : <span class="hljs-string">"_modules"</span>, 
=======
      <span class="hljs-string">"id"</span> : <span class="hljs-string">"65"</span>, 
      <span class="hljs-string">"name"</span> : <span class="hljs-string">"_queues"</span>, 
>>>>>>> c1e90bb4
      <span class="hljs-string">"isSystem"</span> : <span class="hljs-literal">true</span>, 
      <span class="hljs-string">"status"</span> : <span class="hljs-number">3</span>, 
      <span class="hljs-string">"type"</span> : <span class="hljs-number">2</span> 
    }, 
    { 
<<<<<<< HEAD
      <span class="hljs-string">"id"</span> : <span class="hljs-string">"26"</span>, 
      <span class="hljs-string">"name"</span> : <span class="hljs-string">"_routing"</span>, 
=======
      <span class="hljs-string">"id"</span> : <span class="hljs-string">"67"</span>, 
      <span class="hljs-string">"name"</span> : <span class="hljs-string">"_jobs"</span>, 
>>>>>>> c1e90bb4
      <span class="hljs-string">"isSystem"</span> : <span class="hljs-literal">true</span>, 
      <span class="hljs-string">"status"</span> : <span class="hljs-number">3</span>, 
      <span class="hljs-string">"type"</span> : <span class="hljs-number">2</span> 
    }, 
    { 
<<<<<<< HEAD
      <span class="hljs-string">"id"</span> : <span class="hljs-string">"65"</span>, 
      <span class="hljs-string">"name"</span> : <span class="hljs-string">"_queues"</span>, 
      <span class="hljs-string">"isSystem"</span> : <span class="hljs-literal">true</span>, 
=======
      <span class="hljs-string">"id"</span> : <span class="hljs-string">"98"</span>, 
      <span class="hljs-string">"name"</span> : <span class="hljs-string">"demo"</span>, 
      <span class="hljs-string">"isSystem"</span> : <span class="hljs-literal">false</span>, 
>>>>>>> c1e90bb4
      <span class="hljs-string">"status"</span> : <span class="hljs-number">3</span>, 
      <span class="hljs-string">"type"</span> : <span class="hljs-number">2</span> 
    }, 
    { 
      <span class="hljs-string">"id"</span> : <span class="hljs-string">"67"</span>, 
      <span class="hljs-string">"name"</span> : <span class="hljs-string">"_jobs"</span>, 
      <span class="hljs-string">"isSystem"</span> : <span class="hljs-literal">true</span>, 
      <span class="hljs-string">"status"</span> : <span class="hljs-number">3</span>, 
      <span class="hljs-string">"type"</span> : <span class="hljs-number">2</span> 
    }, 
    { 
<<<<<<< HEAD
      <span class="hljs-string">"id"</span> : <span class="hljs-string">"21"</span>, 
      <span class="hljs-string">"name"</span> : <span class="hljs-string">"_sessions"</span>, 
=======
      <span class="hljs-string">"id"</span> : <span class="hljs-string">"25"</span>, 
      <span class="hljs-string">"name"</span> : <span class="hljs-string">"_modules"</span>, 
>>>>>>> c1e90bb4
      <span class="hljs-string">"isSystem"</span> : <span class="hljs-literal">true</span>, 
      <span class="hljs-string">"status"</span> : <span class="hljs-number">3</span>, 
      <span class="hljs-string">"type"</span> : <span class="hljs-number">2</span> 
    } 
  ], 
  <span class="hljs-string">"error"</span> : <span class="hljs-literal">false</span>, 
  <span class="hljs-string">"code"</span> : <span class="hljs-number">200</span> 
}<|MERGE_RESOLUTION|>--- conflicted
+++ resolved
@@ -6,76 +6,65 @@
 { 
   <span class="hljs-string">"result"</span> : [ 
     { 
-<<<<<<< HEAD
-      <span class="hljs-string">"id"</span> : <span class="hljs-string">"98"</span>, 
-      <span class="hljs-string">"name"</span> : <span class="hljs-string">"demo"</span>, 
-      <span class="hljs-string">"isSystem"</span> : <span class="hljs-literal">false</span>, 
-=======
       <span class="hljs-string">"id"</span> : <span class="hljs-string">"63"</span>, 
       <span class="hljs-string">"name"</span> : <span class="hljs-string">"_frontend"</span>, 
-      <span class="hljs-string">"isSystem"</span> : <span class="hljs-literal">true</span>, 
->>>>>>> c1e90bb4
-      <span class="hljs-string">"status"</span> : <span class="hljs-number">3</span>, 
-      <span class="hljs-string">"type"</span> : <span class="hljs-number">2</span> 
-    }, 
-    { 
-<<<<<<< HEAD
-      <span class="hljs-string">"id"</span> : <span class="hljs-string">"63"</span>, 
-      <span class="hljs-string">"name"</span> : <span class="hljs-string">"_frontend"</span>, 
-=======
-      <span class="hljs-string">"id"</span> : <span class="hljs-string">"53"</span>, 
-      <span class="hljs-string">"name"</span> : <span class="hljs-string">"_statistics"</span>, 
->>>>>>> c1e90bb4
       <span class="hljs-string">"isSystem"</span> : <span class="hljs-literal">true</span>, 
       <span class="hljs-string">"status"</span> : <span class="hljs-number">3</span>, 
       <span class="hljs-string">"type"</span> : <span class="hljs-number">2</span> 
     }, 
     { 
-<<<<<<< HEAD
-      <span class="hljs-string">"id"</span> : <span class="hljs-string">"104"</span>, 
-      <span class="hljs-string">"name"</span> : <span class="hljs-string">"animals"</span>, 
-      <span class="hljs-string">"isSystem"</span> : <span class="hljs-literal">false</span>, 
-=======
-      <span class="hljs-string">"id"</span> : <span class="hljs-string">"7"</span>, 
-      <span class="hljs-string">"name"</span> : <span class="hljs-string">"_users"</span>, 
-      <span class="hljs-string">"isSystem"</span> : <span class="hljs-literal">true</span>, 
->>>>>>> c1e90bb4
-      <span class="hljs-string">"status"</span> : <span class="hljs-number">3</span>, 
-      <span class="hljs-string">"type"</span> : <span class="hljs-number">2</span> 
-    }, 
-    { 
-<<<<<<< HEAD
-      <span class="hljs-string">"id"</span> : <span class="hljs-string">"58"</span>, 
-      <span class="hljs-string">"name"</span> : <span class="hljs-string">"_statistics15"</span>, 
-=======
-      <span class="hljs-string">"id"</span> : <span class="hljs-string">"48"</span>, 
-      <span class="hljs-string">"name"</span> : <span class="hljs-string">"_statisticsRaw"</span>, 
->>>>>>> c1e90bb4
+      <span class="hljs-string">"id"</span> : <span class="hljs-string">"53"</span>, 
+      <span class="hljs-string">"name"</span> : <span class="hljs-string">"_statistics"</span>, 
       <span class="hljs-string">"isSystem"</span> : <span class="hljs-literal">true</span>, 
       <span class="hljs-string">"status"</span> : <span class="hljs-number">3</span>, 
       <span class="hljs-string">"type"</span> : <span class="hljs-number">2</span> 
     }, 
     { 
-<<<<<<< HEAD
       <span class="hljs-string">"id"</span> : <span class="hljs-string">"7"</span>, 
       <span class="hljs-string">"name"</span> : <span class="hljs-string">"_users"</span>, 
-=======
-      <span class="hljs-string">"id"</span> : <span class="hljs-string">"2"</span>, 
-      <span class="hljs-string">"name"</span> : <span class="hljs-string">"_graphs"</span>, 
->>>>>>> c1e90bb4
       <span class="hljs-string">"isSystem"</span> : <span class="hljs-literal">true</span>, 
       <span class="hljs-string">"status"</span> : <span class="hljs-number">3</span>, 
       <span class="hljs-string">"type"</span> : <span class="hljs-number">2</span> 
     }, 
     { 
-<<<<<<< HEAD
-      <span class="hljs-string">"id"</span> : <span class="hljs-string">"53"</span>, 
-      <span class="hljs-string">"name"</span> : <span class="hljs-string">"_statistics"</span>, 
-=======
+      <span class="hljs-string">"id"</span> : <span class="hljs-string">"48"</span>, 
+      <span class="hljs-string">"name"</span> : <span class="hljs-string">"_statisticsRaw"</span>, 
+      <span class="hljs-string">"isSystem"</span> : <span class="hljs-literal">true</span>, 
+      <span class="hljs-string">"status"</span> : <span class="hljs-number">3</span>, 
+      <span class="hljs-string">"type"</span> : <span class="hljs-number">2</span> 
+    }, 
+    { 
+      <span class="hljs-string">"id"</span> : <span class="hljs-string">"2"</span>, 
+      <span class="hljs-string">"name"</span> : <span class="hljs-string">"_graphs"</span>, 
+      <span class="hljs-string">"isSystem"</span> : <span class="hljs-literal">true</span>, 
+      <span class="hljs-string">"status"</span> : <span class="hljs-number">3</span>, 
+      <span class="hljs-string">"type"</span> : <span class="hljs-number">2</span> 
+    }, 
+    { 
       <span class="hljs-string">"id"</span> : <span class="hljs-string">"71"</span>, 
       <span class="hljs-string">"name"</span> : <span class="hljs-string">"_apps"</span>, 
->>>>>>> c1e90bb4
       <span class="hljs-string">"isSystem"</span> : <span class="hljs-literal">true</span>, 
+      <span class="hljs-string">"status"</span> : <span class="hljs-number">3</span>, 
+      <span class="hljs-string">"type"</span> : <span class="hljs-number">2</span> 
+    }, 
+    { 
+      <span class="hljs-string">"id"</span> : <span class="hljs-string">"27"</span>, 
+      <span class="hljs-string">"name"</span> : <span class="hljs-string">"_routing"</span>, 
+      <span class="hljs-string">"isSystem"</span> : <span class="hljs-literal">true</span>, 
+      <span class="hljs-string">"status"</span> : <span class="hljs-number">3</span>, 
+      <span class="hljs-string">"type"</span> : <span class="hljs-number">2</span> 
+    }, 
+    { 
+      <span class="hljs-string">"id"</span> : <span class="hljs-string">"58"</span>, 
+      <span class="hljs-string">"name"</span> : <span class="hljs-string">"_statistics15"</span>, 
+      <span class="hljs-string">"isSystem"</span> : <span class="hljs-literal">true</span>, 
+      <span class="hljs-string">"status"</span> : <span class="hljs-number">3</span>, 
+      <span class="hljs-string">"type"</span> : <span class="hljs-number">2</span> 
+    }, 
+    { 
+      <span class="hljs-string">"id"</span> : <span class="hljs-string">"104"</span>, 
+      <span class="hljs-string">"name"</span> : <span class="hljs-string">"animals"</span>, 
+      <span class="hljs-string">"isSystem"</span> : <span class="hljs-literal">false</span>, 
       <span class="hljs-string">"status"</span> : <span class="hljs-number">3</span>, 
       <span class="hljs-string">"type"</span> : <span class="hljs-number">2</span> 
     }, 
@@ -87,76 +76,9 @@
       <span class="hljs-string">"type"</span> : <span class="hljs-number">2</span> 
     }, 
     { 
-<<<<<<< HEAD
-      <span class="hljs-string">"id"</span> : <span class="hljs-string">"71"</span>, 
-      <span class="hljs-string">"name"</span> : <span class="hljs-string">"_apps"</span>, 
-=======
-      <span class="hljs-string">"id"</span> : <span class="hljs-string">"58"</span>, 
-      <span class="hljs-string">"name"</span> : <span class="hljs-string">"_statistics15"</span>, 
->>>>>>> c1e90bb4
-      <span class="hljs-string">"isSystem"</span> : <span class="hljs-literal">true</span>, 
-      <span class="hljs-string">"status"</span> : <span class="hljs-number">3</span>, 
-      <span class="hljs-string">"type"</span> : <span class="hljs-number">2</span> 
-    }, 
-    { 
-<<<<<<< HEAD
-      <span class="hljs-string">"id"</span> : <span class="hljs-string">"48"</span>, 
-      <span class="hljs-string">"name"</span> : <span class="hljs-string">"_statisticsRaw"</span>, 
-      <span class="hljs-string">"isSystem"</span> : <span class="hljs-literal">true</span>, 
-=======
-      <span class="hljs-string">"id"</span> : <span class="hljs-string">"104"</span>, 
-      <span class="hljs-string">"name"</span> : <span class="hljs-string">"animals"</span>, 
-      <span class="hljs-string">"isSystem"</span> : <span class="hljs-literal">false</span>, 
->>>>>>> c1e90bb4
-      <span class="hljs-string">"status"</span> : <span class="hljs-number">3</span>, 
-      <span class="hljs-string">"type"</span> : <span class="hljs-number">2</span> 
-    }, 
-    { 
-<<<<<<< HEAD
-      <span class="hljs-string">"id"</span> : <span class="hljs-string">"2"</span>, 
-      <span class="hljs-string">"name"</span> : <span class="hljs-string">"_graphs"</span>, 
-=======
-      <span class="hljs-string">"id"</span> : <span class="hljs-string">"46"</span>, 
-      <span class="hljs-string">"name"</span> : <span class="hljs-string">"_aqlfunctions"</span>, 
->>>>>>> c1e90bb4
-      <span class="hljs-string">"isSystem"</span> : <span class="hljs-literal">true</span>, 
-      <span class="hljs-string">"status"</span> : <span class="hljs-number">3</span>, 
-      <span class="hljs-string">"type"</span> : <span class="hljs-number">2</span> 
-    }, 
-    { 
-<<<<<<< HEAD
-      <span class="hljs-string">"id"</span> : <span class="hljs-string">"24"</span>, 
-      <span class="hljs-string">"name"</span> : <span class="hljs-string">"_modules"</span>, 
-=======
-      <span class="hljs-string">"id"</span> : <span class="hljs-string">"65"</span>, 
-      <span class="hljs-string">"name"</span> : <span class="hljs-string">"_queues"</span>, 
->>>>>>> c1e90bb4
-      <span class="hljs-string">"isSystem"</span> : <span class="hljs-literal">true</span>, 
-      <span class="hljs-string">"status"</span> : <span class="hljs-number">3</span>, 
-      <span class="hljs-string">"type"</span> : <span class="hljs-number">2</span> 
-    }, 
-    { 
-<<<<<<< HEAD
-      <span class="hljs-string">"id"</span> : <span class="hljs-string">"26"</span>, 
-      <span class="hljs-string">"name"</span> : <span class="hljs-string">"_routing"</span>, 
-=======
-      <span class="hljs-string">"id"</span> : <span class="hljs-string">"67"</span>, 
-      <span class="hljs-string">"name"</span> : <span class="hljs-string">"_jobs"</span>, 
->>>>>>> c1e90bb4
-      <span class="hljs-string">"isSystem"</span> : <span class="hljs-literal">true</span>, 
-      <span class="hljs-string">"status"</span> : <span class="hljs-number">3</span>, 
-      <span class="hljs-string">"type"</span> : <span class="hljs-number">2</span> 
-    }, 
-    { 
-<<<<<<< HEAD
       <span class="hljs-string">"id"</span> : <span class="hljs-string">"65"</span>, 
       <span class="hljs-string">"name"</span> : <span class="hljs-string">"_queues"</span>, 
       <span class="hljs-string">"isSystem"</span> : <span class="hljs-literal">true</span>, 
-=======
-      <span class="hljs-string">"id"</span> : <span class="hljs-string">"98"</span>, 
-      <span class="hljs-string">"name"</span> : <span class="hljs-string">"demo"</span>, 
-      <span class="hljs-string">"isSystem"</span> : <span class="hljs-literal">false</span>, 
->>>>>>> c1e90bb4
       <span class="hljs-string">"status"</span> : <span class="hljs-number">3</span>, 
       <span class="hljs-string">"type"</span> : <span class="hljs-number">2</span> 
     }, 
@@ -168,13 +90,22 @@
       <span class="hljs-string">"type"</span> : <span class="hljs-number">2</span> 
     }, 
     { 
-<<<<<<< HEAD
-      <span class="hljs-string">"id"</span> : <span class="hljs-string">"21"</span>, 
+      <span class="hljs-string">"id"</span> : <span class="hljs-string">"98"</span>, 
+      <span class="hljs-string">"name"</span> : <span class="hljs-string">"demo"</span>, 
+      <span class="hljs-string">"isSystem"</span> : <span class="hljs-literal">false</span>, 
+      <span class="hljs-string">"status"</span> : <span class="hljs-number">3</span>, 
+      <span class="hljs-string">"type"</span> : <span class="hljs-number">2</span> 
+    }, 
+    { 
+      <span class="hljs-string">"id"</span> : <span class="hljs-string">"23"</span>, 
       <span class="hljs-string">"name"</span> : <span class="hljs-string">"_sessions"</span>, 
-=======
+      <span class="hljs-string">"isSystem"</span> : <span class="hljs-literal">true</span>, 
+      <span class="hljs-string">"status"</span> : <span class="hljs-number">3</span>, 
+      <span class="hljs-string">"type"</span> : <span class="hljs-number">2</span> 
+    }, 
+    { 
       <span class="hljs-string">"id"</span> : <span class="hljs-string">"25"</span>, 
       <span class="hljs-string">"name"</span> : <span class="hljs-string">"_modules"</span>, 
->>>>>>> c1e90bb4
       <span class="hljs-string">"isSystem"</span> : <span class="hljs-literal">true</span>, 
       <span class="hljs-string">"status"</span> : <span class="hljs-number">3</span>, 
       <span class="hljs-string">"type"</span> : <span class="hljs-number">2</span> 
