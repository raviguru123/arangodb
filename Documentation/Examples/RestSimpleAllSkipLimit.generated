--- conflicted
+++ resolved
@@ -8,27 +8,16 @@
 { 
   <span class="hljs-string">"result"</span> : [ 
     { 
-<<<<<<< HEAD
-      <span class="hljs-string">"_key"</span> : <span class="hljs-string">"10962"</span>, 
-      <span class="hljs-string">"_id"</span> : <span class="hljs-string">"products/10962"</span>, 
-      <span class="hljs-string">"_rev"</span> : <span class="hljs-string">"10962"</span>, 
-      <span class="hljs-string">"Hello1"</span> : <span class="hljs-string">"World1"</span> 
-=======
       <span class="hljs-string">"_key"</span> : <span class="hljs-string">"10970"</span>, 
       <span class="hljs-string">"_id"</span> : <span class="hljs-string">"products/10970"</span>, 
       <span class="hljs-string">"_rev"</span> : <span class="hljs-string">"10970"</span>, 
       <span class="hljs-string">"Hello2"</span> : <span class="hljs-string">"World2"</span> 
->>>>>>> 7e16f1ff
     }, 
     { 
       <span class="hljs-string">"_key"</span> : <span class="hljs-string">"10966"</span>, 
       <span class="hljs-string">"_id"</span> : <span class="hljs-string">"products/10966"</span>, 
       <span class="hljs-string">"_rev"</span> : <span class="hljs-string">"10966"</span>, 
-<<<<<<< HEAD
-      <span class="hljs-string">"Hello2"</span> : <span class="hljs-string">"World2"</span> 
-=======
       <span class="hljs-string">"Hello1"</span> : <span class="hljs-string">"World1"</span> 
->>>>>>> 7e16f1ff
     } 
   ], 
   <span class="hljs-string">"hasMore"</span> : <span class="hljs-literal">false</span>, 
@@ -41,11 +30,7 @@
       <span class="hljs-string">"scannedFull"</span> : <span class="hljs-number">5</span>, 
       <span class="hljs-string">"scannedIndex"</span> : <span class="hljs-number">0</span>, 
       <span class="hljs-string">"filtered"</span> : <span class="hljs-number">0</span>, 
-<<<<<<< HEAD
-      <span class="hljs-string">"executionTime"</span> : <span class="hljs-number">0.00022101402282714844</span> 
-=======
       <span class="hljs-string">"executionTime"</span> : <span class="hljs-number">0.00009202957153320312</span> 
->>>>>>> 7e16f1ff
     }, 
     <span class="hljs-string">"warnings"</span> : [ ] 
   }, 
