--- conflicted
+++ resolved
@@ -10,101 +10,61 @@
     { 
       <span class="hljs-string">"value"</span> : <span class="hljs-number">0</span>, 
       <span class="hljs-string">"_id"</span> : <span class="hljs-string">"example/test0"</span>, 
-<<<<<<< HEAD
-      <span class="hljs-string">"_rev"</span> : <span class="hljs-string">"1134028025"</span>, 
-=======
       <span class="hljs-string">"_rev"</span> : <span class="hljs-string">"1133158956"</span>, 
->>>>>>> 1b8e6ddf
       <span class="hljs-string">"_key"</span> : <span class="hljs-string">"test0"</span> 
     }, 
     { 
       <span class="hljs-string">"value"</span> : <span class="hljs-number">1</span>, 
       <span class="hljs-string">"_id"</span> : <span class="hljs-string">"example/test1"</span>, 
-<<<<<<< HEAD
-      <span class="hljs-string">"_rev"</span> : <span class="hljs-string">"1134224633"</span>, 
-=======
       <span class="hljs-string">"_rev"</span> : <span class="hljs-string">"1133355564"</span>, 
->>>>>>> 1b8e6ddf
       <span class="hljs-string">"_key"</span> : <span class="hljs-string">"test1"</span> 
     }, 
     { 
       <span class="hljs-string">"value"</span> : <span class="hljs-number">2</span>, 
       <span class="hljs-string">"_id"</span> : <span class="hljs-string">"example/test2"</span>, 
-<<<<<<< HEAD
-      <span class="hljs-string">"_rev"</span> : <span class="hljs-string">"1134421241"</span>, 
-=======
       <span class="hljs-string">"_rev"</span> : <span class="hljs-string">"1133552172"</span>, 
->>>>>>> 1b8e6ddf
       <span class="hljs-string">"_key"</span> : <span class="hljs-string">"test2"</span> 
     }, 
     { 
       <span class="hljs-string">"value"</span> : <span class="hljs-number">3</span>, 
       <span class="hljs-string">"_id"</span> : <span class="hljs-string">"example/test3"</span>, 
-<<<<<<< HEAD
-      <span class="hljs-string">"_rev"</span> : <span class="hljs-string">"1134617849"</span>, 
-=======
       <span class="hljs-string">"_rev"</span> : <span class="hljs-string">"1133748780"</span>, 
->>>>>>> 1b8e6ddf
       <span class="hljs-string">"_key"</span> : <span class="hljs-string">"test3"</span> 
     }, 
     { 
       <span class="hljs-string">"value"</span> : <span class="hljs-number">4</span>, 
       <span class="hljs-string">"_id"</span> : <span class="hljs-string">"example/test4"</span>, 
-<<<<<<< HEAD
-      <span class="hljs-string">"_rev"</span> : <span class="hljs-string">"1134814457"</span>, 
-=======
       <span class="hljs-string">"_rev"</span> : <span class="hljs-string">"1133945388"</span>, 
->>>>>>> 1b8e6ddf
       <span class="hljs-string">"_key"</span> : <span class="hljs-string">"test4"</span> 
     }, 
     { 
       <span class="hljs-string">"value"</span> : <span class="hljs-number">5</span>, 
       <span class="hljs-string">"_id"</span> : <span class="hljs-string">"example/test5"</span>, 
-<<<<<<< HEAD
-      <span class="hljs-string">"_rev"</span> : <span class="hljs-string">"1135011065"</span>, 
-=======
       <span class="hljs-string">"_rev"</span> : <span class="hljs-string">"1134141996"</span>, 
->>>>>>> 1b8e6ddf
       <span class="hljs-string">"_key"</span> : <span class="hljs-string">"test5"</span> 
     }, 
     { 
       <span class="hljs-string">"value"</span> : <span class="hljs-number">6</span>, 
       <span class="hljs-string">"_id"</span> : <span class="hljs-string">"example/test6"</span>, 
-<<<<<<< HEAD
-      <span class="hljs-string">"_rev"</span> : <span class="hljs-string">"1135207673"</span>, 
-=======
       <span class="hljs-string">"_rev"</span> : <span class="hljs-string">"1134338604"</span>, 
->>>>>>> 1b8e6ddf
       <span class="hljs-string">"_key"</span> : <span class="hljs-string">"test6"</span> 
     }, 
     { 
       <span class="hljs-string">"value"</span> : <span class="hljs-number">7</span>, 
       <span class="hljs-string">"_id"</span> : <span class="hljs-string">"example/test7"</span>, 
-<<<<<<< HEAD
-      <span class="hljs-string">"_rev"</span> : <span class="hljs-string">"1135404281"</span>, 
-=======
       <span class="hljs-string">"_rev"</span> : <span class="hljs-string">"1134535212"</span>, 
->>>>>>> 1b8e6ddf
       <span class="hljs-string">"_key"</span> : <span class="hljs-string">"test7"</span> 
     }, 
     { 
       <span class="hljs-string">"value"</span> : <span class="hljs-number">8</span>, 
       <span class="hljs-string">"_id"</span> : <span class="hljs-string">"example/test8"</span>, 
-<<<<<<< HEAD
-      <span class="hljs-string">"_rev"</span> : <span class="hljs-string">"1135600889"</span>, 
-=======
       <span class="hljs-string">"_rev"</span> : <span class="hljs-string">"1134731820"</span>, 
->>>>>>> 1b8e6ddf
       <span class="hljs-string">"_key"</span> : <span class="hljs-string">"test8"</span> 
     }, 
     { 
       <span class="hljs-string">"value"</span> : <span class="hljs-number">9</span>, 
       <span class="hljs-string">"_id"</span> : <span class="hljs-string">"example/test9"</span>, 
-<<<<<<< HEAD
-      <span class="hljs-string">"_rev"</span> : <span class="hljs-string">"1135797497"</span>, 
-=======
       <span class="hljs-string">"_rev"</span> : <span class="hljs-string">"1134928428"</span>, 
->>>>>>> 1b8e6ddf
       <span class="hljs-string">"_key"</span> : <span class="hljs-string">"test9"</span> 
     } 
   ] 
