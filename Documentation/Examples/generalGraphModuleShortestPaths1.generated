arangosh&gt; <span class="hljs-keyword">var</span> examples = <span class="hljs-built_in">require</span>(<span class="hljs-string">"org/arangodb/graph-examples/example-graph.js"</span>);
arangosh&gt; <span class="hljs-keyword">var</span> g = examples.loadGraph(<span class="hljs-string">"routeplanner"</span>);
arangosh&gt; g._shortestPath({}, {}, {weight : <span class="hljs-string">'distance'</span>, endVertexCollectionRestriction : <span class="hljs-string">'frenchCity'</span>,
........&gt; startVertexCollectionRestriction : <span class="hljs-string">'germanCity'</span>});
[ 
  [ 
    { 
      <span class="hljs-string">"vertices"</span> : [ 
        <span class="hljs-string">"germanCity/Berlin"</span>, 
        <span class="hljs-string">"frenchCity/Paris"</span> 
      ], 
      <span class="hljs-string">"edges"</span> : [ 
<<<<<<< HEAD
        <span class="hljs-string">"internationalHighway/1745806585"</span> 
=======
        <span class="hljs-string">"internationalHighway/1744806444"</span> 
>>>>>>> 1b8e6ddf
      ], 
      <span class="hljs-string">"distance"</span> : <span class="hljs-number">1</span> 
    }, 
    { 
      <span class="hljs-string">"vertices"</span> : [ 
        <span class="hljs-string">"germanCity/Berlin"</span>, 
        <span class="hljs-string">"frenchCity/Lyon"</span> 
      ], 
      <span class="hljs-string">"edges"</span> : [ 
<<<<<<< HEAD
        <span class="hljs-string">"internationalHighway/1745609977"</span> 
=======
        <span class="hljs-string">"internationalHighway/1744609836"</span> 
>>>>>>> 1b8e6ddf
      ], 
      <span class="hljs-string">"distance"</span> : <span class="hljs-number">1</span> 
    }, 
    { 
      <span class="hljs-string">"vertices"</span> : [ 
        <span class="hljs-string">"germanCity/Cologne"</span>, 
        <span class="hljs-string">"frenchCity/Paris"</span> 
      ], 
      <span class="hljs-string">"edges"</span> : [ 
<<<<<<< HEAD
        <span class="hljs-string">"internationalHighway/1746593017"</span> 
=======
        <span class="hljs-string">"internationalHighway/1745592876"</span> 
>>>>>>> 1b8e6ddf
      ], 
      <span class="hljs-string">"distance"</span> : <span class="hljs-number">1</span> 
    }, 
    { 
      <span class="hljs-string">"vertices"</span> : [ 
        <span class="hljs-string">"germanCity/Cologne"</span>, 
        <span class="hljs-string">"frenchCity/Lyon"</span> 
      ], 
      <span class="hljs-string">"edges"</span> : [ 
<<<<<<< HEAD
        <span class="hljs-string">"internationalHighway/1746396409"</span> 
=======
        <span class="hljs-string">"internationalHighway/1745396268"</span> 
>>>>>>> 1b8e6ddf
      ], 
      <span class="hljs-string">"distance"</span> : <span class="hljs-number">1</span> 
    }, 
    { 
      <span class="hljs-string">"vertices"</span> : [ 
        <span class="hljs-string">"germanCity/Hamburg"</span>, 
        <span class="hljs-string">"frenchCity/Paris"</span> 
      ], 
      <span class="hljs-string">"edges"</span> : [ 
<<<<<<< HEAD
        <span class="hljs-string">"internationalHighway/1746003193"</span> 
=======
        <span class="hljs-string">"internationalHighway/1745003052"</span> 
>>>>>>> 1b8e6ddf
      ], 
      <span class="hljs-string">"distance"</span> : <span class="hljs-number">1</span> 
    }, 
    { 
      <span class="hljs-string">"vertices"</span> : [ 
        <span class="hljs-string">"germanCity/Hamburg"</span>, 
        <span class="hljs-string">"frenchCity/Lyon"</span> 
      ], 
      <span class="hljs-string">"edges"</span> : [ 
<<<<<<< HEAD
        <span class="hljs-string">"internationalHighway/1746199801"</span> 
=======
        <span class="hljs-string">"internationalHighway/1745199660"</span> 
>>>>>>> 1b8e6ddf
      ], 
      <span class="hljs-string">"distance"</span> : <span class="hljs-number">1</span> 
    } 
  ] 
]<|MERGE_RESOLUTION|>--- conflicted
+++ resolved
@@ -10,11 +10,7 @@
         <span class="hljs-string">"frenchCity/Paris"</span> 
       ], 
       <span class="hljs-string">"edges"</span> : [ 
-<<<<<<< HEAD
-        <span class="hljs-string">"internationalHighway/1745806585"</span> 
-=======
         <span class="hljs-string">"internationalHighway/1744806444"</span> 
->>>>>>> 1b8e6ddf
       ], 
       <span class="hljs-string">"distance"</span> : <span class="hljs-number">1</span> 
     }, 
@@ -24,11 +20,7 @@
         <span class="hljs-string">"frenchCity/Lyon"</span> 
       ], 
       <span class="hljs-string">"edges"</span> : [ 
-<<<<<<< HEAD
-        <span class="hljs-string">"internationalHighway/1745609977"</span> 
-=======
         <span class="hljs-string">"internationalHighway/1744609836"</span> 
->>>>>>> 1b8e6ddf
       ], 
       <span class="hljs-string">"distance"</span> : <span class="hljs-number">1</span> 
     }, 
@@ -38,11 +30,7 @@
         <span class="hljs-string">"frenchCity/Paris"</span> 
       ], 
       <span class="hljs-string">"edges"</span> : [ 
-<<<<<<< HEAD
-        <span class="hljs-string">"internationalHighway/1746593017"</span> 
-=======
         <span class="hljs-string">"internationalHighway/1745592876"</span> 
->>>>>>> 1b8e6ddf
       ], 
       <span class="hljs-string">"distance"</span> : <span class="hljs-number">1</span> 
     }, 
@@ -52,11 +40,7 @@
         <span class="hljs-string">"frenchCity/Lyon"</span> 
       ], 
       <span class="hljs-string">"edges"</span> : [ 
-<<<<<<< HEAD
-        <span class="hljs-string">"internationalHighway/1746396409"</span> 
-=======
         <span class="hljs-string">"internationalHighway/1745396268"</span> 
->>>>>>> 1b8e6ddf
       ], 
       <span class="hljs-string">"distance"</span> : <span class="hljs-number">1</span> 
     }, 
@@ -66,11 +50,7 @@
         <span class="hljs-string">"frenchCity/Paris"</span> 
       ], 
       <span class="hljs-string">"edges"</span> : [ 
-<<<<<<< HEAD
-        <span class="hljs-string">"internationalHighway/1746003193"</span> 
-=======
         <span class="hljs-string">"internationalHighway/1745003052"</span> 
->>>>>>> 1b8e6ddf
       ], 
       <span class="hljs-string">"distance"</span> : <span class="hljs-number">1</span> 
     }, 
@@ -80,11 +60,7 @@
         <span class="hljs-string">"frenchCity/Lyon"</span> 
       ], 
       <span class="hljs-string">"edges"</span> : [ 
-<<<<<<< HEAD
-        <span class="hljs-string">"internationalHighway/1746199801"</span> 
-=======
         <span class="hljs-string">"internationalHighway/1745199660"</span> 
->>>>>>> 1b8e6ddf
       ], 
       <span class="hljs-string">"distance"</span> : <span class="hljs-number">1</span> 
     } 
