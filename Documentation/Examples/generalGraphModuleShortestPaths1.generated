arangosh&gt; <span class="hljs-keyword">var</span> examples = <span class="hljs-built_in">require</span>(<span class="hljs-string">"@arangodb/graph-examples/example-graph.js"</span>);
arangosh&gt; <span class="hljs-keyword">var</span> g = examples.loadGraph(<span class="hljs-string">"routeplanner"</span>);
arangosh&gt; g._shortestPath({}, {}, {weight : <span class="hljs-string">'distance'</span>, endVertexCollectionRestriction : <span class="hljs-string">'frenchCity'</span>,
........&gt; startVertexCollectionRestriction : <span class="hljs-string">'germanCity'</span>});
[ 
  [ 
    { 
      <span class="hljs-string">"vertices"</span> : [ 
        <span class="hljs-string">"germanCity/Cologne"</span>, 
        <span class="hljs-string">"frenchCity/Lyon"</span> 
      ], 
      <span class="hljs-string">"edges"</span> : [ 
<<<<<<< HEAD
        <span class="hljs-string">"internationalHighway/24933"</span> 
=======
        <span class="hljs-string">"internationalHighway/25008"</span> 
>>>>>>> c1e90bb4
      ], 
      <span class="hljs-string">"distance"</span> : <span class="hljs-number">1</span> 
    }, 
    { 
      <span class="hljs-string">"vertices"</span> : [ 
        <span class="hljs-string">"germanCity/Cologne"</span>, 
        <span class="hljs-string">"frenchCity/Paris"</span> 
      ], 
      <span class="hljs-string">"edges"</span> : [ 
<<<<<<< HEAD
        <span class="hljs-string">"internationalHighway/24936"</span> 
=======
        <span class="hljs-string">"internationalHighway/25011"</span> 
>>>>>>> c1e90bb4
      ], 
      <span class="hljs-string">"distance"</span> : <span class="hljs-number">1</span> 
    }, 
    { 
      <span class="hljs-string">"vertices"</span> : [ 
        <span class="hljs-string">"germanCity/Hamburg"</span>, 
        <span class="hljs-string">"frenchCity/Lyon"</span> 
      ], 
      <span class="hljs-string">"edges"</span> : [ 
<<<<<<< HEAD
        <span class="hljs-string">"internationalHighway/24930"</span> 
=======
        <span class="hljs-string">"internationalHighway/25005"</span> 
>>>>>>> c1e90bb4
      ], 
      <span class="hljs-string">"distance"</span> : <span class="hljs-number">1</span> 
    }, 
    { 
      <span class="hljs-string">"vertices"</span> : [ 
        <span class="hljs-string">"germanCity/Hamburg"</span>, 
        <span class="hljs-string">"frenchCity/Paris"</span> 
      ], 
      <span class="hljs-string">"edges"</span> : [ 
<<<<<<< HEAD
        <span class="hljs-string">"internationalHighway/24927"</span> 
=======
        <span class="hljs-string">"internationalHighway/25002"</span> 
>>>>>>> c1e90bb4
      ], 
      <span class="hljs-string">"distance"</span> : <span class="hljs-number">1</span> 
    }, 
    { 
      <span class="hljs-string">"vertices"</span> : [ 
        <span class="hljs-string">"germanCity/Berlin"</span>, 
        <span class="hljs-string">"frenchCity/Lyon"</span> 
      ], 
      <span class="hljs-string">"edges"</span> : [ 
<<<<<<< HEAD
        <span class="hljs-string">"internationalHighway/24920"</span> 
=======
        <span class="hljs-string">"internationalHighway/24995"</span> 
>>>>>>> c1e90bb4
      ], 
      <span class="hljs-string">"distance"</span> : <span class="hljs-number">1</span> 
    }, 
    { 
      <span class="hljs-string">"vertices"</span> : [ 
        <span class="hljs-string">"germanCity/Berlin"</span>, 
        <span class="hljs-string">"frenchCity/Paris"</span> 
      ], 
      <span class="hljs-string">"edges"</span> : [ 
<<<<<<< HEAD
        <span class="hljs-string">"internationalHighway/24924"</span> 
=======
        <span class="hljs-string">"internationalHighway/24999"</span> 
>>>>>>> c1e90bb4
      ], 
      <span class="hljs-string">"distance"</span> : <span class="hljs-number">1</span> 
    } 
  ] 
]<|MERGE_RESOLUTION|>--- conflicted
+++ resolved
@@ -10,11 +10,7 @@
         <span class="hljs-string">"frenchCity/Lyon"</span> 
       ], 
       <span class="hljs-string">"edges"</span> : [ 
-<<<<<<< HEAD
-        <span class="hljs-string">"internationalHighway/24933"</span> 
-=======
         <span class="hljs-string">"internationalHighway/25008"</span> 
->>>>>>> c1e90bb4
       ], 
       <span class="hljs-string">"distance"</span> : <span class="hljs-number">1</span> 
     }, 
@@ -24,11 +20,7 @@
         <span class="hljs-string">"frenchCity/Paris"</span> 
       ], 
       <span class="hljs-string">"edges"</span> : [ 
-<<<<<<< HEAD
-        <span class="hljs-string">"internationalHighway/24936"</span> 
-=======
         <span class="hljs-string">"internationalHighway/25011"</span> 
->>>>>>> c1e90bb4
       ], 
       <span class="hljs-string">"distance"</span> : <span class="hljs-number">1</span> 
     }, 
@@ -38,11 +30,7 @@
         <span class="hljs-string">"frenchCity/Lyon"</span> 
       ], 
       <span class="hljs-string">"edges"</span> : [ 
-<<<<<<< HEAD
-        <span class="hljs-string">"internationalHighway/24930"</span> 
-=======
         <span class="hljs-string">"internationalHighway/25005"</span> 
->>>>>>> c1e90bb4
       ], 
       <span class="hljs-string">"distance"</span> : <span class="hljs-number">1</span> 
     }, 
@@ -52,11 +40,7 @@
         <span class="hljs-string">"frenchCity/Paris"</span> 
       ], 
       <span class="hljs-string">"edges"</span> : [ 
-<<<<<<< HEAD
-        <span class="hljs-string">"internationalHighway/24927"</span> 
-=======
         <span class="hljs-string">"internationalHighway/25002"</span> 
->>>>>>> c1e90bb4
       ], 
       <span class="hljs-string">"distance"</span> : <span class="hljs-number">1</span> 
     }, 
@@ -66,11 +50,7 @@
         <span class="hljs-string">"frenchCity/Lyon"</span> 
       ], 
       <span class="hljs-string">"edges"</span> : [ 
-<<<<<<< HEAD
-        <span class="hljs-string">"internationalHighway/24920"</span> 
-=======
         <span class="hljs-string">"internationalHighway/24995"</span> 
->>>>>>> c1e90bb4
       ], 
       <span class="hljs-string">"distance"</span> : <span class="hljs-number">1</span> 
     }, 
@@ -80,11 +60,7 @@
         <span class="hljs-string">"frenchCity/Paris"</span> 
       ], 
       <span class="hljs-string">"edges"</span> : [ 
-<<<<<<< HEAD
-        <span class="hljs-string">"internationalHighway/24924"</span> 
-=======
         <span class="hljs-string">"internationalHighway/24999"</span> 
->>>>>>> c1e90bb4
       ], 
       <span class="hljs-string">"distance"</span> : <span class="hljs-number">1</span> 
     } 
