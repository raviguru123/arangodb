arangosh&gt; db.example.save({ Hello : <span class="hljs-string">"World"</span> });
{ 
<<<<<<< HEAD
  "_id" : "example/462234561", 
  "_rev" : "462234561", 
  "_key" : "462234561" 
=======
  <span class="hljs-string">"_id"</span> : <span class="hljs-string">"example/466751010"</span>, 
  <span class="hljs-string">"_rev"</span> : <span class="hljs-string">"466751010"</span>, 
  <span class="hljs-string">"_key"</span> : <span class="hljs-string">"466751010"</span> 
>>>>>>> 1a748b46
}
arangosh&gt; db.example.save({ <span class="hljs-string">"name"</span> : <span class="hljs-string">"John Doe"</span>, <span class="hljs-string">"age"</span> : <span class="hljs-number">29</span> });
{ 
<<<<<<< HEAD
  "_id" : "example/462627777", 
  "_rev" : "462627777", 
  "_key" : "462627777" 
=======
  <span class="hljs-string">"_id"</span> : <span class="hljs-string">"example/467144226"</span>, 
  <span class="hljs-string">"_rev"</span> : <span class="hljs-string">"467144226"</span>, 
  <span class="hljs-string">"_key"</span> : <span class="hljs-string">"467144226"</span> 
>>>>>>> 1a748b46
}
arangosh&gt; db.example.save({ <span class="hljs-string">"name"</span> : <span class="hljs-string">"Jane Smith"</span>, <span class="hljs-string">"age"</span> : <span class="hljs-number">31</span> });
{ 
<<<<<<< HEAD
  "_id" : "example/462824385", 
  "_rev" : "462824385", 
  "_key" : "462824385" 
=======
  <span class="hljs-string">"_id"</span> : <span class="hljs-string">"example/467340834"</span>, 
  <span class="hljs-string">"_rev"</span> : <span class="hljs-string">"467340834"</span>, 
  <span class="hljs-string">"_key"</span> : <span class="hljs-string">"467340834"</span> 
>>>>>>> 1a748b46
}<|MERGE_RESOLUTION|>--- conflicted
+++ resolved
@@ -1,36 +1,18 @@
 arangosh&gt; db.example.save({ Hello : <span class="hljs-string">"World"</span> });
 { 
-<<<<<<< HEAD
-  "_id" : "example/462234561", 
-  "_rev" : "462234561", 
-  "_key" : "462234561" 
-=======
   <span class="hljs-string">"_id"</span> : <span class="hljs-string">"example/466751010"</span>, 
   <span class="hljs-string">"_rev"</span> : <span class="hljs-string">"466751010"</span>, 
   <span class="hljs-string">"_key"</span> : <span class="hljs-string">"466751010"</span> 
->>>>>>> 1a748b46
 }
 arangosh&gt; db.example.save({ <span class="hljs-string">"name"</span> : <span class="hljs-string">"John Doe"</span>, <span class="hljs-string">"age"</span> : <span class="hljs-number">29</span> });
 { 
-<<<<<<< HEAD
-  "_id" : "example/462627777", 
-  "_rev" : "462627777", 
-  "_key" : "462627777" 
-=======
   <span class="hljs-string">"_id"</span> : <span class="hljs-string">"example/467144226"</span>, 
   <span class="hljs-string">"_rev"</span> : <span class="hljs-string">"467144226"</span>, 
   <span class="hljs-string">"_key"</span> : <span class="hljs-string">"467144226"</span> 
->>>>>>> 1a748b46
 }
 arangosh&gt; db.example.save({ <span class="hljs-string">"name"</span> : <span class="hljs-string">"Jane Smith"</span>, <span class="hljs-string">"age"</span> : <span class="hljs-number">31</span> });
 { 
-<<<<<<< HEAD
-  "_id" : "example/462824385", 
-  "_rev" : "462824385", 
-  "_key" : "462824385" 
-=======
   <span class="hljs-string">"_id"</span> : <span class="hljs-string">"example/467340834"</span>, 
   <span class="hljs-string">"_rev"</span> : <span class="hljs-string">"467340834"</span>, 
   <span class="hljs-string">"_key"</span> : <span class="hljs-string">"467340834"</span> 
->>>>>>> 1a748b46
 }