arangosh&gt; db.users.save({ name: <span class="hljs-string">"Gerhard"</span> });
{ 
<<<<<<< HEAD
  "_id" : "users/22356929", 
  "_rev" : "22356929", 
  "_key" : "22356929" 
=======
  <span class="hljs-string">"_id"</span> : <span class="hljs-string">"users/22875682"</span>, 
  <span class="hljs-string">"_rev"</span> : <span class="hljs-string">"22875682"</span>, 
  <span class="hljs-string">"_key"</span> : <span class="hljs-string">"22875682"</span> 
>>>>>>> 1a748b46
}
arangosh&gt; db.users.save({ name: <span class="hljs-string">"Helmut"</span> });
{ 
<<<<<<< HEAD
  "_id" : "users/22619073", 
  "_rev" : "22619073", 
  "_key" : "22619073" 
=======
  <span class="hljs-string">"_id"</span> : <span class="hljs-string">"users/23137826"</span>, 
  <span class="hljs-string">"_rev"</span> : <span class="hljs-string">"23137826"</span>, 
  <span class="hljs-string">"_key"</span> : <span class="hljs-string">"23137826"</span> 
>>>>>>> 1a748b46
}
arangosh&gt; db.users.save({ name: <span class="hljs-string">"Angela"</span> });
{ 
<<<<<<< HEAD
  "_id" : "users/22815681", 
  "_rev" : "22815681", 
  "_key" : "22815681" 
=======
  <span class="hljs-string">"_id"</span> : <span class="hljs-string">"users/23334434"</span>, 
  <span class="hljs-string">"_rev"</span> : <span class="hljs-string">"23334434"</span>, 
  <span class="hljs-string">"_key"</span> : <span class="hljs-string">"23334434"</span> 
>>>>>>> 1a748b46
}
arangosh&gt; db.users.all().toArray();
[ 
  { 
<<<<<<< HEAD
    "name" : "Gerhard", 
    "_id" : "users/22356929", 
    "_rev" : "22356929", 
    "_key" : "22356929" 
  }, 
  { 
    "name" : "Helmut", 
    "_id" : "users/22619073", 
    "_rev" : "22619073", 
    "_key" : "22619073" 
  }, 
  { 
    "name" : "Angela", 
    "_id" : "users/22815681", 
    "_rev" : "22815681", 
    "_key" : "22815681" 
=======
    <span class="hljs-string">"name"</span> : <span class="hljs-string">"Gerhard"</span>, 
    <span class="hljs-string">"_id"</span> : <span class="hljs-string">"users/22875682"</span>, 
    <span class="hljs-string">"_rev"</span> : <span class="hljs-string">"22875682"</span>, 
    <span class="hljs-string">"_key"</span> : <span class="hljs-string">"22875682"</span> 
  }, 
  { 
    <span class="hljs-string">"name"</span> : <span class="hljs-string">"Helmut"</span>, 
    <span class="hljs-string">"_id"</span> : <span class="hljs-string">"users/23137826"</span>, 
    <span class="hljs-string">"_rev"</span> : <span class="hljs-string">"23137826"</span>, 
    <span class="hljs-string">"_key"</span> : <span class="hljs-string">"23137826"</span> 
  }, 
  { 
    <span class="hljs-string">"name"</span> : <span class="hljs-string">"Angela"</span>, 
    <span class="hljs-string">"_id"</span> : <span class="hljs-string">"users/23334434"</span>, 
    <span class="hljs-string">"_rev"</span> : <span class="hljs-string">"23334434"</span>, 
    <span class="hljs-string">"_key"</span> : <span class="hljs-string">"23334434"</span> 
>>>>>>> 1a748b46
  } 
]
arangosh&gt; db.users.byExample({ <span class="hljs-string">"_id"</span> : <span class="hljs-string">"users/20"</span> }).toArray();
[ ]
arangosh&gt; db.users.byExample({ <span class="hljs-string">"name"</span> : <span class="hljs-string">"Gerhard"</span> }).toArray();
[ 
  { 
<<<<<<< HEAD
    "_id" : "users/22356929", 
    "_key" : "22356929", 
    "_rev" : "22356929", 
    "name" : "Gerhard" 
=======
    <span class="hljs-string">"_id"</span> : <span class="hljs-string">"users/22875682"</span>, 
    <span class="hljs-string">"_key"</span> : <span class="hljs-string">"22875682"</span>, 
    <span class="hljs-string">"_rev"</span> : <span class="hljs-string">"22875682"</span>, 
    <span class="hljs-string">"name"</span> : <span class="hljs-string">"Gerhard"</span> 
>>>>>>> 1a748b46
  } 
]
arangosh&gt; db.users.byExample({ <span class="hljs-string">"name"</span> : <span class="hljs-string">"Helmut"</span>, <span class="hljs-string">"_id"</span> : <span class="hljs-string">"users/15"</span> }).toArray();
[ ]<|MERGE_RESOLUTION|>--- conflicted
+++ resolved
@@ -1,60 +1,24 @@
 arangosh&gt; db.users.save({ name: <span class="hljs-string">"Gerhard"</span> });
 { 
-<<<<<<< HEAD
-  "_id" : "users/22356929", 
-  "_rev" : "22356929", 
-  "_key" : "22356929" 
-=======
   <span class="hljs-string">"_id"</span> : <span class="hljs-string">"users/22875682"</span>, 
   <span class="hljs-string">"_rev"</span> : <span class="hljs-string">"22875682"</span>, 
   <span class="hljs-string">"_key"</span> : <span class="hljs-string">"22875682"</span> 
->>>>>>> 1a748b46
 }
 arangosh&gt; db.users.save({ name: <span class="hljs-string">"Helmut"</span> });
 { 
-<<<<<<< HEAD
-  "_id" : "users/22619073", 
-  "_rev" : "22619073", 
-  "_key" : "22619073" 
-=======
   <span class="hljs-string">"_id"</span> : <span class="hljs-string">"users/23137826"</span>, 
   <span class="hljs-string">"_rev"</span> : <span class="hljs-string">"23137826"</span>, 
   <span class="hljs-string">"_key"</span> : <span class="hljs-string">"23137826"</span> 
->>>>>>> 1a748b46
 }
 arangosh&gt; db.users.save({ name: <span class="hljs-string">"Angela"</span> });
 { 
-<<<<<<< HEAD
-  "_id" : "users/22815681", 
-  "_rev" : "22815681", 
-  "_key" : "22815681" 
-=======
   <span class="hljs-string">"_id"</span> : <span class="hljs-string">"users/23334434"</span>, 
   <span class="hljs-string">"_rev"</span> : <span class="hljs-string">"23334434"</span>, 
   <span class="hljs-string">"_key"</span> : <span class="hljs-string">"23334434"</span> 
->>>>>>> 1a748b46
 }
 arangosh&gt; db.users.all().toArray();
 [ 
   { 
-<<<<<<< HEAD
-    "name" : "Gerhard", 
-    "_id" : "users/22356929", 
-    "_rev" : "22356929", 
-    "_key" : "22356929" 
-  }, 
-  { 
-    "name" : "Helmut", 
-    "_id" : "users/22619073", 
-    "_rev" : "22619073", 
-    "_key" : "22619073" 
-  }, 
-  { 
-    "name" : "Angela", 
-    "_id" : "users/22815681", 
-    "_rev" : "22815681", 
-    "_key" : "22815681" 
-=======
     <span class="hljs-string">"name"</span> : <span class="hljs-string">"Gerhard"</span>, 
     <span class="hljs-string">"_id"</span> : <span class="hljs-string">"users/22875682"</span>, 
     <span class="hljs-string">"_rev"</span> : <span class="hljs-string">"22875682"</span>, 
@@ -71,7 +35,6 @@
     <span class="hljs-string">"_id"</span> : <span class="hljs-string">"users/23334434"</span>, 
     <span class="hljs-string">"_rev"</span> : <span class="hljs-string">"23334434"</span>, 
     <span class="hljs-string">"_key"</span> : <span class="hljs-string">"23334434"</span> 
->>>>>>> 1a748b46
   } 
 ]
 arangosh&gt; db.users.byExample({ <span class="hljs-string">"_id"</span> : <span class="hljs-string">"users/20"</span> }).toArray();
@@ -79,17 +42,10 @@
 arangosh&gt; db.users.byExample({ <span class="hljs-string">"name"</span> : <span class="hljs-string">"Gerhard"</span> }).toArray();
 [ 
   { 
-<<<<<<< HEAD
-    "_id" : "users/22356929", 
-    "_key" : "22356929", 
-    "_rev" : "22356929", 
-    "name" : "Gerhard" 
-=======
     <span class="hljs-string">"_id"</span> : <span class="hljs-string">"users/22875682"</span>, 
     <span class="hljs-string">"_key"</span> : <span class="hljs-string">"22875682"</span>, 
     <span class="hljs-string">"_rev"</span> : <span class="hljs-string">"22875682"</span>, 
     <span class="hljs-string">"name"</span> : <span class="hljs-string">"Gerhard"</span> 
->>>>>>> 1a748b46
   } 
 ]
 arangosh&gt; db.users.byExample({ <span class="hljs-string">"name"</span> : <span class="hljs-string">"Helmut"</span>, <span class="hljs-string">"_id"</span> : <span class="hljs-string">"users/15"</span> }).toArray();
