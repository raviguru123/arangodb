--- conflicted
+++ resolved
@@ -12,36 +12,6 @@
 { 
   <span class="hljs-string">"result"</span> : [ 
     { 
-<<<<<<< HEAD
-      "hello5" : "world1", 
-      "_id" : "products/637674433", 
-      "_rev" : "637674433", 
-      "_key" : "637674433" 
-    }, 
-    { 
-      "hello2" : "world1", 
-      "_id" : "products/636691393", 
-      "_rev" : "636691393", 
-      "_key" : "636691393" 
-    } 
-  ], 
-  "hasMore" : true, 
-  "id" : "637871041", 
-  "count" : 5, 
-  "extra" : { 
-    "stats" : { 
-      "writesExecuted" : 0, 
-      "writesIgnored" : 0, 
-      "scannedFull" : 5, 
-      "scannedIndex" : 0, 
-      "filtered" : 0 
-    }, 
-    "warnings" : [ ] 
-  }, 
-  "cached" : false, 
-  "error" : false, 
-  "code" : 201 
-=======
       <span class="hljs-string">"hello3"</span> : <span class="hljs-string">"world1"</span>, 
       <span class="hljs-string">"_id"</span> : <span class="hljs-string">"products/651628066"</span>, 
       <span class="hljs-string">"_rev"</span> : <span class="hljs-string">"651628066"</span>, 
@@ -70,5 +40,4 @@
   <span class="hljs-string">"cached"</span> : <span class="hljs-literal">false</span>, 
   <span class="hljs-string">"error"</span> : <span class="hljs-literal">false</span>, 
   <span class="hljs-string">"code"</span> : <span class="hljs-number">201</span> 
->>>>>>> 1a748b46
 }