--- conflicted
+++ resolved
@@ -16,11 +16,7 @@
       <span class="hljs-string">"sparse"</span> : <span class="hljs-literal">false</span> 
     }, 
     { 
-<<<<<<< HEAD
-      <span class="hljs-string">"id"</span> : <span class="hljs-string">"products/10766"</span>, 
-=======
       <span class="hljs-string">"id"</span> : <span class="hljs-string">"products/10769"</span>, 
->>>>>>> 7e16f1ff
       <span class="hljs-string">"type"</span> : <span class="hljs-string">"hash"</span>, 
       <span class="hljs-string">"fields"</span> : [ 
         <span class="hljs-string">"name"</span> 
@@ -30,11 +26,7 @@
       <span class="hljs-string">"sparse"</span> : <span class="hljs-literal">false</span> 
     }, 
     { 
-<<<<<<< HEAD
-      <span class="hljs-string">"id"</span> : <span class="hljs-string">"products/10769"</span>, 
-=======
       <span class="hljs-string">"id"</span> : <span class="hljs-string">"products/10772"</span>, 
->>>>>>> 7e16f1ff
       <span class="hljs-string">"type"</span> : <span class="hljs-string">"skiplist"</span>, 
       <span class="hljs-string">"fields"</span> : [ 
         <span class="hljs-string">"price"</span> 
@@ -54,13 +46,8 @@
       <span class="hljs-string">"unique"</span> : <span class="hljs-literal">true</span>, 
       <span class="hljs-string">"sparse"</span> : <span class="hljs-literal">false</span> 
     }, 
-<<<<<<< HEAD
-    <span class="hljs-string">"products/10766"</span> : { 
-      <span class="hljs-string">"id"</span> : <span class="hljs-string">"products/10766"</span>, 
-=======
     <span class="hljs-string">"products/10769"</span> : { 
       <span class="hljs-string">"id"</span> : <span class="hljs-string">"products/10769"</span>, 
->>>>>>> 7e16f1ff
       <span class="hljs-string">"type"</span> : <span class="hljs-string">"hash"</span>, 
       <span class="hljs-string">"fields"</span> : [ 
         <span class="hljs-string">"name"</span> 
@@ -69,13 +56,8 @@
       <span class="hljs-string">"unique"</span> : <span class="hljs-literal">false</span>, 
       <span class="hljs-string">"sparse"</span> : <span class="hljs-literal">false</span> 
     }, 
-<<<<<<< HEAD
-    <span class="hljs-string">"products/10769"</span> : { 
-      <span class="hljs-string">"id"</span> : <span class="hljs-string">"products/10769"</span>, 
-=======
     <span class="hljs-string">"products/10772"</span> : { 
       <span class="hljs-string">"id"</span> : <span class="hljs-string">"products/10772"</span>, 
->>>>>>> 7e16f1ff
       <span class="hljs-string">"type"</span> : <span class="hljs-string">"skiplist"</span>, 
       <span class="hljs-string">"fields"</span> : [ 
         <span class="hljs-string">"price"</span> 
