--- conflicted
+++ resolved
@@ -40,11 +40,7 @@
       <span class="hljs-string">"scannedFull"</span> : <span class="hljs-number">0</span>, 
       <span class="hljs-string">"scannedIndex"</span> : <span class="hljs-number">0</span>, 
       <span class="hljs-string">"filtered"</span> : <span class="hljs-number">0</span>, 
-<<<<<<< HEAD
-      <span class="hljs-string">"executionTime"</span> : <span class="hljs-number">0.005892038345336914</span> 
-=======
       <span class="hljs-string">"executionTime"</span> : <span class="hljs-number">0.0005578994750976562</span> 
->>>>>>> 54d39573
     }, 
     <span class="hljs-string">"warnings"</span> : [ ] 
   }, 
