--- conflicted
+++ resolved
@@ -1,10 +1,6 @@
 arangosh&gt; db.emails.ensureFulltextIndex(<span class="hljs-string">"content"</span>);
 { 
-<<<<<<< HEAD
-  <span class="hljs-string">"id"</span> : <span class="hljs-string">"emails/1131144441"</span>, 
-=======
   <span class="hljs-string">"id"</span> : <span class="hljs-string">"emails/1130275372"</span>, 
->>>>>>> 1b8e6ddf
   <span class="hljs-string">"type"</span> : <span class="hljs-string">"fulltext"</span>, 
   <span class="hljs-string">"fields"</span> : [ 
     <span class="hljs-string">"content"</span> 
@@ -17,23 +13,6 @@
 }
 arangosh&gt; db.emails.save({ content: <span class="hljs-string">"Hello Alice, how are you doing? Regards, Bob"</span> });
 { 
-<<<<<<< HEAD
-  <span class="hljs-string">"_id"</span> : <span class="hljs-string">"emails/1131472121"</span>, 
-  <span class="hljs-string">"_rev"</span> : <span class="hljs-string">"1131472121"</span>, 
-  <span class="hljs-string">"_key"</span> : <span class="hljs-string">"1131472121"</span> 
-}
-arangosh&gt; db.emails.save({ content: <span class="hljs-string">"Hello Charlie, do Alice and Bob know about it?"</span> });
-{ 
-  <span class="hljs-string">"_id"</span> : <span class="hljs-string">"emails/1131668729"</span>, 
-  <span class="hljs-string">"_rev"</span> : <span class="hljs-string">"1131668729"</span>, 
-  <span class="hljs-string">"_key"</span> : <span class="hljs-string">"1131668729"</span> 
-}
-arangosh&gt; db.emails.save({ content: <span class="hljs-string">"I think they don't know. Regards, Eve"</span> });
-{ 
-  <span class="hljs-string">"_id"</span> : <span class="hljs-string">"emails/1131865337"</span>, 
-  <span class="hljs-string">"_rev"</span> : <span class="hljs-string">"1131865337"</span>, 
-  <span class="hljs-string">"_key"</span> : <span class="hljs-string">"1131865337"</span> 
-=======
   <span class="hljs-string">"_id"</span> : <span class="hljs-string">"emails/1130603052"</span>, 
   <span class="hljs-string">"_rev"</span> : <span class="hljs-string">"1130603052"</span>, 
   <span class="hljs-string">"_key"</span> : <span class="hljs-string">"1130603052"</span> 
@@ -49,22 +28,10 @@
   <span class="hljs-string">"_id"</span> : <span class="hljs-string">"emails/1130996268"</span>, 
   <span class="hljs-string">"_rev"</span> : <span class="hljs-string">"1130996268"</span>, 
   <span class="hljs-string">"_key"</span> : <span class="hljs-string">"1130996268"</span> 
->>>>>>> 1b8e6ddf
 }
 arangosh&gt; db.emails.fulltext(<span class="hljs-string">"content"</span>, <span class="hljs-string">"charlie,|eve"</span>).toArray();
 [ 
   { 
-<<<<<<< HEAD
-    <span class="hljs-string">"_id"</span> : <span class="hljs-string">"emails/1131668729"</span>, 
-    <span class="hljs-string">"_key"</span> : <span class="hljs-string">"1131668729"</span>, 
-    <span class="hljs-string">"_rev"</span> : <span class="hljs-string">"1131668729"</span>, 
-    <span class="hljs-string">"content"</span> : <span class="hljs-string">"Hello Charlie, do Alice and Bob know about it?"</span> 
-  }, 
-  { 
-    <span class="hljs-string">"_id"</span> : <span class="hljs-string">"emails/1131865337"</span>, 
-    <span class="hljs-string">"_key"</span> : <span class="hljs-string">"1131865337"</span>, 
-    <span class="hljs-string">"_rev"</span> : <span class="hljs-string">"1131865337"</span>, 
-=======
     <span class="hljs-string">"_id"</span> : <span class="hljs-string">"emails/1130799660"</span>, 
     <span class="hljs-string">"_key"</span> : <span class="hljs-string">"1130799660"</span>, 
     <span class="hljs-string">"_rev"</span> : <span class="hljs-string">"1130799660"</span>, 
@@ -74,7 +41,6 @@
     <span class="hljs-string">"_id"</span> : <span class="hljs-string">"emails/1130996268"</span>, 
     <span class="hljs-string">"_key"</span> : <span class="hljs-string">"1130996268"</span>, 
     <span class="hljs-string">"_rev"</span> : <span class="hljs-string">"1130996268"</span>, 
->>>>>>> 1b8e6ddf
     <span class="hljs-string">"content"</span> : <span class="hljs-string">"I think they don't know. Regards, Eve"</span> 
   } 
 ]