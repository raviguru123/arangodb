shell&gt; curl -X PUT --data-binary @- --dump - http:<span class="hljs-comment">//localhost:8529/_api/simple/within-rectangle &lt;&lt;EOF</span>
{ 
  <span class="hljs-string">"collection"</span> : <span class="hljs-string">"products"</span>, 
  <span class="hljs-string">"latitude1"</span> : <span class="hljs-number">0</span>, 
  <span class="hljs-string">"longitude1"</span> : <span class="hljs-number">0</span>, 
  <span class="hljs-string">"latitude2"</span> : <span class="hljs-number">0.2</span>, 
  <span class="hljs-string">"longitude2"</span> : <span class="hljs-number">0.2</span>, 
  <span class="hljs-string">"skip"</span> : <span class="hljs-number">1</span>, 
  <span class="hljs-string">"limit"</span> : <span class="hljs-number">2</span> 
}
EOF

HTTP/<span class="hljs-number">1.1</span> <span class="hljs-number">201</span> Created
content-type: application/json; charset=utf-<span class="hljs-number">8</span>

{ 
  <span class="hljs-string">"result"</span> : [ 
    { 
<<<<<<< HEAD
      "_id" : "products/893068225", 
      "_key" : "893068225", 
      "_rev" : "893068225", 
      "name" : "Name/0.008/", 
      "loc" : [ 
        0.008, 
        0 
      ] 
    }, 
    { 
      "_id" : "products/892871617", 
      "_key" : "892871617", 
      "_rev" : "892871617", 
      "name" : "Name/0.006/", 
      "loc" : [ 
        0.006, 
        0 
=======
      <span class="hljs-string">"_id"</span> : <span class="hljs-string">"products/904531490"</span>, 
      <span class="hljs-string">"_key"</span> : <span class="hljs-string">"904531490"</span>, 
      <span class="hljs-string">"_rev"</span> : <span class="hljs-string">"904531490"</span>, 
      <span class="hljs-string">"name"</span> : <span class="hljs-string">"Name/0.008/"</span>, 
      <span class="hljs-string">"loc"</span> : [ 
        <span class="hljs-number">0.008</span>, 
        <span class="hljs-number">0</span> 
      ] 
    }, 
    { 
      <span class="hljs-string">"_id"</span> : <span class="hljs-string">"products/904334882"</span>, 
      <span class="hljs-string">"_key"</span> : <span class="hljs-string">"904334882"</span>, 
      <span class="hljs-string">"_rev"</span> : <span class="hljs-string">"904334882"</span>, 
      <span class="hljs-string">"name"</span> : <span class="hljs-string">"Name/0.006/"</span>, 
      <span class="hljs-string">"loc"</span> : [ 
        <span class="hljs-number">0.006</span>, 
        <span class="hljs-number">0</span> 
>>>>>>> 1a748b46
      ] 
    } 
  ], 
  <span class="hljs-string">"hasMore"</span> : <span class="hljs-literal">false</span>, 
  <span class="hljs-string">"count"</span> : <span class="hljs-number">2</span>, 
  <span class="hljs-string">"error"</span> : <span class="hljs-literal">false</span>, 
  <span class="hljs-string">"code"</span> : <span class="hljs-number">201</span> 
}<|MERGE_RESOLUTION|>--- conflicted
+++ resolved
@@ -16,25 +16,6 @@
 { 
   <span class="hljs-string">"result"</span> : [ 
     { 
-<<<<<<< HEAD
-      "_id" : "products/893068225", 
-      "_key" : "893068225", 
-      "_rev" : "893068225", 
-      "name" : "Name/0.008/", 
-      "loc" : [ 
-        0.008, 
-        0 
-      ] 
-    }, 
-    { 
-      "_id" : "products/892871617", 
-      "_key" : "892871617", 
-      "_rev" : "892871617", 
-      "name" : "Name/0.006/", 
-      "loc" : [ 
-        0.006, 
-        0 
-=======
       <span class="hljs-string">"_id"</span> : <span class="hljs-string">"products/904531490"</span>, 
       <span class="hljs-string">"_key"</span> : <span class="hljs-string">"904531490"</span>, 
       <span class="hljs-string">"_rev"</span> : <span class="hljs-string">"904531490"</span>, 
@@ -52,7 +33,6 @@
       <span class="hljs-string">"loc"</span> : [ 
         <span class="hljs-number">0.006</span>, 
         <span class="hljs-number">0</span> 
->>>>>>> 1a748b46
       ] 
     } 
   ], 
