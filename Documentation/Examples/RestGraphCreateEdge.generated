--- conflicted
+++ resolved
@@ -7,21 +7,6 @@
 }
 EOF
 
-<<<<<<< HEAD
-HTTP/1.1 202 Accepted
-content-type: application/json; charset=utf-8
-etag: 749282241
-
-{ 
-  "edge" : { 
-    "_id" : "edges/edge1", 
-    "_key" : "edge1", 
-    "_rev" : "749282241", 
-    "_from" : "vertices/vert2", 
-    "_to" : "vertices/vert1", 
-    "$label" : null, 
-    "optional1" : "val1" 
-=======
 HTTP/<span class="hljs-number">1.1</span> <span class="hljs-number">202</span> Accepted
 content-type: application/json; charset=utf-<span class="hljs-number">8</span>
 etag: <span class="hljs-number">764546594</span>
@@ -35,7 +20,6 @@
     <span class="hljs-string">"_to"</span> : <span class="hljs-string">"vertices/vert1"</span>, 
     <span class="hljs-string">"$label"</span> : <span class="hljs-literal">null</span>, 
     <span class="hljs-string">"optional1"</span> : <span class="hljs-string">"val1"</span> 
->>>>>>> 1a748b46
   }, 
   <span class="hljs-string">"error"</span> : <span class="hljs-literal">false</span>, 
   <span class="hljs-string">"code"</span> : <span class="hljs-number">202</span> 
