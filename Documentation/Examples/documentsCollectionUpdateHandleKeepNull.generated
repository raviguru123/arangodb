arangosh> db.example.insert({"a" : 1});
{ 
<<<<<<< HEAD
  "_id" : "example/492838114", 
  "_rev" : "492838114", 
  "_key" : "492838114" 
=======
  "_id" : "example/512556755653", 
  "_rev" : "512556755653", 
  "_key" : "512556755653" 
>>>>>>> 096ad46f
}
arangosh> db.example.update("example/19988371", { "b" : null, "c" : null, "d" : 3 });
{ 
  "_id" : "example/19988371", 
<<<<<<< HEAD
  "_rev" : "493296866", 
=======
  "_rev" : "512557214405", 
>>>>>>> 096ad46f
  "_key" : "19988371" 
}
arangosh> db.example.document("example/19988371");
{ 
  "b" : null, 
  "c" : null, 
  "d" : 3, 
  "_id" : "example/19988371", 
<<<<<<< HEAD
  "_rev" : "493296866", 
=======
  "_rev" : "512557214405", 
>>>>>>> 096ad46f
  "_key" : "19988371" 
}
arangosh> db.example.update("example/19988371", { "a" : null }, false, false);
{ 
  "_id" : "example/19988371", 
<<<<<<< HEAD
  "_rev" : "493559010", 
=======
  "_rev" : "512557476549", 
>>>>>>> 096ad46f
  "_key" : "19988371" 
}
arangosh> db.example.document("example/19988371");
{ 
  "b" : null, 
  "c" : null, 
  "d" : 3, 
  "_id" : "example/19988371", 
<<<<<<< HEAD
  "_rev" : "493559010", 
=======
  "_rev" : "512557476549", 
>>>>>>> 096ad46f
  "_key" : "19988371" 
}
arangosh> db.example.update("example/19988371", { "b" : null, "c": null, "d" : null }, false, false);
{ 
  "_id" : "example/19988371", 
<<<<<<< HEAD
  "_rev" : "493821154", 
=======
  "_rev" : "512557738693", 
>>>>>>> 096ad46f
  "_key" : "19988371" 
}
arangosh> db.example.document("example/19988371");
{ 
  "_id" : "example/19988371", 
<<<<<<< HEAD
  "_rev" : "493821154", 
=======
  "_rev" : "512557738693", 
>>>>>>> 096ad46f
  "_key" : "19988371" 
}<|MERGE_RESOLUTION|>--- conflicted
+++ resolved
@@ -1,23 +1,13 @@
 arangosh> db.example.insert({"a" : 1});
 { 
-<<<<<<< HEAD
-  "_id" : "example/492838114", 
-  "_rev" : "492838114", 
-  "_key" : "492838114" 
-=======
   "_id" : "example/512556755653", 
   "_rev" : "512556755653", 
   "_key" : "512556755653" 
->>>>>>> 096ad46f
 }
 arangosh> db.example.update("example/19988371", { "b" : null, "c" : null, "d" : 3 });
 { 
   "_id" : "example/19988371", 
-<<<<<<< HEAD
-  "_rev" : "493296866", 
-=======
   "_rev" : "512557214405", 
->>>>>>> 096ad46f
   "_key" : "19988371" 
 }
 arangosh> db.example.document("example/19988371");
@@ -26,21 +16,13 @@
   "c" : null, 
   "d" : 3, 
   "_id" : "example/19988371", 
-<<<<<<< HEAD
-  "_rev" : "493296866", 
-=======
   "_rev" : "512557214405", 
->>>>>>> 096ad46f
   "_key" : "19988371" 
 }
 arangosh> db.example.update("example/19988371", { "a" : null }, false, false);
 { 
   "_id" : "example/19988371", 
-<<<<<<< HEAD
-  "_rev" : "493559010", 
-=======
   "_rev" : "512557476549", 
->>>>>>> 096ad46f
   "_key" : "19988371" 
 }
 arangosh> db.example.document("example/19988371");
@@ -49,30 +31,18 @@
   "c" : null, 
   "d" : 3, 
   "_id" : "example/19988371", 
-<<<<<<< HEAD
-  "_rev" : "493559010", 
-=======
   "_rev" : "512557476549", 
->>>>>>> 096ad46f
   "_key" : "19988371" 
 }
 arangosh> db.example.update("example/19988371", { "b" : null, "c": null, "d" : null }, false, false);
 { 
   "_id" : "example/19988371", 
-<<<<<<< HEAD
-  "_rev" : "493821154", 
-=======
   "_rev" : "512557738693", 
->>>>>>> 096ad46f
   "_key" : "19988371" 
 }
 arangosh> db.example.document("example/19988371");
 { 
   "_id" : "example/19988371", 
-<<<<<<< HEAD
-  "_rev" : "493821154", 
-=======
   "_rev" : "512557738693", 
->>>>>>> 096ad46f
   "_key" : "19988371" 
 }