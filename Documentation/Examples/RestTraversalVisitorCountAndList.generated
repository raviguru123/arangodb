--- conflicted
+++ resolved
@@ -18,41 +18,25 @@
       { 
         <span class="hljs-string">"_key"</span> : <span class="hljs-string">"alice"</span>, 
         <span class="hljs-string">"_id"</span> : <span class="hljs-string">"persons/alice"</span>, 
-<<<<<<< HEAD
-        <span class="hljs-string">"_rev"</span> : <span class="hljs-string">"12482"</span>, 
-=======
         <span class="hljs-string">"_rev"</span> : <span class="hljs-string">"12693"</span>, 
->>>>>>> 54d39573
         <span class="hljs-string">"name"</span> : <span class="hljs-string">"Alice"</span> 
       }, 
       { 
         <span class="hljs-string">"_key"</span> : <span class="hljs-string">"bob"</span>, 
         <span class="hljs-string">"_id"</span> : <span class="hljs-string">"persons/bob"</span>, 
-<<<<<<< HEAD
-        <span class="hljs-string">"_rev"</span> : <span class="hljs-string">"12486"</span>, 
-=======
         <span class="hljs-string">"_rev"</span> : <span class="hljs-string">"12697"</span>, 
->>>>>>> 54d39573
         <span class="hljs-string">"name"</span> : <span class="hljs-string">"Bob"</span> 
       }, 
       { 
         <span class="hljs-string">"_key"</span> : <span class="hljs-string">"charlie"</span>, 
         <span class="hljs-string">"_id"</span> : <span class="hljs-string">"persons/charlie"</span>, 
-<<<<<<< HEAD
-        <span class="hljs-string">"_rev"</span> : <span class="hljs-string">"12489"</span>, 
-=======
         <span class="hljs-string">"_rev"</span> : <span class="hljs-string">"12700"</span>, 
->>>>>>> 54d39573
         <span class="hljs-string">"name"</span> : <span class="hljs-string">"Charlie"</span> 
       }, 
       { 
         <span class="hljs-string">"_key"</span> : <span class="hljs-string">"dave"</span>, 
         <span class="hljs-string">"_id"</span> : <span class="hljs-string">"persons/dave"</span>, 
-<<<<<<< HEAD
-        <span class="hljs-string">"_rev"</span> : <span class="hljs-string">"12492"</span>, 
-=======
         <span class="hljs-string">"_rev"</span> : <span class="hljs-string">"12703"</span>, 
->>>>>>> 54d39573
         <span class="hljs-string">"name"</span> : <span class="hljs-string">"Dave"</span> 
       } 
     ] 
