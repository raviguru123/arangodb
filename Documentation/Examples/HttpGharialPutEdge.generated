--- conflicted
+++ resolved
@@ -6,24 +6,15 @@
 
 HTTP/<span class="hljs-number">1.1</span> <span class="hljs-number">202</span> Accepted
 content-type: application/json
-<<<<<<< HEAD
-etag: <span class="hljs-number">580642041</span>
-=======
 etag: <span class="hljs-number">577610284</span>
->>>>>>> 1b8e6ddf
 
 { 
   <span class="hljs-string">"error"</span> : <span class="hljs-literal">false</span>, 
   <span class="hljs-string">"code"</span> : <span class="hljs-number">202</span>, 
   <span class="hljs-string">"edge"</span> : { 
     <span class="hljs-string">"_id"</span> : <span class="hljs-string">"relation/aliceAndBob"</span>, 
-<<<<<<< HEAD
-    <span class="hljs-string">"_rev"</span> : <span class="hljs-string">"580642041"</span>, 
-    <span class="hljs-string">"_oldRev"</span> : <span class="hljs-string">"579659001"</span>, 
-=======
     <span class="hljs-string">"_rev"</span> : <span class="hljs-string">"577610284"</span>, 
     <span class="hljs-string">"_oldRev"</span> : <span class="hljs-string">"576627244"</span>, 
->>>>>>> 1b8e6ddf
     <span class="hljs-string">"_key"</span> : <span class="hljs-string">"aliceAndBob"</span> 
   } 
 }