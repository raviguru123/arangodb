arangosh&gt; db._query(<span class="hljs-string">`FOR startCity IN
........&gt;             WITHIN(germanCity, @lat, @long, @radius)
........&gt;               FOR v, e, p IN 1..1 OUTBOUND startCity
........&gt;                 GRAPH 'routeplanner'
........&gt;     RETURN {startcity: startCity._key, traversedCity: v}`</span>,
........&gt; {
........&gt;  lat: bonn[<span class="hljs-number">0</span>],
........&gt;  long: bonn[<span class="hljs-number">1</span>],
........&gt;  radius: <span class="hljs-number">400000</span>
........&gt; } ).toArray()
[ 
  { 
    <span class="hljs-string">"startcity"</span> : <span class="hljs-string">"Cologne"</span>, 
    <span class="hljs-string">"traversedCity"</span> : { 
      <span class="hljs-string">"_key"</span> : <span class="hljs-string">"Lyon"</span>, 
      <span class="hljs-string">"_id"</span> : <span class="hljs-string">"frenchCity/Lyon"</span>, 
<<<<<<< HEAD
      <span class="hljs-string">"_rev"</span> : <span class="hljs-string">"7629"</span>, 
=======
      <span class="hljs-string">"_rev"</span> : <span class="hljs-string">"7635"</span>, 
>>>>>>> 7e16f1ff
      <span class="hljs-string">"isCapital"</span> : <span class="hljs-literal">false</span>, 
      <span class="hljs-string">"loc"</span> : [ 
        <span class="hljs-number">45.76</span>, 
        <span class="hljs-number">4.84</span> 
      ], 
      <span class="hljs-string">"population"</span> : <span class="hljs-number">80000</span> 
    } 
  }, 
  { 
    <span class="hljs-string">"startcity"</span> : <span class="hljs-string">"Cologne"</span>, 
    <span class="hljs-string">"traversedCity"</span> : { 
      <span class="hljs-string">"_key"</span> : <span class="hljs-string">"Paris"</span>, 
      <span class="hljs-string">"_id"</span> : <span class="hljs-string">"frenchCity/Paris"</span>, 
<<<<<<< HEAD
      <span class="hljs-string">"_rev"</span> : <span class="hljs-string">"7633"</span>, 
=======
      <span class="hljs-string">"_rev"</span> : <span class="hljs-string">"7639"</span>, 
>>>>>>> 7e16f1ff
      <span class="hljs-string">"isCapital"</span> : <span class="hljs-literal">true</span>, 
      <span class="hljs-string">"loc"</span> : [ 
        <span class="hljs-number">48.856700000000004</span>, 
        <span class="hljs-number">2.3508</span> 
      ], 
      <span class="hljs-string">"population"</span> : <span class="hljs-number">4000000</span> 
    } 
  }, 
  { 
    <span class="hljs-string">"startcity"</span> : <span class="hljs-string">"Hamburg"</span>, 
    <span class="hljs-string">"traversedCity"</span> : { 
      <span class="hljs-string">"_key"</span> : <span class="hljs-string">"Cologne"</span>, 
      <span class="hljs-string">"_id"</span> : <span class="hljs-string">"germanCity/Cologne"</span>, 
<<<<<<< HEAD
      <span class="hljs-string">"_rev"</span> : <span class="hljs-string">"7623"</span>, 
=======
      <span class="hljs-string">"_rev"</span> : <span class="hljs-string">"7629"</span>, 
>>>>>>> 7e16f1ff
      <span class="hljs-string">"isCapital"</span> : <span class="hljs-literal">false</span>, 
      <span class="hljs-string">"loc"</span> : [ 
        <span class="hljs-number">50.9364</span>, 
        <span class="hljs-number">6.9528</span> 
      ], 
      <span class="hljs-string">"population"</span> : <span class="hljs-number">1000000</span> 
    } 
  }, 
  { 
    <span class="hljs-string">"startcity"</span> : <span class="hljs-string">"Hamburg"</span>, 
    <span class="hljs-string">"traversedCity"</span> : { 
      <span class="hljs-string">"_key"</span> : <span class="hljs-string">"Paris"</span>, 
      <span class="hljs-string">"_id"</span> : <span class="hljs-string">"frenchCity/Paris"</span>, 
<<<<<<< HEAD
      <span class="hljs-string">"_rev"</span> : <span class="hljs-string">"7633"</span>, 
=======
      <span class="hljs-string">"_rev"</span> : <span class="hljs-string">"7639"</span>, 
>>>>>>> 7e16f1ff
      <span class="hljs-string">"isCapital"</span> : <span class="hljs-literal">true</span>, 
      <span class="hljs-string">"loc"</span> : [ 
        <span class="hljs-number">48.856700000000004</span>, 
        <span class="hljs-number">2.3508</span> 
      ], 
      <span class="hljs-string">"population"</span> : <span class="hljs-number">4000000</span> 
    } 
  }, 
  { 
    <span class="hljs-string">"startcity"</span> : <span class="hljs-string">"Hamburg"</span>, 
    <span class="hljs-string">"traversedCity"</span> : { 
      <span class="hljs-string">"_key"</span> : <span class="hljs-string">"Lyon"</span>, 
      <span class="hljs-string">"_id"</span> : <span class="hljs-string">"frenchCity/Lyon"</span>, 
<<<<<<< HEAD
      <span class="hljs-string">"_rev"</span> : <span class="hljs-string">"7629"</span>, 
=======
      <span class="hljs-string">"_rev"</span> : <span class="hljs-string">"7635"</span>, 
>>>>>>> 7e16f1ff
      <span class="hljs-string">"isCapital"</span> : <span class="hljs-literal">false</span>, 
      <span class="hljs-string">"loc"</span> : [ 
        <span class="hljs-number">45.76</span>, 
        <span class="hljs-number">4.84</span> 
      ], 
      <span class="hljs-string">"population"</span> : <span class="hljs-number">80000</span> 
    } 
  } 
]<|MERGE_RESOLUTION|>--- conflicted
+++ resolved
@@ -14,11 +14,7 @@
     <span class="hljs-string">"traversedCity"</span> : { 
       <span class="hljs-string">"_key"</span> : <span class="hljs-string">"Lyon"</span>, 
       <span class="hljs-string">"_id"</span> : <span class="hljs-string">"frenchCity/Lyon"</span>, 
-<<<<<<< HEAD
-      <span class="hljs-string">"_rev"</span> : <span class="hljs-string">"7629"</span>, 
-=======
       <span class="hljs-string">"_rev"</span> : <span class="hljs-string">"7635"</span>, 
->>>>>>> 7e16f1ff
       <span class="hljs-string">"isCapital"</span> : <span class="hljs-literal">false</span>, 
       <span class="hljs-string">"loc"</span> : [ 
         <span class="hljs-number">45.76</span>, 
@@ -32,11 +28,7 @@
     <span class="hljs-string">"traversedCity"</span> : { 
       <span class="hljs-string">"_key"</span> : <span class="hljs-string">"Paris"</span>, 
       <span class="hljs-string">"_id"</span> : <span class="hljs-string">"frenchCity/Paris"</span>, 
-<<<<<<< HEAD
-      <span class="hljs-string">"_rev"</span> : <span class="hljs-string">"7633"</span>, 
-=======
       <span class="hljs-string">"_rev"</span> : <span class="hljs-string">"7639"</span>, 
->>>>>>> 7e16f1ff
       <span class="hljs-string">"isCapital"</span> : <span class="hljs-literal">true</span>, 
       <span class="hljs-string">"loc"</span> : [ 
         <span class="hljs-number">48.856700000000004</span>, 
@@ -50,11 +42,7 @@
     <span class="hljs-string">"traversedCity"</span> : { 
       <span class="hljs-string">"_key"</span> : <span class="hljs-string">"Cologne"</span>, 
       <span class="hljs-string">"_id"</span> : <span class="hljs-string">"germanCity/Cologne"</span>, 
-<<<<<<< HEAD
-      <span class="hljs-string">"_rev"</span> : <span class="hljs-string">"7623"</span>, 
-=======
       <span class="hljs-string">"_rev"</span> : <span class="hljs-string">"7629"</span>, 
->>>>>>> 7e16f1ff
       <span class="hljs-string">"isCapital"</span> : <span class="hljs-literal">false</span>, 
       <span class="hljs-string">"loc"</span> : [ 
         <span class="hljs-number">50.9364</span>, 
@@ -68,11 +56,7 @@
     <span class="hljs-string">"traversedCity"</span> : { 
       <span class="hljs-string">"_key"</span> : <span class="hljs-string">"Paris"</span>, 
       <span class="hljs-string">"_id"</span> : <span class="hljs-string">"frenchCity/Paris"</span>, 
-<<<<<<< HEAD
-      <span class="hljs-string">"_rev"</span> : <span class="hljs-string">"7633"</span>, 
-=======
       <span class="hljs-string">"_rev"</span> : <span class="hljs-string">"7639"</span>, 
->>>>>>> 7e16f1ff
       <span class="hljs-string">"isCapital"</span> : <span class="hljs-literal">true</span>, 
       <span class="hljs-string">"loc"</span> : [ 
         <span class="hljs-number">48.856700000000004</span>, 
@@ -86,11 +70,7 @@
     <span class="hljs-string">"traversedCity"</span> : { 
       <span class="hljs-string">"_key"</span> : <span class="hljs-string">"Lyon"</span>, 
       <span class="hljs-string">"_id"</span> : <span class="hljs-string">"frenchCity/Lyon"</span>, 
-<<<<<<< HEAD
-      <span class="hljs-string">"_rev"</span> : <span class="hljs-string">"7629"</span>, 
-=======
       <span class="hljs-string">"_rev"</span> : <span class="hljs-string">"7635"</span>, 
->>>>>>> 7e16f1ff
       <span class="hljs-string">"isCapital"</span> : <span class="hljs-literal">false</span>, 
       <span class="hljs-string">"loc"</span> : [ 
         <span class="hljs-number">45.76</span>, 
