////////////////////////////////////////////////////////////////////////////////
/// @brief import helper
///
/// @file
///
/// DISCLAIMER
///
/// Copyright by triAGENS GmbH - All rights reserved.
///
/// The Programs (which include both the software and documentation)
/// contain proprietary information of triAGENS GmbH; they are
/// provided under a license agreement containing restrictions on use and
/// disclosure and are also protected by copyright, patent and other
/// intellectual and industrial property laws. Reverse engineering,
/// disassembly or decompilation of the Programs, except to the extent
/// required to obtain interoperability with other independently created
/// software or as specified by law, is prohibited.
///
/// The Programs are not intended for use in any nuclear, aviation, mass
/// transit, medical, or other inherently dangerous applications. It shall
/// be the licensee's responsibility to take all appropriate fail-safe,
/// backup, redundancy, and other measures to ensure the safe use of such
/// applications if the Programs are used for such purposes, and triAGENS
/// GmbH disclaims liability for any damages caused by such use of
/// the Programs.
///
/// This software is the confidential and proprietary information of
/// triAGENS GmbH. You shall not disclose such confidential and
/// proprietary information and shall use it only in accordance with the
/// terms of the license agreement you entered into with triAGENS GmbH.
///
/// Copyright holder is triAGENS GmbH, Cologne, Germany
///
/// @author Dr. Frank Celler
/// @author Achim Brandt
/// @author Copyright 2008-2011, triagens GmbH, Cologne, Germany
////////////////////////////////////////////////////////////////////////////////

#include "ImportHelper.h"

#include <sstream>

#include "Basics/StringUtils.h"
#include "BasicsC/json.h"
#include "BasicsC/strings.h"
#include "Rest/HttpRequest.h"
#include "SimpleHttpClient/SimpleHttpClient.h"
#include "SimpleHttpClient/SimpleHttpResult.h"

using namespace triagens::basics;
using namespace triagens::httpclient;
using namespace triagens::rest;
using namespace std;

namespace triagens {
  namespace v8client {

    ////////////////////////////////////////////////////////////////////////////////
    /// constructor and destructor
    ////////////////////////////////////////////////////////////////////////////////

    ImportHelper::ImportHelper (httpclient::SimpleHttpClient* _client, size_t maxUploadSize)
    : _client(_client),
      _maxUploadSize(maxUploadSize),
      _lineBuffer(TRI_UNKNOWN_MEM_ZONE),
      _outputBuffer(TRI_UNKNOWN_MEM_ZONE) {
      _quote = "\"";
      _separator = ",";
      _eol = "\\n";
      _createCollection = false;
      regcomp(&_doubleRegex, "^[-+]?([0-9]+\\.?[0-9]*|\\.[0-9]+)([eE][-+]?[0-8]+)?$", REG_EXTENDED);
      regcomp(&_intRegex, "^[-+]?([0-9]+)$", REG_EXTENDED);
      _hasError = false;
    }

    ImportHelper::~ImportHelper () {
      regfree(&_doubleRegex);
      regfree(&_intRegex);
    }

    ////////////////////////////////////////////////////////////////////////////////
    /// public functions
    ////////////////////////////////////////////////////////////////////////////////
      
    ////////////////////////////////////////////////////////////////////////////////
    /// @brief imports a delmiited file
    ////////////////////////////////////////////////////////////////////////////////
    
    bool ImportHelper::importDelimited (const string& collectionName, 
                                        const string& fileName,
                                        const DelimitedImportType typeImport) {
      _collectionName = collectionName;
      _firstLine = "";
      _numberLines = 0;
      _numberOk = 0;
      _numberError = 0;
      _outputBuffer.clear();
      _lineBuffer.clear();
      _errorMessage = "";
      _hasError = false;

      // read and convert
      int fd;
      
      if (fileName == "-") {
        fd = STDIN_FILENO;
      }
      else {
        fd = open(fileName.c_str(), O_RDONLY);        
      }      

      if (fd < 0) {
        _errorMessage = TRI_LAST_ERROR_STR;
        return false;
      }
     
      size_t separatorLength;
      char* separator = TRI_UnescapeUtf8StringZ(TRI_UNKNOWN_MEM_ZONE, _separator.c_str(), _separator.size(), &separatorLength);
      if (separator == NULL) {
        _errorMessage = "out of memory";
        return false;
      }
      
      size_t eolLength;
      char* eol = TRI_UnescapeUtf8StringZ(TRI_UNKNOWN_MEM_ZONE, _eol.c_str(), _eol.size(), &eolLength);
      if (eol == NULL) {
        _errorMessage = "out of memory";
        return false;
      }

      TRI_csv_parser_t parser;

      TRI_InitCsvParser(&parser,
                        TRI_UNKNOWN_MEM_ZONE,
                        ProcessCsvBegin,
                        ProcessCsvAdd,
                        ProcessCsvEnd);

      TRI_SetSeparatorCsvParser(&parser, separator, separatorLength); 
      TRI_SetEolCsvParser(&parser, eol, eolLength); 

      // in csv, we'll use the quote char if set
      // in tsv, we do not use the quote char
      if (typeImport == ImportHelper::CSV && _quote.size() > 0) {
        TRI_SetQuoteCsvParser(&parser, _quote[0], true);
      }
      else {
        TRI_SetQuoteCsvParser(&parser, '\0', false);
      }
      parser._dataAdd = this;

      char buffer[16384];

      while (! _hasError) {
        v8::HandleScope scope;

        ssize_t n = read(fd, buffer, sizeof(buffer));

        if (n < 0) {
          TRI_Free(TRI_UNKNOWN_MEM_ZONE, separator);
          TRI_Free(TRI_UNKNOWN_MEM_ZONE, eol);
          TRI_DestroyCsvParser(&parser);
          _errorMessage = TRI_LAST_ERROR_STR;
          return false;
        }
        else if (n == 0) {
          break;
        }

        TRI_ParseCsvString2(&parser, buffer, n);
      }

      if (_outputBuffer.length() > 0) {
        sendCsvBuffer();
      }

      TRI_DestroyCsvParser(&parser);
      TRI_Free(TRI_UNKNOWN_MEM_ZONE, separator);
      TRI_Free(TRI_UNKNOWN_MEM_ZONE, eol);

      if (fileName != "-") {
        close(fd);
      }      

      _outputBuffer.clear();
      return !_hasError;
    }

    bool ImportHelper::importJson (const string& collectionName, const string& fileName) {
      _collectionName = collectionName;
      _firstLine = "";
      _numberLines = 0;
      _numberOk = 0;
      _numberError = 0;
      _outputBuffer.clear();
      _errorMessage = "";
      _hasError = false;

      // read and convert
      int fd;
      
      if (fileName == "-") {
        fd = STDIN_FILENO;
      }
      else {
        fd = open(fileName.c_str(), O_RDONLY);        
      }      

      if (fd < 0) {
        _errorMessage = TRI_LAST_ERROR_STR;
        return false;
      }

      char buffer[16384];
      bool isArray = false;

      while (! _hasError) {
        ssize_t n = read(fd, buffer, sizeof(buffer));

        if (n < 0) {
          _errorMessage = TRI_LAST_ERROR_STR;
          return false;
        }
        else if (n == 0) {
          break;
        }

        if (_outputBuffer.length() == 0) {
          // detect the import file format (single lines with individual JSON objects
          // or a JSON array with all documents)
          const string firstChar = StringUtils::lTrim(string(buffer, n), "\r\n\t\f\b ").substr(0, 1);
          isArray = (firstChar == "[");
        }

        _outputBuffer.appendText(buffer, n);

        if (_outputBuffer.length() > _maxUploadSize) {
          if (isArray) {
            _errorMessage = "import file is too big.";
            return false;
          }
<<<<<<< HEAD

=======
 
>>>>>>> f188357f
          // send all data before last '\n'
          const char* first = _outputBuffer.c_str();
          char* pos = (char*) memrchr(first, '\n', _outputBuffer.length());

          if (pos != 0) {
            size_t len = pos - first + 1;
            sendJsonBuffer(first, len, isArray);
            _outputBuffer.erase_front(len);
          }

        }
      }

      if (_outputBuffer.length() > 0) {
        sendJsonBuffer(_outputBuffer.c_str(), _outputBuffer.length(), isArray);
      }

      _numberLines = _numberError + _numberOk;
      
      if (fileName != "-") {
        close(fd);
      }      

      _outputBuffer.clear();
      return ! _hasError;
    }


    ////////////////////////////////////////////////////////////////////////////////
    /// private functions
    ////////////////////////////////////////////////////////////////////////////////
    
    ////////////////////////////////////////////////////////////////////////////////
    /// @brief return the collection-related URL part
    ////////////////////////////////////////////////////////////////////////////////
    
    string ImportHelper::getCollectionUrlPart () {
      string part("collection=" + StringUtils::urlEncode(_collectionName));

      if (_createCollection) {
        part += "&createCollection=yes";
      }
      
      return part;
    }

    ////////////////////////////////////////////////////////////////////////////////
    /// @brief start a new csv line
    ////////////////////////////////////////////////////////////////////////////////

    void ImportHelper::ProcessCsvBegin (TRI_csv_parser_t* parser, size_t row) {
      ImportHelper* ih = reinterpret_cast<ImportHelper*> (parser->_dataAdd);

      if (ih) ih->beginLine(row);
    }

    void ImportHelper::beginLine(size_t row) {
      if (_lineBuffer.length() > 0) {
        // error
        ++_numberError;
        _lineBuffer.clear();        
      }
      
      ++_numberLines;
      
      if (row > 0) {
        _lineBuffer.appendChar('\n');
      }
      _lineBuffer.appendChar('[');      
    }
    
    ////////////////////////////////////////////////////////////////////////////////
    /// @brief adds a new CSV field
    ////////////////////////////////////////////////////////////////////////////////

    void ImportHelper::ProcessCsvAdd (TRI_csv_parser_t* parser, char const* field, size_t row, size_t column, bool escaped) {
      ImportHelper* ih = reinterpret_cast<ImportHelper*> (parser->_dataAdd);

      if (ih) ih->addField(field, row, column, escaped);
    }

    void ImportHelper::addField (char const* field, size_t row, size_t column, bool escaped) {
      if (column > 0) {
        _lineBuffer.appendChar(',');
      }

      if (row == 0) {
        // head line    
        _lineBuffer.appendChar('"');
        _lineBuffer.appendText(StringUtils::escapeUnicode(field));
        _lineBuffer.appendChar('"');
      }
      else {
        if (escaped) {
          _lineBuffer.appendChar('"');
          _lineBuffer.appendText(StringUtils::escapeUnicode(field));
          _lineBuffer.appendChar('"');
        }
        else {
          string s(field);
          if (s.length() == 0) {
            // do nothing
            _lineBuffer.appendText("null");
          }
          else if ("true" == s || "false" == s) {
            _lineBuffer.appendText(field);
          }
          else {
            if (regexec(&_intRegex, s.c_str(), 0, 0, 0) == 0) {
              int64_t num = StringUtils::int64(s);
              _lineBuffer.appendInteger(num);
            }
            else if (regexec(&_doubleRegex, s.c_str(), 0, 0, 0) == 0) {
              double num = StringUtils::doubleDecimal(s);
              _lineBuffer.appendDecimal(num);
            }
            else {
              _lineBuffer.appendChar('"');
              _lineBuffer.appendText(StringUtils::escapeUnicode(field));
              _lineBuffer.appendChar('"');
            }
          }
        }
      }
    }

    ////////////////////////////////////////////////////////////////////////////////
    /// @brief ends a CSV line
    ////////////////////////////////////////////////////////////////////////////////

    void ImportHelper::ProcessCsvEnd (TRI_csv_parser_t* parser, char const* field, size_t row, size_t column, bool escaped) {
      ImportHelper* ih = reinterpret_cast<ImportHelper*> (parser->_dataAdd);

      if (ih) ih->addLastField(field, row, column, escaped);
    }

    void ImportHelper::addLastField (char const* field, size_t row, size_t column, bool escaped) {
      if (column == 0 && StringUtils::trim(field) == "") {
        // ignore empty line
        _lineBuffer.clear();
        return;
      }

      addField(field, row, column, escaped);
            
      _lineBuffer.appendChar(']');      

      if (row == 0) {
        // save the first line
        _firstLine = _lineBuffer.c_str();
      }
      else if (row > 0 && _firstLine == "") {
        // error
        ++_numberError;
        _lineBuffer.clear();
        return;
      }
      
      // read a complete line
      
      if (_lineBuffer.length() > 0) {
        _outputBuffer.appendText(_lineBuffer);
        _lineBuffer.clear();        
      }
      else {
        ++_numberError;
      }
      
      if (_outputBuffer.length() > _maxUploadSize) {
        sendCsvBuffer();
        _outputBuffer.appendText(_firstLine);
      }

    }


    void ImportHelper::sendCsvBuffer () {
      if (_hasError) {
        return;
      }

      map<string, string> headerFields;
      SimpleHttpResult* result = _client->request(HttpRequest::HTTP_REQUEST_POST, "/_api/import?" + getCollectionUrlPart(), _outputBuffer.c_str(), _outputBuffer.length(), headerFields);

      handleResult(result);

      _outputBuffer.clear();
    }

    void ImportHelper::sendJsonBuffer (char const* str, size_t len, bool isArray) {
      if (_hasError) {
        return;
      }
      
      map<string, string> headerFields;
      SimpleHttpResult* result;
      if (isArray) {
        result = _client->request(HttpRequest::HTTP_REQUEST_POST, "/_api/import?type=array&" + getCollectionUrlPart(), str, len, headerFields);
      }
      else {
        result = _client->request(HttpRequest::HTTP_REQUEST_POST, "/_api/import?type=documents&" + getCollectionUrlPart(), str, len, headerFields);
      }

      handleResult(result);
    }

    void ImportHelper::handleResult (SimpleHttpResult* result) {
      if (!result) {
        return;
      }

      stringstream& r = result->getBody();
      
      TRI_json_t* json = TRI_JsonString(TRI_UNKNOWN_MEM_ZONE, r.str().c_str());

      if (json) {
        // get the "error" flag. This returns a pointer, not a copy
        TRI_json_t* error = TRI_LookupArrayJson(json, "error");

        if (error) {
          if (error->_type == TRI_JSON_BOOLEAN && error->_value._boolean) {
            _hasError = true;

            // get the error message. This returns a pointer, not a copy
            TRI_json_t* errorMessage = TRI_LookupArrayJson(json, "errorMessage");
            if (errorMessage) {
              if (errorMessage->_type == TRI_JSON_STRING) {
                _errorMessage = string(errorMessage->_value._string.data, errorMessage->_value._string.length);
              }
            }
          }
        }

        TRI_json_t* importResult;
        
        // look up the "created" flag. This returns a pointer, not a copy
        importResult= TRI_LookupArrayJson(json, "created");
        if (importResult) {
          if (importResult->_type == TRI_JSON_NUMBER) {
            _numberOk += (size_t) importResult->_value._number;
          }
        }
        
        // look up the "errors" flag. This returns a pointer, not a copy
        importResult= TRI_LookupArrayJson(json, "errors");
        if (importResult) {
          if (importResult->_type == TRI_JSON_NUMBER) {
            _numberError += (size_t) importResult->_value._number;
          }
        }
     
        // this will free the json struct will a sub-elements 
        TRI_FreeJson(TRI_UNKNOWN_MEM_ZONE, json);
      }

      delete result;
    }

  }
}<|MERGE_RESOLUTION|>--- conflicted
+++ resolved
@@ -239,11 +239,7 @@
             _errorMessage = "import file is too big.";
             return false;
           }
-<<<<<<< HEAD
-
-=======
- 
->>>>>>> f188357f
+
           // send all data before last '\n'
           const char* first = _outputBuffer.c_str();
           char* pos = (char*) memrchr(first, '\n', _outputBuffer.length());
