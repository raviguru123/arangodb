////////////////////////////////////////////////////////////////////////////////
/// @brief benchmark thread
///
/// @file
///
/// DISCLAIMER
///
/// Copyright 2004-2013 triAGENS GmbH, Cologne, Germany
///
/// Licensed under the Apache License, Version 2.0 (the "License");
/// you may not use this file except in compliance with the License.
/// You may obtain a copy of the License at
///
///     http://www.apache.org/licenses/LICENSE-2.0
///
/// Unless required by applicable law or agreed to in writing, software
/// distributed under the License is distributed on an "AS IS" BASIS,
/// WITHOUT WARRANTIES OR CONDITIONS OF ANY KIND, either express or implied.
/// See the License for the specific language governing permissions and
/// limitations under the License.
///
/// Copyright holder is triAGENS GmbH, Cologne, Germany
///
/// @author Jan Steemann
/// @author Copyright 2012-2013, triAGENS GmbH, Cologne, Germany
////////////////////////////////////////////////////////////////////////////////

#ifndef TRIAGENS_BENCHMARK_BENCHMARK_THREAD_H
#define TRIAGENS_BENCHMARK_BENCHMARK_THREAD_H 1

#include "Basics/Common.h"

#include "BasicsC/hashes.h"

#include "Basics/ConditionLocker.h"
#include "Basics/ConditionVariable.h"
#include "Basics/Thread.h"
#include "Rest/HttpResponse.h"
#include "SimpleHttpClient/SimpleClient.h"
#include "SimpleHttpClient/SimpleHttpClient.h"
#include "SimpleHttpClient/GeneralClientConnection.h"
#include "Benchmark/BenchmarkCounter.h"
#include "Benchmark/BenchmarkOperation.h"

using namespace std;
using namespace triagens::basics;
using namespace triagens::httpclient;
using namespace triagens::rest;

namespace triagens {
  namespace arangob {

// -----------------------------------------------------------------------------
// --SECTION--                                             class BenchmarkThread
// -----------------------------------------------------------------------------

// -----------------------------------------------------------------------------
// --SECTION--                                        constructors / destructors
// -----------------------------------------------------------------------------

////////////////////////////////////////////////////////////////////////////////
/// @addtogroup Threading
/// @{
////////////////////////////////////////////////////////////////////////////////

    class BenchmarkThread : public Thread {

      public:

////////////////////////////////////////////////////////////////////////////////
/// @brief construct the benchmark thread
////////////////////////////////////////////////////////////////////////////////

        BenchmarkThread (BenchmarkOperation* operation,
                         ConditionVariable* condition,
                         void (*callback) (),
                         int threadNumber,
                         const unsigned long batchSize,
                         BenchmarkCounter<unsigned long>* operationsCounter,
                         Endpoint* endpoint,
                         const string& databaseName,
                         const string& username,
                         const string& password,
                         double requestTimeout,
                         double connectTimeout,
                         bool keepAlive)
          : Thread("arangob"),
            _operation(operation),
            _startCondition(condition),
            _callback(callback),
            _threadNumber(threadNumber),
            _batchSize(batchSize),
            _warningCount(0),
            _operationsCounter(operationsCounter),
            _endpoint(endpoint),
            _databaseName(databaseName),
            _username(username),
            _password(password),
            _requestTimeout(requestTimeout),
            _connectTimeout(connectTimeout),
            _keepAlive(keepAlive),
            _client(0),
            _connection(0),
            _offset(0),
            _counter(0),
            _time(0.0) {

          _errorHeader = StringUtils::tolower(HttpResponse::getBatchErrorHeader());
        }

////////////////////////////////////////////////////////////////////////////////
/// @brief destroy the benchmark thread
////////////////////////////////////////////////////////////////////////////////

        ~BenchmarkThread () {
          if (_client != 0) {
            delete _client;
          }

          if (_connection != 0) {
            delete _connection;
          }
        }

////////////////////////////////////////////////////////////////////////////////
/// @}
////////////////////////////////////////////////////////////////////////////////

// -----------------------------------------------------------------------------
// --SECTION--                                         virtual protected methods
// -----------------------------------------------------------------------------

////////////////////////////////////////////////////////////////////////////////
/// @addtogroup Threading
/// @{
////////////////////////////////////////////////////////////////////////////////

      protected:

////////////////////////////////////////////////////////////////////////////////
/// @brief the thread program
////////////////////////////////////////////////////////////////////////////////

        virtual void run () {
          allowAsynchronousCancelation();

          _connection = GeneralClientConnection::factory(_endpoint, _requestTimeout, _connectTimeout, 3);
          if (_connection == 0) {
            LOGGER_FATAL_AND_EXIT("out of memory");
          }
         
          _client = new SimpleHttpClient(_connection, 10.0, true);

          if (_client == 0) {
            LOGGER_FATAL_AND_EXIT("out of memory");
          }
  
          _client->setLocationRewriter(this, &rewriteLocation);
          
          _client->setUserNamePassword("/", _username, _password);
          _client->setKeepAlive(_keepAlive);

          // test the connection
          SimpleHttpResult* result = _client->request(HttpRequest::HTTP_REQUEST_GET,
                                                      "/_api/version",
                                                      0,
                                                      0,
                                                      _headers);

          if (! result || ! result->isComplete()) {
            if (result) {
              delete result;
            }

            LOGGER_FATAL_AND_EXIT("could not connect to server");
          }

          delete result;

          if (! _keepAlive) {
            _client->close();
          }


          // if we're the first thread, set up the test
          if (_threadNumber == 0) {
            if (! _operation->setUp(_client)) {
              LOGGER_FATAL_AND_EXIT("could not set up the test");
            }
          }

          _callback();

          // wait for start condition to be broadcasted
          {
            ConditionLocker guard(_startCondition);
            guard.wait();
          }

          while (1) {
            unsigned long numOps = _operationsCounter->next(_batchSize);

            if (numOps == 0) {
              break;
            }

            if (_batchSize < 1) {
              executeSingleRequest();
            }
            else {
              executeBatchRequest(numOps);
            }

            if (! _keepAlive) {
              _client->close();
            }
          }
        }

////////////////////////////////////////////////////////////////////////////////
/// @}
////////////////////////////////////////////////////////////////////////////////

// -----------------------------------------------------------------------------
// --SECTION--                                                   private methods
// -----------------------------------------------------------------------------

////////////////////////////////////////////////////////////////////////////////
/// @addtogroup Benchmark
/// @{
////////////////////////////////////////////////////////////////////////////////

      private:

////////////////////////////////////////////////////////////////////////////////
/// @brief request location rewriter (injects database name)
////////////////////////////////////////////////////////////////////////////////

        static string rewriteLocation (void* data, const string& location) {
          BenchmarkThread* t = static_cast<BenchmarkThread*>(data);

          assert(t != 0);

          if (location.substr(0, 5) == "/_db/") {
            // location already contains /_db/
            return location;
          }

          if (location[0] == '/') {
            return "/_db/" + t->_databaseName + location;
          }
          else {
            return "/_db/" + t->_databaseName + "/" + location;
          }
        }

////////////////////////////////////////////////////////////////////////////////
/// @brief execute a batch request with numOperations parts
////////////////////////////////////////////////////////////////////////////////

        void executeBatchRequest (const unsigned long numOperations) {
          static const string boundary = "XXXarangob-benchmarkXXX";

          StringBuffer batchPayload(TRI_UNKNOWN_MEM_ZONE);

          for (unsigned long i = 0; i < numOperations; ++i) {
            // append boundary
            batchPayload.appendText("--" + boundary + "\r\n");
            // append content-type, this will also begin the body
            batchPayload.appendText("Content-Type: ", 14);
            batchPayload.appendText(HttpRequest::getPartContentType());
            batchPayload.appendText("\r\n\r\n", 4);

            // everything else (i.e. part request header & body) will get into the body
            const size_t threadCounter = _counter++;
            const size_t globalCounter = _offset + threadCounter;
            const string url = _operation->url(_threadNumber, threadCounter, globalCounter);
            size_t payloadLength = 0;
            bool mustFree = false;
            const char* payload = _operation->payload(&payloadLength, _threadNumber, threadCounter, globalCounter, &mustFree);
            const HttpRequest::HttpRequestType type = _operation->type(_threadNumber, threadCounter, globalCounter);

            // headline, e.g. POST /... HTTP/1.1
            HttpRequest::appendMethod(type, &batchPayload);
            batchPayload.appendText(url + " HTTP/1.1\r\n");
            batchPayload.appendText("\r\n", 2);

            // body
            batchPayload.appendText(payload, payloadLength);
            batchPayload.appendText("\r\n", 2);

            if (mustFree) {
              TRI_Free(TRI_UNKNOWN_MEM_ZONE, (void*) payload);
            }
          }

          // end of MIME
          batchPayload.appendText("--" + boundary + "--\r\n");

          _headers.erase("Content-Type");
          _headers["Content-Type"] = HttpRequest::getMultipartContentType() +
                                     "; boundary=" + boundary;

          Timing timer(Timing::TI_WALLCLOCK);
          SimpleHttpResult* result = _client->request(HttpRequest::HTTP_REQUEST_POST,
                                                      "/_api/batch",
                                                      batchPayload.c_str(),
                                                      batchPayload.length(),
                                                      _headers);
          _time += ((double) timer.time()) / 1000000.0;

          if (result == 0 || ! result->isComplete()) {
            _operationsCounter->incFailures(numOperations);
            if (result != 0) {
              delete result;
            }
            return;
          }

          if (result->wasHttpError()) {
            _operationsCounter->incFailures(numOperations);

            _warningCount++;
            if (_warningCount < MaxWarnings) {
              LOGGER_WARNING("batch operation failed with HTTP code " << result->getHttpReturnCode());
            }
            else if (_warningCount == MaxWarnings) {
              LOGGER_WARNING("...more warnings...");
            }
          }
          else {
            const std::map<string, string>& headers = result->getHeaderFields();
            map<string, string>::const_iterator it = headers.find(_errorHeader);

            if (it != headers.end()) {
              size_t errorCount = (size_t) StringUtils::uint32((*it).second);

              if (errorCount > 0) {
                _operationsCounter->incFailures(errorCount);
              }
            }
          }
          delete result;
        }

////////////////////////////////////////////////////////////////////////////////
/// @brief execute a single request
////////////////////////////////////////////////////////////////////////////////

        void executeSingleRequest () {
          const size_t threadCounter = _counter++;
          const size_t globalCounter = _offset + threadCounter;
          const HttpRequest::HttpRequestType type = _operation->type(_threadNumber, threadCounter, globalCounter);
          const string url = _operation->url(_threadNumber, threadCounter, globalCounter);
          size_t payloadLength = 0;
          bool mustFree = false;

          // std::cout << "thread number #" << _threadNumber << ", threadCounter " << threadCounter << ", globalCounter " << globalCounter << "\n";
          const char* payload = _operation->payload(&payloadLength, _threadNumber, threadCounter, globalCounter, &mustFree);

          Timing timer(Timing::TI_WALLCLOCK);
          SimpleHttpResult* result = _client->request(type,
                                                      url,
                                                      payload,
                                                      payloadLength,
                                                      _headers);
          _time += ((double) timer.time()) / 1000000.0;

          if (mustFree) {
            TRI_Free(TRI_UNKNOWN_MEM_ZONE, (void*) payload);
          }

          if (result == 0 || ! result->isComplete()) {
            _operationsCounter->incFailures(1);
            if (result != 0) {
              delete result;
            }
            return;
          }

          if (result->wasHttpError()) {
            _operationsCounter->incFailures(1);

            _warningCount++;
            if (_warningCount < MaxWarnings) {
              LOGGER_WARNING("request for URL " << url << " failed with HTTP code " << result->getHttpReturnCode());
            }
            else if (_warningCount == MaxWarnings) {
              LOGGER_WARNING("...more warnings...");
            }
          }
          delete result;
        }

////////////////////////////////////////////////////////////////////////////////
/// @}
////////////////////////////////////////////////////////////////////////////////

// -----------------------------------------------------------------------------
// --SECTION--                                                    public methods
// -----------------------------------------------------------------------------

////////////////////////////////////////////////////////////////////////////////
/// @addtogroup Benchmark
/// @{
////////////////////////////////////////////////////////////////////////////////

      public:

////////////////////////////////////////////////////////////////////////////////
/// @brief set the threads offset value
////////////////////////////////////////////////////////////////////////////////

        void setOffset (size_t offset) {
          _offset = offset;
        }

////////////////////////////////////////////////////////////////////////////////
/// @brief return the total time accumulated by the thread
////////////////////////////////////////////////////////////////////////////////

        double getTime () const {
          return _time;
        }

////////////////////////////////////////////////////////////////////////////////
/// @}
////////////////////////////////////////////////////////////////////////////////

// -----------------------------------------------------------------------------
// --SECTION--                                                 private variables
// -----------------------------------------------------------------------------

////////////////////////////////////////////////////////////////////////////////
/// @addtogroup Benchmark
/// @{
////////////////////////////////////////////////////////////////////////////////

      private:

////////////////////////////////////////////////////////////////////////////////
/// @brief the operation to benchmark
////////////////////////////////////////////////////////////////////////////////

        BenchmarkOperation* _operation;

////////////////////////////////////////////////////////////////////////////////
/// @brief condition variable
////////////////////////////////////////////////////////////////////////////////

        ConditionVariable* _startCondition;

////////////////////////////////////////////////////////////////////////////////
/// @brief start callback function
////////////////////////////////////////////////////////////////////////////////

        void (*_callback) ();

////////////////////////////////////////////////////////////////////////////////
/// @brief our thread number
////////////////////////////////////////////////////////////////////////////////

        int _threadNumber;

////////////////////////////////////////////////////////////////////////////////
/// @brief batch size
////////////////////////////////////////////////////////////////////////////////

        const unsigned long _batchSize;

////////////////////////////////////////////////////////////////////////////////
/// @brief warning counter
////////////////////////////////////////////////////////////////////////////////

        int _warningCount;

////////////////////////////////////////////////////////////////////////////////
/// @brief benchmark counter
////////////////////////////////////////////////////////////////////////////////

        BenchmarkCounter<unsigned long>* _operationsCounter;

////////////////////////////////////////////////////////////////////////////////
/// @brief endpoint to use
////////////////////////////////////////////////////////////////////////////////

        Endpoint* _endpoint;

////////////////////////////////////////////////////////////////////////////////
<<<<<<< HEAD
/// @brief database name
////////////////////////////////////////////////////////////////////////////////

        const string _databaseName;
=======
/// @brief extra request headers
////////////////////////////////////////////////////////////////////////////////

        map<string, string> _headers;
>>>>>>> 073745a5

////////////////////////////////////////////////////////////////////////////////
/// @brief HTTP username
////////////////////////////////////////////////////////////////////////////////

        const string _username;

////////////////////////////////////////////////////////////////////////////////
/// @brief HTTP password
////////////////////////////////////////////////////////////////////////////////

        const string _password;

////////////////////////////////////////////////////////////////////////////////
/// @brief the request timeout (in s)
////////////////////////////////////////////////////////////////////////////////

        double _requestTimeout;

////////////////////////////////////////////////////////////////////////////////
/// @brief the connection timeout (in s)
////////////////////////////////////////////////////////////////////////////////

        double _connectTimeout;

////////////////////////////////////////////////////////////////////////////////
/// @brief use HTTP keep-alive
////////////////////////////////////////////////////////////////////////////////

        bool _keepAlive;

////////////////////////////////////////////////////////////////////////////////
/// @brief underlying client
////////////////////////////////////////////////////////////////////////////////

        triagens::httpclient::SimpleHttpClient* _client;

////////////////////////////////////////////////////////////////////////////////
/// @brief connection to the server
////////////////////////////////////////////////////////////////////////////////

        triagens::httpclient::GeneralClientConnection* _connection;

////////////////////////////////////////////////////////////////////////////////
/// @brief thread offset value
////////////////////////////////////////////////////////////////////////////////

        size_t _offset;

////////////////////////////////////////////////////////////////////////////////
/// @brief thread counter value
////////////////////////////////////////////////////////////////////////////////

        size_t _counter;

////////////////////////////////////////////////////////////////////////////////
/// @brief time
////////////////////////////////////////////////////////////////////////////////

        double _time;

////////////////////////////////////////////////////////////////////////////////
/// @brief lower-case error header we look for
////////////////////////////////////////////////////////////////////////////////

        string _errorHeader;

////////////////////////////////////////////////////////////////////////////////
/// @brief maximum number of warnings to be displayed per thread
////////////////////////////////////////////////////////////////////////////////

        static const int MaxWarnings = 5;

    };
  }
}

////////////////////////////////////////////////////////////////////////////////
/// @}
////////////////////////////////////////////////////////////////////////////////

#endif

// -----------------------------------------------------------------------------
// --SECTION--                                                       END-OF-FILE
// -----------------------------------------------------------------------------

// Local Variables:
// mode: outline-minor
// outline-regexp: "/// @brief\\|/// {@inheritDoc}\\|/// @addtogroup\\|/// @page\\|// --SECTION--\\|/// @\\}"
// End:<|MERGE_RESOLUTION|>--- conflicted
+++ resolved
@@ -36,7 +36,6 @@
 #include "Basics/ConditionVariable.h"
 #include "Basics/Thread.h"
 #include "Rest/HttpResponse.h"
-#include "SimpleHttpClient/SimpleClient.h"
 #include "SimpleHttpClient/SimpleHttpClient.h"
 #include "SimpleHttpClient/GeneralClientConnection.h"
 #include "Benchmark/BenchmarkCounter.h"
@@ -93,6 +92,7 @@
             _warningCount(0),
             _operationsCounter(operationsCounter),
             _endpoint(endpoint),
+            _headers(),
             _databaseName(databaseName),
             _username(username),
             _password(password),
@@ -487,17 +487,16 @@
         Endpoint* _endpoint;
 
 ////////////////////////////////////////////////////////////////////////////////
-<<<<<<< HEAD
+/// @brief extra request headers
+////////////////////////////////////////////////////////////////////////////////
+
+        map<string, string> _headers;
+
+////////////////////////////////////////////////////////////////////////////////
 /// @brief database name
 ////////////////////////////////////////////////////////////////////////////////
 
         const string _databaseName;
-=======
-/// @brief extra request headers
-////////////////////////////////////////////////////////////////////////////////
-
-        map<string, string> _headers;
->>>>>>> 073745a5
 
 ////////////////////////////////////////////////////////////////////////////////
 /// @brief HTTP username
